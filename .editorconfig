--- conflicted
+++ resolved
@@ -137,13 +137,10 @@
 #Net Analyzer
 dotnet_analyzer_diagnostic.category-Performance.severity = none #error - Uncomment when all violations are fixed.
 
-<<<<<<< HEAD
 # CA1802: Use literals where appropriate
 dotnet_diagnostic.CA1802.severity = warning
-=======
-#CA1825: Avoid zero-length array allocations
+# CA1825: Avoid zero-length array allocations
 dotnet_diagnostic.CA1825.severity = warning
->>>>>>> 9a71458b
 
 # Wrapping preferences
 csharp_wrap_before_ternary_opsigns = false
