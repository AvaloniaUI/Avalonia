{
  "sdk": {
<<<<<<< HEAD
    "version": "8.0.100",
    "rollForward": "latestFeature"
  },
  "msbuild-sdks": {
    "Microsoft.Build.Traversal": "4.1.0"
=======
    "version": "8.0.101",
    "rollForward": "latestFeature"
  },
  "msbuild-sdks": {
    "Microsoft.Build.Traversal": "3.2.0"
>>>>>>> bad2e8db
  }
}<|MERGE_RESOLUTION|>--- conflicted
+++ resolved
@@ -1,17 +1,9 @@
 {
   "sdk": {
-<<<<<<< HEAD
-    "version": "8.0.100",
+    "version": "8.0.101",
     "rollForward": "latestFeature"
   },
   "msbuild-sdks": {
     "Microsoft.Build.Traversal": "4.1.0"
-=======
-    "version": "8.0.101",
-    "rollForward": "latestFeature"
-  },
-  "msbuild-sdks": {
-    "Microsoft.Build.Traversal": "3.2.0"
->>>>>>> bad2e8db
   }
 }