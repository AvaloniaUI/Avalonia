﻿<?xml version="1.0" encoding="utf-8"?>
<Project ToolsVersion="4.0" DefaultTargets="Build" xmlns="http://schemas.microsoft.com/developer/msbuild/2003">
  <Import Project="$(MSBuildExtensionsPath)\$(MSBuildToolsVersion)\Microsoft.Common.props" Condition="Exists('$(MSBuildExtensionsPath)\$(MSBuildToolsVersion)\Microsoft.Common.props')" />
  <PropertyGroup>
    <Configuration Condition=" '$(Configuration)' == '' ">Debug</Configuration>
    <Platform Condition=" '$(Platform)' == '' ">AnyCPU</Platform>
    <ProjectGuid>{78CAFE33-DBEB-4132-8A28-81CFE8A4933C}</ProjectGuid>
    <OutputType>WinExe</OutputType>
    <AppDesignerFolder>Properties</AppDesignerFolder>
    <RootNamespace>XamlTestApplication</RootNamespace>
    <AssemblyName>XamlTestApplication</AssemblyName>
    <TargetFrameworkVersion>v4.5</TargetFrameworkVersion>
    <FileAlignment>512</FileAlignment>
    <NuGetPackageImportStamp>
    </NuGetPackageImportStamp>
    <TargetFrameworkProfile />
  </PropertyGroup>
  <PropertyGroup Condition=" '$(Configuration)|$(Platform)' == 'Debug|AnyCPU' ">
    <PlatformTarget>AnyCPU</PlatformTarget>
    <DebugSymbols>true</DebugSymbols>
    <DebugType>full</DebugType>
    <Optimize>false</Optimize>
    <OutputPath>bin\Debug\</OutputPath>
    <DefineConstants>TRACE;DEBUG</DefineConstants>
    <ErrorReport>prompt</ErrorReport>
    <WarningLevel>4</WarningLevel>
    <Prefer32Bit>true</Prefer32Bit>
  </PropertyGroup>
  <PropertyGroup Condition=" '$(Configuration)|$(Platform)' == 'Release|AnyCPU' ">
    <PlatformTarget>AnyCPU</PlatformTarget>
    <DebugType>pdbonly</DebugType>
    <Optimize>true</Optimize>
    <OutputPath>bin\Release\</OutputPath>
    <DefineConstants>TRACE</DefineConstants>
    <ErrorReport>prompt</ErrorReport>
    <WarningLevel>4</WarningLevel>
  </PropertyGroup>
  <ItemGroup>
    <Reference Include="Splat, Version=1.6.2.0, Culture=neutral, processorArchitecture=MSIL">
      <HintPath>..\..\packages\Splat.1.6.2\lib\Net45\Splat.dll</HintPath>
      <Private>True</Private>
    </Reference>
    <Reference Include="System" />
    <Reference Include="System.Core" />
    <Reference Include="System.Drawing" />
    <Reference Include="System.Reactive.Windows.Threading, Version=2.2.5.0, Culture=neutral, PublicKeyToken=31bf3856ad364e35, processorArchitecture=MSIL">
      <HintPath>..\..\packages\Rx-XAML.2.2.5\lib\net45\System.Reactive.Windows.Threading.dll</HintPath>
      <Private>True</Private>
    </Reference>
    <Reference Include="System.Windows.Forms" />
    <Reference Include="System.Xml.Linq" />
    <Reference Include="System.Data.DataSetExtensions" />
    <Reference Include="System.Data" />
    <Reference Include="System.Xml" />
    <Reference Include="WindowsBase" />
    <Reference Include="Serilog, Version=1.5.0.0, Culture=neutral, PublicKeyToken=24c2f752a8e58a10">
      <HintPath>..\..\packages\Serilog.1.5.9\lib\net45\Serilog.dll</HintPath>
    </Reference>
    <Reference Include="Serilog.FullNetFx, Version=1.5.0.0, Culture=neutral, PublicKeyToken=24c2f752a8e58a10">
      <HintPath>..\..\packages\Serilog.1.5.9\lib\net45\Serilog.FullNetFx.dll</HintPath>
    </Reference>
    <Reference Include="Sprache, Version=2.0.0.47, Culture=neutral, PublicKeyToken=null">
      <HintPath>..\..\packages\Sprache.2.0.0.47\lib\portable-net4+netcore45+win8+wp8+sl5+MonoAndroid1+MonoTouch1\Sprache.dll</HintPath>
    </Reference>
    <Reference Include="System.Reactive.Core, Version=2.2.5.0, Culture=neutral, PublicKeyToken=31bf3856ad364e35">
      <HintPath>..\..\packages\Rx-Core.2.2.5\lib\net45\System.Reactive.Core.dll</HintPath>
    </Reference>
    <Reference Include="System.Reactive.Interfaces, Version=2.2.5.0, Culture=neutral, PublicKeyToken=31bf3856ad364e35">
      <HintPath>..\..\packages\Rx-Interfaces.2.2.5\lib\net45\System.Reactive.Interfaces.dll</HintPath>
    </Reference>
    <Reference Include="System.Reactive.Linq, Version=2.2.5.0, Culture=neutral, PublicKeyToken=31bf3856ad364e35">
      <HintPath>..\..\packages\Rx-Linq.2.2.5\lib\net45\System.Reactive.Linq.dll</HintPath>
    </Reference>
    <Reference Include="System.Reactive.PlatformServices, Version=2.2.5.0, Culture=neutral, PublicKeyToken=31bf3856ad364e35">
      <HintPath>..\..\packages\Rx-PlatformServices.2.2.5\lib\net45\System.Reactive.PlatformServices.dll</HintPath>
    </Reference>
  </ItemGroup>
  <ItemGroup>
    <Compile Include="App.cs" />
    <Compile Include="Program.cs" />
    <Compile Include="Properties\AssemblyInfo.cs" />
    <Compile Include="ViewModels\MainWindowViewModel.cs" />
<<<<<<< HEAD
    <Compile Include="Views\TestNode.cs" />
    <Compile Include="ViewModels\TestItem.cs" />
=======
    <Compile Include="ViewModels\TestItem.cs" />
    <Compile Include="ViewModels\TestNode.cs" />
>>>>>>> 82be7441
    <Compile Include="Views\MainWindow.cs" />
  </ItemGroup>
  <ItemGroup>
    <None Include="App.config" />
  </ItemGroup>
  <ItemGroup>
    <ProjectReference Include="..\..\src\Perspex.Animation\Perspex.Animation.csproj">
      <Project>{D211E587-D8BC-45B9-95A4-F297C8FA5200}</Project>
      <Name>Perspex.Animation</Name>
    </ProjectReference>
    <ProjectReference Include="..\..\src\Perspex.Application\Perspex.Application.csproj">
      <Project>{799A7BB5-3C2C-48B6-85A7-406A12C420DA}</Project>
      <Name>Perspex.Application</Name>
    </ProjectReference>
    <ProjectReference Include="..\..\src\Perspex.Base\Perspex.Base.csproj">
      <Project>{B09B78D8-9B26-48B0-9149-D64A2F120F3F}</Project>
      <Name>Perspex.Base</Name>
    </ProjectReference>
    <ProjectReference Include="..\..\src\Perspex.Controls\Perspex.Controls.csproj">
      <Project>{D2221C82-4A25-4583-9B43-D791E3F6820C}</Project>
      <Name>Perspex.Controls</Name>
    </ProjectReference>
    <ProjectReference Include="..\..\src\Perspex.Diagnostics\Perspex.Diagnostics.csproj">
      <Project>{7062AE20-5DCC-4442-9645-8195BDECE63E}</Project>
      <Name>Perspex.Diagnostics</Name>
    </ProjectReference>
    <ProjectReference Include="..\..\src\Perspex.Input\Perspex.Input.csproj">
      <Project>{62024B2D-53EB-4638-B26B-85EEAA54866E}</Project>
      <Name>Perspex.Input</Name>
    </ProjectReference>
    <ProjectReference Include="..\..\src\Perspex.Interactivity\Perspex.Interactivity.csproj">
      <Project>{6B0ED19D-A08B-461C-A9D9-A9EE40B0C06B}</Project>
      <Name>Perspex.Interactivity</Name>
    </ProjectReference>
    <ProjectReference Include="..\..\src\Perspex.Layout\Perspex.Layout.csproj">
      <Project>{42472427-4774-4C81-8AFF-9F27B8E31721}</Project>
      <Name>Perspex.Layout</Name>
    </ProjectReference>
    <ProjectReference Include="..\..\src\Perspex.ReactiveUI\Perspex.ReactiveUI.csproj">
      <Project>{6417B24E-49C2-4985-8DB2-3AB9D898EC91}</Project>
      <Name>Perspex.ReactiveUI</Name>
    </ProjectReference>
    <ProjectReference Include="..\..\src\Perspex.SceneGraph\Perspex.SceneGraph.csproj">
      <Project>{EB582467-6ABB-43A1-B052-E981BA910E3A}</Project>
      <Name>Perspex.SceneGraph</Name>
    </ProjectReference>
    <ProjectReference Include="..\..\src\Perspex.Styling\Perspex.Styling.csproj">
      <Project>{F1BAA01A-F176-4C6A-B39D-5B40BB1B148F}</Project>
      <Name>Perspex.Styling</Name>
    </ProjectReference>
    <ProjectReference Include="..\..\src\Perspex.Themes.Default\Perspex.Themes.Default.csproj">
      <Project>{3E10A5FA-E8DA-48B1-AD44-6A5B6CB7750F}</Project>
      <Name>Perspex.Themes.Default</Name>
    </ProjectReference>
    <ProjectReference Include="..\..\src\Markup\Perspex.Markup.Xaml\Perspex.Markup.Xaml.csproj">
      <Project>{3E53A01A-B331-47F3-B828-4A5717E77A24}</Project>
      <Name>Perspex.Markup.Xaml</Name>
    </ProjectReference>
    <ProjectReference Include="..\..\src\Windows\Perspex.Direct2D1\Perspex.Direct2D1.csproj">
      <Project>{3E908F67-5543-4879-A1DC-08EACE79B3CD}</Project>
      <Name>Perspex.Direct2D1</Name>
    </ProjectReference>
    <ProjectReference Include="..\..\src\Windows\Perspex.Win32\Perspex.Win32.csproj">
      <Project>{811A76CF-1CF6-440F-963B-BBE31BD72A82}</Project>
      <Name>Perspex.Win32</Name>
    </ProjectReference>
  </ItemGroup>
  <ItemGroup>
    <Content Include="github_icon.png">
      <CopyToOutputDirectory>PreserveNewest</CopyToOutputDirectory>
    </Content>
  </ItemGroup>
  <ItemGroup>
    <None Include="packages.config" />
    <EmbeddedResource Include="Views\MainWindow.paml">
      <SubType>Designer</SubType>
    </EmbeddedResource>
  </ItemGroup>
  <Import Project="$(MSBuildToolsPath)\Microsoft.CSharp.targets" />
  <Import Project="..\..\src\Shared\perspex.platform.targets" />
  <!-- To modify your build process, add your task inside one of the targets below and uncomment it. 
       Other similar extension points exist, see Microsoft.Common.targets.
  <Target Name="BeforeBuild">
  </Target>
  <Target Name="AfterBuild">
  </Target>
  -->
</Project><|MERGE_RESOLUTION|>--- conflicted
+++ resolved
@@ -80,13 +80,8 @@
     <Compile Include="Program.cs" />
     <Compile Include="Properties\AssemblyInfo.cs" />
     <Compile Include="ViewModels\MainWindowViewModel.cs" />
-<<<<<<< HEAD
-    <Compile Include="Views\TestNode.cs" />
-    <Compile Include="ViewModels\TestItem.cs" />
-=======
     <Compile Include="ViewModels\TestItem.cs" />
     <Compile Include="ViewModels\TestNode.cs" />
->>>>>>> 82be7441
     <Compile Include="Views\MainWindow.cs" />
   </ItemGroup>
   <ItemGroup>
