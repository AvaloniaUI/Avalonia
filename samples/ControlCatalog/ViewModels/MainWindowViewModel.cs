using System.Reactive;
<<<<<<< HEAD
using Avalonia.Controls.ApplicationLifetimes;
using Avalonia.Controls.Notifications;
using Avalonia.Dialogs;
=======
using Avalonia.Controls;
using Avalonia.Controls.ApplicationLifetimes;
using Avalonia.Controls.Notifications;
using Avalonia.Dialogs;
using Avalonia.Platform;
using System;
>>>>>>> 023b25f0
using ReactiveUI;

namespace ControlCatalog.ViewModels
{
    class MainWindowViewModel : ReactiveObject
    {
        private IManagedNotificationManager _notificationManager;

        private bool _isMenuItemChecked = true;
        private WindowState _windowState;
        private WindowState[] _windowStates;
        private int _transparencyLevel;
        private ExtendClientAreaChromeHints _chromeHints;
        private bool _extendClientAreaEnabled;
        private bool _systemTitleBarEnabled;        
        private bool _preferSystemChromeEnabled;
        private double _titleBarHeight;

        public MainWindowViewModel(IManagedNotificationManager notificationManager)
        {
            _notificationManager = notificationManager;

            ShowCustomManagedNotificationCommand = ReactiveCommand.Create(() =>
            {
                NotificationManager.Show(new NotificationViewModel(NotificationManager) { Title = "Hey There!", Message = "Did you know that Avalonia now supports Custom In-Window Notifications?" });
            });

            ShowManagedNotificationCommand = ReactiveCommand.Create(() =>
            {
                NotificationManager.Show(new Avalonia.Controls.Notifications.Notification("Welcome", "Avalonia now supports Notifications.", NotificationType.Information));
            });

            ShowNativeNotificationCommand = ReactiveCommand.Create(() =>
            {
                NotificationManager.Show(new Avalonia.Controls.Notifications.Notification("Error", "Native Notifications are not quite ready. Coming soon.", NotificationType.Error));
            });

            AboutCommand = ReactiveCommand.CreateFromTask(async () =>
            {
                var dialog = new AboutAvaloniaDialog();

                var mainWindow = (App.Current.ApplicationLifetime as IClassicDesktopStyleApplicationLifetime)?.MainWindow;

                await dialog.ShowDialog(mainWindow);
            });

            ExitCommand = ReactiveCommand.Create(() =>
            {
                (App.Current.ApplicationLifetime as IClassicDesktopStyleApplicationLifetime).Shutdown();
            });
<<<<<<< HEAD
=======

            ToggleMenuItemCheckedCommand = ReactiveCommand.Create(() =>
            {
                IsMenuItemChecked = !IsMenuItemChecked;
            });

            WindowState = WindowState.Normal;

            WindowStates = new WindowState[]
            {
                WindowState.Minimized,
                WindowState.Normal,
                WindowState.Maximized,
                WindowState.FullScreen,
            };

            this.WhenAnyValue(x => x.SystemTitleBarEnabled, x=>x.PreferSystemChromeEnabled)
                .Subscribe(x =>
                {
                    var hints = ExtendClientAreaChromeHints.NoChrome | ExtendClientAreaChromeHints.OSXThickTitleBar;

                    if(x.Item1)
                    {
                        hints |= ExtendClientAreaChromeHints.SystemChrome;
                    }

                    if(x.Item2)
                    {
                        hints |= ExtendClientAreaChromeHints.PreferSystemChrome;
                    }

                    ChromeHints = hints;
                });

            SystemTitleBarEnabled = true;            
            TitleBarHeight = -1;
        }        

        public int TransparencyLevel
        {
            get { return _transparencyLevel; }
            set { this.RaiseAndSetIfChanged(ref _transparencyLevel, value); }
        }        

        public ExtendClientAreaChromeHints ChromeHints
        {
            get { return _chromeHints; }
            set { this.RaiseAndSetIfChanged(ref _chromeHints, value); }
        }        

        public bool ExtendClientAreaEnabled
        {
            get { return _extendClientAreaEnabled; }
            set { this.RaiseAndSetIfChanged(ref _extendClientAreaEnabled, value); }
        }        

        public bool SystemTitleBarEnabled
        {
            get { return _systemTitleBarEnabled; }
            set { this.RaiseAndSetIfChanged(ref _systemTitleBarEnabled, value); }
        }        

        public bool PreferSystemChromeEnabled
        {
            get { return _preferSystemChromeEnabled; }
            set { this.RaiseAndSetIfChanged(ref _preferSystemChromeEnabled, value); }
        }        

        public double TitleBarHeight
        {
            get { return _titleBarHeight; }
            set { this.RaiseAndSetIfChanged(ref _titleBarHeight, value); }
        }

        public WindowState WindowState
        {
            get { return _windowState; }
            set { this.RaiseAndSetIfChanged(ref _windowState, value); }
        }

        public WindowState[] WindowStates
        {
            get { return _windowStates; }
            set { this.RaiseAndSetIfChanged(ref _windowStates, value); }
>>>>>>> 023b25f0
        }

        public IManagedNotificationManager NotificationManager
        {
            get { return _notificationManager; }
            set { this.RaiseAndSetIfChanged(ref _notificationManager, value); }
        }

        public bool IsMenuItemChecked
        {
            get { return _isMenuItemChecked; }
            set { this.RaiseAndSetIfChanged(ref _isMenuItemChecked, value); }
        }

        public ReactiveCommand<Unit, Unit> ShowCustomManagedNotificationCommand { get; }

        public ReactiveCommand<Unit, Unit> ShowManagedNotificationCommand { get; }

        public ReactiveCommand<Unit, Unit> ShowNativeNotificationCommand { get; }

        public ReactiveCommand<Unit, Unit> AboutCommand { get; }

        public ReactiveCommand<Unit, Unit> ExitCommand { get; }
<<<<<<< HEAD
=======

        public ReactiveCommand<Unit, Unit> ToggleMenuItemCheckedCommand { get; }
>>>>>>> 023b25f0
    }
}<|MERGE_RESOLUTION|>--- conflicted
+++ resolved
@@ -1,16 +1,10 @@
 using System.Reactive;
-<<<<<<< HEAD
-using Avalonia.Controls.ApplicationLifetimes;
-using Avalonia.Controls.Notifications;
-using Avalonia.Dialogs;
-=======
 using Avalonia.Controls;
 using Avalonia.Controls.ApplicationLifetimes;
 using Avalonia.Controls.Notifications;
 using Avalonia.Dialogs;
 using Avalonia.Platform;
 using System;
->>>>>>> 023b25f0
 using ReactiveUI;
 
 namespace ControlCatalog.ViewModels
@@ -61,8 +55,6 @@
             {
                 (App.Current.ApplicationLifetime as IClassicDesktopStyleApplicationLifetime).Shutdown();
             });
-<<<<<<< HEAD
-=======
 
             ToggleMenuItemCheckedCommand = ReactiveCommand.Create(() =>
             {
@@ -147,7 +139,6 @@
         {
             get { return _windowStates; }
             set { this.RaiseAndSetIfChanged(ref _windowStates, value); }
->>>>>>> 023b25f0
         }
 
         public IManagedNotificationManager NotificationManager
@@ -171,10 +162,7 @@
         public ReactiveCommand<Unit, Unit> AboutCommand { get; }
 
         public ReactiveCommand<Unit, Unit> ExitCommand { get; }
-<<<<<<< HEAD
-=======
 
         public ReactiveCommand<Unit, Unit> ToggleMenuItemCheckedCommand { get; }
->>>>>>> 023b25f0
     }
 }