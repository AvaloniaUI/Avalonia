<UserControl xmlns="https://github.com/avaloniaui"
        xmlns:pages="clr-namespace:ControlCatalog.Pages"
<<<<<<< HEAD
        xmlns:x="http://schemas.microsoft.com/winfx/2006/xaml">
  <TabControl Classes="sidebar" Name="Sidebar">
    <TabControl.PageTransition>
      <CrossFade Duration="0.25"/>
    </TabControl.PageTransition>
    <TabItem Header="AutoCompleteBox"><pages:AutoCompleteBoxPage/></TabItem>
    <TabItem Header="Border"><pages:BorderPage/></TabItem>
    <TabItem Header="Button"><pages:ButtonPage/></TabItem>
    <TabItem Header="ButtonSpinner"><pages:ButtonSpinnerPage/></TabItem>
    <TabItem Header="Calendar"><pages:CalendarPage/></TabItem>
    <TabItem Header="Canvas"><pages:CanvasPage/></TabItem>
    <TabItem Header="Carousel"><pages:CarouselPage/></TabItem>
    <TabItem Header="CheckBox"><pages:CheckBoxPage/></TabItem>
    <TabItem Header="ContextMenu"><pages:ContextMenuPage/></TabItem>
    <TabItem Header="DatePicker"><pages:DatePickerPage/></TabItem>
    <TabItem Header="Drag+Drop"><pages:DragAndDropPage/></TabItem>
    <TabItem Header="DropDown"><pages:DropDownPage/></TabItem>
    <TabItem Header="Expander"><pages:ExpanderPage/></TabItem>
    <TabItem Header="Image"><pages:ImagePage/></TabItem>
    <TabItem Header="LayoutTransformControl"><pages:LayoutTransformControlPage/></TabItem>
    <TabItem Header="ListBox"><pages:ListBoxPage/></TabItem>
    <TabItem Header="Menu"><pages:MenuPage/></TabItem>
	<TabItem Header="NumericUpDown"><pages:NumericUpDownPage/></TabItem>
    <TabItem Header="ProgressBar"><pages:ProgressBarPage/></TabItem>
    <TabItem Header="RadioButton"><pages:RadioButtonPage/></TabItem>
    <TabItem Header="Slider"><pages:SliderPage/></TabItem>
    <TabItem Header="TextBlock"><pages:TextBlockPage/></TabItem>
    <TabItem Header="TextBox"><pages:TextBoxPage/></TabItem>
    <TabItem Header="ToolTip"><pages:ToolTipPage/></TabItem>
    <TabItem Header="TreeView"><pages:TreeViewPage/></TabItem>
  </TabControl>
=======
        xmlns:x="http://schemas.microsoft.com/winfx/2006/xaml"
        x:Class="ControlCatalog.MainView"
        Background="{DynamicResource ThemeBackgroundBrush}"
        Foreground="{DynamicResource ThemeForegroundBrush}"
        FontSize="{DynamicResource FontSizeNormal}">
  <Grid>
    <DropDown x:Name="Themes" SelectedIndex="0" Width="100" Margin="8" HorizontalAlignment="Right" VerticalAlignment="Bottom">
      <DropDownItem>Light</DropDownItem>
      <DropDownItem>Dark</DropDownItem>
    </DropDown>
    <TabControl Classes="sidebar" Name="Sidebar">
      <TabItem Header="AutoCompleteBox"><pages:AutoCompleteBoxPage/></TabItem>
      <TabItem Header="Border"><pages:BorderPage/></TabItem>
      <TabItem Header="Button"><pages:ButtonPage/></TabItem>
      <TabItem Header="ButtonSpinner"><pages:ButtonSpinnerPage/></TabItem>
      <TabItem Header="Calendar"><pages:CalendarPage/></TabItem>
      <TabItem Header="Canvas"><pages:CanvasPage/></TabItem>
      <TabItem Header="Carousel"><pages:CarouselPage/></TabItem>
      <TabItem Header="CheckBox"><pages:CheckBoxPage/></TabItem>
      <TabItem Header="ContextMenu"><pages:ContextMenuPage/></TabItem>
      <TabItem Header="DatePicker"><pages:DatePickerPage/></TabItem>
      <TabItem Header="Drag+Drop"><pages:DragAndDropPage/></TabItem>
      <TabItem Header="DropDown"><pages:DropDownPage/></TabItem>
      <TabItem Header="Expander"><pages:ExpanderPage/></TabItem>
      <TabItem Header="Image"><pages:ImagePage/></TabItem>
      <TabItem Header="LayoutTransformControl"><pages:LayoutTransformControlPage/></TabItem>
      <TabItem Header="ListBox"><pages:ListBoxPage/></TabItem>
      <TabItem Header="Menu"><pages:MenuPage/></TabItem>
	  <TabItem Header="NumericUpDown"><pages:NumericUpDownPage/></TabItem>
      <TabItem Header="ProgressBar"><pages:ProgressBarPage/></TabItem>
      <TabItem Header="RadioButton"><pages:RadioButtonPage/></TabItem>
      <TabItem Header="Slider"><pages:SliderPage/></TabItem>
      <TabItem Header="TabControl"><pages:TabControlPage/></TabItem>
      <TabItem Header="TextBox"><pages:TextBoxPage/></TabItem>
      <TabItem Header="ToolTip"><pages:ToolTipPage/></TabItem>
      <TabItem Header="TreeView"><pages:TreeViewPage/></TabItem>
      <TabItem Header="Viewbox"><pages:ViewboxPage/></TabItem>
    </TabControl>
  </Grid>
>>>>>>> f97a6999
</UserControl><|MERGE_RESOLUTION|>--- conflicted
+++ resolved
@@ -1,38 +1,5 @@
 <UserControl xmlns="https://github.com/avaloniaui"
         xmlns:pages="clr-namespace:ControlCatalog.Pages"
-<<<<<<< HEAD
-        xmlns:x="http://schemas.microsoft.com/winfx/2006/xaml">
-  <TabControl Classes="sidebar" Name="Sidebar">
-    <TabControl.PageTransition>
-      <CrossFade Duration="0.25"/>
-    </TabControl.PageTransition>
-    <TabItem Header="AutoCompleteBox"><pages:AutoCompleteBoxPage/></TabItem>
-    <TabItem Header="Border"><pages:BorderPage/></TabItem>
-    <TabItem Header="Button"><pages:ButtonPage/></TabItem>
-    <TabItem Header="ButtonSpinner"><pages:ButtonSpinnerPage/></TabItem>
-    <TabItem Header="Calendar"><pages:CalendarPage/></TabItem>
-    <TabItem Header="Canvas"><pages:CanvasPage/></TabItem>
-    <TabItem Header="Carousel"><pages:CarouselPage/></TabItem>
-    <TabItem Header="CheckBox"><pages:CheckBoxPage/></TabItem>
-    <TabItem Header="ContextMenu"><pages:ContextMenuPage/></TabItem>
-    <TabItem Header="DatePicker"><pages:DatePickerPage/></TabItem>
-    <TabItem Header="Drag+Drop"><pages:DragAndDropPage/></TabItem>
-    <TabItem Header="DropDown"><pages:DropDownPage/></TabItem>
-    <TabItem Header="Expander"><pages:ExpanderPage/></TabItem>
-    <TabItem Header="Image"><pages:ImagePage/></TabItem>
-    <TabItem Header="LayoutTransformControl"><pages:LayoutTransformControlPage/></TabItem>
-    <TabItem Header="ListBox"><pages:ListBoxPage/></TabItem>
-    <TabItem Header="Menu"><pages:MenuPage/></TabItem>
-	<TabItem Header="NumericUpDown"><pages:NumericUpDownPage/></TabItem>
-    <TabItem Header="ProgressBar"><pages:ProgressBarPage/></TabItem>
-    <TabItem Header="RadioButton"><pages:RadioButtonPage/></TabItem>
-    <TabItem Header="Slider"><pages:SliderPage/></TabItem>
-    <TabItem Header="TextBlock"><pages:TextBlockPage/></TabItem>
-    <TabItem Header="TextBox"><pages:TextBoxPage/></TabItem>
-    <TabItem Header="ToolTip"><pages:ToolTipPage/></TabItem>
-    <TabItem Header="TreeView"><pages:TreeViewPage/></TabItem>
-  </TabControl>
-=======
         xmlns:x="http://schemas.microsoft.com/winfx/2006/xaml"
         x:Class="ControlCatalog.MainView"
         Background="{DynamicResource ThemeBackgroundBrush}"
@@ -66,11 +33,11 @@
       <TabItem Header="RadioButton"><pages:RadioButtonPage/></TabItem>
       <TabItem Header="Slider"><pages:SliderPage/></TabItem>
       <TabItem Header="TabControl"><pages:TabControlPage/></TabItem>
+      <TabItem Header="TextBlock"><pages:TextBlockPage/></TabItem>
       <TabItem Header="TextBox"><pages:TextBoxPage/></TabItem>
       <TabItem Header="ToolTip"><pages:ToolTipPage/></TabItem>
       <TabItem Header="TreeView"><pages:TreeViewPage/></TabItem>
       <TabItem Header="Viewbox"><pages:ViewboxPage/></TabItem>
     </TabControl>
   </Grid>
->>>>>>> f97a6999
 </UserControl>