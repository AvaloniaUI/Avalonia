using System;
using Avalonia;
using Avalonia.Controls;
<<<<<<< HEAD
using Avalonia.Controls.Primitives.PopupPositioning;
=======
using Avalonia.Interactivity;
>>>>>>> fc70228d
using Avalonia.Markup.Xaml;

namespace ControlCatalog.Pages
{
    public class ToolTipPage : UserControl
    {
        public ToolTipPage()
        {
            this.InitializeComponent();
        }

        private void InitializeComponent()
        {
            AvaloniaXamlLoader.Load(this);
        }

<<<<<<< HEAD
        public CustomPopupPlacement CustomPlacementCallback(Size popupSize, Rect targetRect, Point offset)
        {
            var r = new Random().Next();
            return new CustomPopupPlacement
            {
                Anchor = (r % 4) switch
                {
                    1 => PopupAnchor.Top,
                    2 => PopupAnchor.Left,
                    3 => PopupAnchor.Right,
                    _ => PopupAnchor.Bottom,
                },
                Gravity = (r % 4) switch
                {
                    1 => PopupGravity.Top,
                    2 => PopupGravity.Left,
                    3 => PopupGravity.Right,
                    _ => PopupGravity.Bottom,
                },
                Offset = new Point(r % 20, r % 20)
            };
        }
=======
        private void ToolTipOpening(object? sender, CancelRoutedEventArgs args)
        {
            ((Control)args.Source!).SetValue(ToolTip.TipProperty, "New tip set from ToolTipOpening.");
        } 
>>>>>>> fc70228d
    }
}<|MERGE_RESOLUTION|>--- conflicted
+++ resolved
@@ -1,11 +1,8 @@
 using System;
 using Avalonia;
 using Avalonia.Controls;
-<<<<<<< HEAD
+using Avalonia.Interactivity;
 using Avalonia.Controls.Primitives.PopupPositioning;
-=======
-using Avalonia.Interactivity;
->>>>>>> fc70228d
 using Avalonia.Markup.Xaml;
 
 namespace ControlCatalog.Pages
@@ -22,7 +19,11 @@
             AvaloniaXamlLoader.Load(this);
         }
 
-<<<<<<< HEAD
+        private void ToolTipOpening(object? sender, CancelRoutedEventArgs args)
+        {
+            ((Control)args.Source!).SetValue(ToolTip.TipProperty, "New tip set from ToolTipOpening.");
+        }
+
         public CustomPopupPlacement CustomPlacementCallback(Size popupSize, Rect targetRect, Point offset)
         {
             var r = new Random().Next();
@@ -45,11 +46,5 @@
                 Offset = new Point(r % 20, r % 20)
             };
         }
-=======
-        private void ToolTipOpening(object? sender, CancelRoutedEventArgs args)
-        {
-            ((Control)args.Source!).SetValue(ToolTip.TipProperty, "New tip set from ToolTipOpening.");
-        } 
->>>>>>> fc70228d
     }
 }