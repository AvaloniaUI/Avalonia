--- conflicted
+++ resolved
@@ -6,10 +6,8 @@
   <StackPanel Orientation="Vertical" Spacing="4">
     <TextBlock Classes="h2">A drop-down list.</TextBlock>
 
-<<<<<<< HEAD
     <StackPanel Orientation="Horizontal" HorizontalAlignment="Center" Margin="0 16 0 0" Spacing="8">
       <ComboBox PlaceholderText="Pick an Item" WrapSelection="{Binding WrapSelection}">
-=======
     <WrapPanel HorizontalAlignment="Center" Margin="0 16 0 0"
                MaxWidth="660">
       <WrapPanel.Styles>
@@ -19,16 +17,13 @@
         </Style>
       </WrapPanel.Styles>
       <ComboBox PlaceholderText="Pick an Item">
->>>>>>> 415d6127
         <ComboBoxItem>Inline Items</ComboBoxItem>
         <ComboBoxItem>Inline Item 2</ComboBoxItem>
         <ComboBoxItem>Inline Item 3</ComboBoxItem>
         <ComboBoxItem>Inline Item 4</ComboBoxItem>
       </ComboBox>
 
-<<<<<<< HEAD
       <ComboBox SelectedIndex="0" WrapSelection="{Binding WrapSelection}">
-=======
       <ComboBox>
         <ComboBox.Items>
           <col:ArrayList>
@@ -48,7 +43,6 @@
       </ComboBox>
 
       <ComboBox SelectedIndex="0">
->>>>>>> 415d6127
         <ComboBoxItem>
           <Panel>
             <Rectangle Fill="{DynamicResource SystemAccentColor}"/>
