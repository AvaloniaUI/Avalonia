<UserControl xmlns="https://github.com/avaloniaui"
             xmlns:x="http://schemas.microsoft.com/winfx/2006/xaml"
             x:Class="ControlCatalog.Pages.ToolTipPage">
    <StackPanel Orientation="Vertical"
                Spacing="4">
        <TextBlock Classes="h2">A control which pops up a hint when a control is hovered</TextBlock>

        <UniformGrid Columns="2"
                     Margin="0,16,0,0"
                     HorizontalAlignment="Center">
            <ToggleSwitch Margin="5" 
                          HorizontalAlignment="Center"
                          IsChecked="{Binding Path=(ToolTip.ServiceEnabled), RelativeSource={RelativeSource AncestorType=UserControl}}"
                          Content="Enable ToolTip service" />
            <ToggleSwitch Margin="5"
                          IsChecked="{Binding ElementName=Border, Path=(ToolTip.IsOpen)}"
                          HorizontalAlignment="Center"
                          Content="ToolTip Open" />
            <Border Background="{DynamicResource SystemAccentColor}"
                    Margin="5"
                    Padding="50"
                    ToolTip.Tip="This is a ToolTip">
                <TextBlock>Hover Here</TextBlock>
            </Border>
            <Border Name="Border"
                    Background="{DynamicResource SystemAccentColor}"
                    Margin="5"
                    Padding="50"
                    ToolTip.Placement="Bottom">
                <ToolTip.Tip>
                    <StackPanel>
                        <TextBlock Classes="h1">ToolTip</TextBlock>
                        <TextBlock Classes="h2">A control which pops up a hint when a control is hovered</TextBlock>
                    </StackPanel>
                </ToolTip.Tip>
                <TextBlock>ToolTip bottom placement</TextBlock>
            </Border>
            <Border Background="{DynamicResource SystemAccentColor}"
                    Margin="5"
                    Padding="50"
                    ToolTip.Placement="Custom"
                    ToolTip.CustomPopupPlacementCallback="CustomPlacementCallback"
                    ToolTip.Tip="Custom positioned tooltip">
              <TextBlock>ToolTip custom placement</TextBlock>
            </Border>
            <Border Background="{DynamicResource SystemAccentColor}"
                    Margin="5"
                    Padding="50"
                    ToolTip.Tip="Hello"
                    ToolTip.Placement="Top">
              <Border.Styles>
                <Style Selector="Border">
                  <Style.Animations>
                    <Animation Duration="0:0:2" IterationCount="Infinite">
                      <KeyFrame KeyTime="0:0:0">
                        <Setter Property="ToolTip.HorizontalOffset" Value="0" />
                        <Setter Property="ToolTip.VerticalOffset" Value="-50" />
                      </KeyFrame>
                      <KeyFrame KeyTime="0:0:2" >
                        <Setter Property="ToolTip.HorizontalOffset" Value="100" />
                        <Setter Property="ToolTip.VerticalOffset" Value="50" />
                      </KeyFrame>
                    </Animation>
                  </Style.Animations>
                </Style>
              </Border.Styles>
              <TextBlock>Moving offset</TextBlock>
            </Border>

            <Button IsEnabled="False"
                    ToolTip.ShowOnDisabled="True"
                    ToolTip.Tip="This control is disabled"
                    Margin="5"
                    Padding="50">
              <TextBlock>ToolTip on a disabled control</TextBlock>
            </Button>

<<<<<<< HEAD
          <Border Background="{DynamicResource SystemAccentColor}"
=======
          <Border Grid.Row="3"
                  Grid.Column="0"
                  Background="{DynamicResource SystemAccentColor}"
>>>>>>> fc70228d
                  Margin="5"
                  Padding="50"
                  ToolTip.Tip="Outer tooltip">
            <TextBlock Background="{StaticResource SystemAccentColorDark1}" Padding="10" ToolTip.Tip="Inner tooltip" VerticalAlignment="Center">Nested ToolTips</TextBlock>
          </Border>
<<<<<<< HEAD
        </UniformGrid>
=======
            
          <Border Grid.Row="3"
                  Grid.Column="1"
                  Background="{DynamicResource SystemAccentColor}"
                  Margin="5"
                  Padding="50"
                  ToolTip.ToolTipOpening="ToolTipOpening"
                  ToolTip.Tip="Should never be visible">
            <TextBlock VerticalAlignment="Center">ToolTip replaced on the fly</TextBlock>
          </Border>
        </Grid>
>>>>>>> fc70228d
    </StackPanel>
</UserControl><|MERGE_RESOLUTION|>--- conflicted
+++ resolved
@@ -75,32 +75,20 @@
               <TextBlock>ToolTip on a disabled control</TextBlock>
             </Button>
 
-<<<<<<< HEAD
           <Border Background="{DynamicResource SystemAccentColor}"
-=======
-          <Border Grid.Row="3"
-                  Grid.Column="0"
-                  Background="{DynamicResource SystemAccentColor}"
->>>>>>> fc70228d
                   Margin="5"
                   Padding="50"
                   ToolTip.Tip="Outer tooltip">
             <TextBlock Background="{StaticResource SystemAccentColorDark1}" Padding="10" ToolTip.Tip="Inner tooltip" VerticalAlignment="Center">Nested ToolTips</TextBlock>
           </Border>
-<<<<<<< HEAD
-        </UniformGrid>
-=======
-            
-          <Border Grid.Row="3"
-                  Grid.Column="1"
-                  Background="{DynamicResource SystemAccentColor}"
+
+          <Border Background="{DynamicResource SystemAccentColor}"
                   Margin="5"
                   Padding="50"
                   ToolTip.ToolTipOpening="ToolTipOpening"
                   ToolTip.Tip="Should never be visible">
             <TextBlock VerticalAlignment="Center">ToolTip replaced on the fly</TextBlock>
           </Border>
-        </Grid>
->>>>>>> fc70228d
+        </UniformGrid>
     </StackPanel>
 </UserControl>