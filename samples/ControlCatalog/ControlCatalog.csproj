--- conflicted
+++ resolved
@@ -47,13 +47,10 @@
     <EmbeddedResource Include="Pages\CheckBoxPage.xaml">
       <SubType>Designer</SubType>
     </EmbeddedResource>
-<<<<<<< HEAD
     <EmbeddedResource Include="Pages\ComboBoxPage.xaml">
       <SubType>Designer</SubType>
     </EmbeddedResource>
-=======
     <EmbeddedResource Include="Pages\ContextMenuPage.xaml" />
->>>>>>> acc1c463
     <EmbeddedResource Include="Pages\DropDownPage.xaml">
       <SubType>Designer</SubType>
     </EmbeddedResource>
