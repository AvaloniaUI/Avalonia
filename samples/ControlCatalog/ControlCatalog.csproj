﻿<?xml version="1.0" encoding="utf-8"?>
<Project ToolsVersion="14.0" DefaultTargets="Build" xmlns="http://schemas.microsoft.com/developer/msbuild/2003">
  <Import Project="$(MSBuildExtensionsPath)\$(MSBuildToolsVersion)\Microsoft.Common.props" Condition="Exists('$(MSBuildExtensionsPath)\$(MSBuildToolsVersion)\Microsoft.Common.props')" />
  <PropertyGroup>
    <MinimumVisualStudioVersion>14.0</MinimumVisualStudioVersion>
    <Configuration Condition=" '$(Configuration)' == '' ">Debug</Configuration>
    <Platform Condition=" '$(Platform)' == '' ">AnyCPU</Platform>
    <ProjectGuid>{D0A739B9-3C68-4BA6-A328-41606954B6BD}</ProjectGuid>
    <OutputType>Library</OutputType>
    <AppDesignerFolder>Properties</AppDesignerFolder>
    <RootNamespace>ControlCatalog</RootNamespace>
    <AssemblyName>ControlCatalog</AssemblyName>
    <DefaultLanguage>en-US</DefaultLanguage>
    <FileAlignment>512</FileAlignment>
    <ProjectTypeGuids>{786C830F-07A1-408B-BD7F-6EE04809D6DB};{FAE04EC0-301F-11D3-BF4B-00C04F79EFBC}</ProjectTypeGuids>
    <TargetFrameworkProfile>
    </TargetFrameworkProfile>
    <TargetFrameworkVersion>v5.0</TargetFrameworkVersion>
  </PropertyGroup>
  <PropertyGroup Condition=" '$(Configuration)|$(Platform)' == 'Debug|AnyCPU' ">
    <DebugSymbols>true</DebugSymbols>
    <DebugType>full</DebugType>
    <Optimize>false</Optimize>
    <OutputPath>bin\Debug\</OutputPath>
    <DefineConstants>DEBUG;TRACE</DefineConstants>
    <ErrorReport>prompt</ErrorReport>
    <WarningLevel>4</WarningLevel>
  </PropertyGroup>
  <PropertyGroup Condition=" '$(Configuration)|$(Platform)' == 'Release|AnyCPU' ">
    <DebugType>pdbonly</DebugType>
    <Optimize>true</Optimize>
    <OutputPath>bin\Release\</OutputPath>
    <DefineConstants>TRACE</DefineConstants>
    <ErrorReport>prompt</ErrorReport>
    <WarningLevel>4</WarningLevel>
  </PropertyGroup>
  <ItemGroup>
    <!-- A reference to the entire .NET Framework is automatically included -->
    <EmbeddedResource Include="App.xaml">
      <SubType>Designer</SubType>
    </EmbeddedResource>
    <EmbeddedResource Include="MainView.xaml">
      <SubType>Designer</SubType>
    </EmbeddedResource>
    <EmbeddedResource Include="Pages\BorderPage.xaml">
      <SubType>Designer</SubType>
    </EmbeddedResource>
    <EmbeddedResource Include="Pages\ButtonPage.xaml">
      <SubType>Designer</SubType>
    </EmbeddedResource>
    <EmbeddedResource Include="Pages\CanvasPage.xaml">
      <SubType>Designer</SubType>
    </EmbeddedResource>
    <EmbeddedResource Include="Pages\CarouselPage.xaml">
      <SubType>Designer</SubType>
    </EmbeddedResource>
    <EmbeddedResource Include="Pages\CheckBoxPage.xaml">
      <SubType>Designer</SubType>
    </EmbeddedResource>
    <EmbeddedResource Include="Pages\DropDownPage.xaml">
      <SubType>Designer</SubType>
    </EmbeddedResource>
    <EmbeddedResource Include="Pages\ExpanderPage.xaml">
      <SubType>Designer</SubType>
    </EmbeddedResource>
    <EmbeddedResource Include="Pages\ImagePage.xaml">
      <SubType>Designer</SubType>
    </EmbeddedResource>
    <EmbeddedResource Include="Pages\LayoutTransformControlPage.xaml">
      <SubType>Designer</SubType>
    </EmbeddedResource>
    <EmbeddedResource Include="Pages\MenuPage.xaml">
      <SubType>Designer</SubType>
    </EmbeddedResource>
    <EmbeddedResource Include="Pages\RadioButtonPage.xaml">
      <SubType>Designer</SubType>
    </EmbeddedResource>
    <EmbeddedResource Include="Pages\SliderPage.xaml">
      <SubType>Designer</SubType>
    </EmbeddedResource>
    <EmbeddedResource Include="Pages\TextBoxPage.xaml">
      <SubType>Designer</SubType>
    </EmbeddedResource>
    <EmbeddedResource Include="Pages\ToolTipPage.xaml">
      <SubType>Designer</SubType>
    </EmbeddedResource>
  </ItemGroup>
  <ItemGroup>
    <Compile Include="App.xaml.cs">
      <DependentUpon>App.xaml</DependentUpon>
    </Compile>
    <Compile Include="MainView.xaml.cs">
      <DependentUpon>MainView.xaml</DependentUpon>
    </Compile>
    <Compile Include="MainWindow.xaml.cs">
      <DependentUpon>MainWindow.xaml</DependentUpon>
    </Compile>
    <Compile Include="Pages\BorderPage.xaml.cs">
      <DependentUpon>BorderPage.xaml</DependentUpon>
    </Compile>
    <Compile Include="Pages\ButtonPage.xaml.cs">
      <DependentUpon>ButtonPage.xaml</DependentUpon>
    </Compile>
    <Compile Include="Pages\CanvasPage.xaml.cs">
      <DependentUpon>CanvasPage.xaml</DependentUpon>
    </Compile>
    <Compile Include="Pages\CarouselPage.xaml.cs">
      <DependentUpon>CarouselPage.xaml</DependentUpon>
    </Compile>
    <Compile Include="Pages\CheckBoxPage.xaml.cs">
      <DependentUpon>CheckBoxPage.xaml</DependentUpon>
    </Compile>
    <Compile Include="Pages\DropDownPage.xaml.cs">
      <DependentUpon>DropDownPage.xaml</DependentUpon>
    </Compile>
    <Compile Include="Pages\ExpanderPage.xaml.cs">
      <DependentUpon>ExpanderPage.xaml</DependentUpon>
    </Compile>
    <Compile Include="Pages\ImagePage.xaml.cs">
      <DependentUpon>ImagePage.xaml</DependentUpon>
    </Compile>
    <Compile Include="Pages\LayoutTransformControlPage.xaml.cs">
      <DependentUpon>LayoutTransformControlPage.xaml</DependentUpon>
    </Compile>
    <Compile Include="Pages\MenuPage.xaml.cs">
      <DependentUpon>MenuPage.xaml</DependentUpon>
    </Compile>
    <Compile Include="Pages\RadioButtonPage.xaml.cs">
      <DependentUpon>RadioButtonPage.xaml</DependentUpon>
    </Compile>
    <Compile Include="Pages\SliderPage.xaml.cs">
      <DependentUpon>SliderPage.xaml</DependentUpon>
    </Compile>
    <Compile Include="Pages\TreeViewPage.xaml.cs">
      <DependentUpon>TreeViewPage.xaml</DependentUpon>
    </Compile>
    <Compile Include="Pages\TextBoxPage.xaml.cs">
      <DependentUpon>TextBoxPage.xaml</DependentUpon>
    </Compile>
    <Compile Include="Pages\ToolTipPage.xaml.cs">
      <DependentUpon>ToolTipPage.xaml</DependentUpon>
    </Compile>
    <Compile Include="Properties\AssemblyInfo.cs" />
  </ItemGroup>
  <ItemGroup>
    <EmbeddedResource Include="Assets\delicate-arch-896885_640.jpg" />
    <EmbeddedResource Include="Assets\github_icon.png" />
    <EmbeddedResource Include="Assets\hirsch-899118_640.jpg" />
    <EmbeddedResource Include="Assets\maple-leaf-888807_640.jpg" />
  </ItemGroup>
  <ItemGroup>
    <EmbeddedResource Include="SideBar.xaml">
      <SubType>Designer</SubType>
    </EmbeddedResource>
  </ItemGroup>
  <ItemGroup>
    <ProjectReference Include="..\..\src\Markup\Avalonia.Markup.Xaml\Avalonia.Markup.Xaml.csproj">
      <Project>{3E53A01A-B331-47F3-B828-4A5717E77A24}</Project>
      <Name>Avalonia.Markup.Xaml</Name>
    </ProjectReference>
    <ProjectReference Include="..\..\src\Markup\Avalonia.Markup\Avalonia.Markup.csproj">
      <Project>{6417E941-21BC-467B-A771-0DE389353CE6}</Project>
      <Name>Avalonia.Markup</Name>
    </ProjectReference>
    <ProjectReference Include="..\..\src\Avalonia.Animation\Avalonia.Animation.csproj">
      <Project>{D211E587-D8BC-45B9-95A4-F297C8FA5200}</Project>
      <Name>Avalonia.Animation</Name>
    </ProjectReference>
    <ProjectReference Include="..\..\src\Avalonia.Base\Avalonia.Base.csproj">
      <Project>{B09B78D8-9B26-48B0-9149-D64A2F120F3F}</Project>
      <Name>Avalonia.Base</Name>
    </ProjectReference>
    <ProjectReference Include="..\..\src\Avalonia.Controls\Avalonia.Controls.csproj">
      <Project>{D2221C82-4A25-4583-9B43-D791E3F6820C}</Project>
      <Name>Avalonia.Controls</Name>
    </ProjectReference>
    <ProjectReference Include="..\..\src\Avalonia.Diagnostics\Avalonia.Diagnostics.csproj">
      <Project>{7062AE20-5DCC-4442-9645-8195BDECE63E}</Project>
      <Name>Avalonia.Diagnostics</Name>
    </ProjectReference>
    <ProjectReference Include="..\..\src\Avalonia.HtmlRenderer\Avalonia.HtmlRenderer.csproj">
      <Project>{5FB2B005-0A7F-4DAD-ADD4-3ED01444E63D}</Project>
      <Name>Avalonia.HtmlRenderer</Name>
    </ProjectReference>
    <ProjectReference Include="..\..\src\Avalonia.Input\Avalonia.Input.csproj">
      <Project>{62024B2D-53EB-4638-B26B-85EEAA54866E}</Project>
      <Name>Avalonia.Input</Name>
    </ProjectReference>
    <ProjectReference Include="..\..\src\Avalonia.Interactivity\Avalonia.Interactivity.csproj">
      <Project>{6B0ED19D-A08B-461C-A9D9-A9EE40B0C06B}</Project>
      <Name>Avalonia.Interactivity</Name>
    </ProjectReference>
    <ProjectReference Include="..\..\src\Avalonia.Layout\Avalonia.Layout.csproj">
      <Project>{42472427-4774-4C81-8AFF-9F27B8E31721}</Project>
      <Name>Avalonia.Layout</Name>
    </ProjectReference>
    <ProjectReference Include="..\..\src\Avalonia.ReactiveUI\Avalonia.ReactiveUI.csproj">
      <Project>{6417B24E-49C2-4985-8DB2-3AB9D898EC91}</Project>
      <Name>Avalonia.ReactiveUI</Name>
    </ProjectReference>
    <ProjectReference Include="..\..\src\Avalonia.SceneGraph\Avalonia.SceneGraph.csproj">
      <Project>{EB582467-6ABB-43A1-B052-E981BA910E3A}</Project>
      <Name>Avalonia.SceneGraph</Name>
    </ProjectReference>
    <ProjectReference Include="..\..\src\Avalonia.Styling\Avalonia.Styling.csproj">
      <Project>{F1BAA01A-F176-4C6A-B39D-5B40BB1B148F}</Project>
      <Name>Avalonia.Styling</Name>
    </ProjectReference>
    <ProjectReference Include="..\..\src\Avalonia.Themes.Default\Avalonia.Themes.Default.csproj">
      <Project>{3E10A5FA-E8DA-48B1-AD44-6A5B6CB7750F}</Project>
      <Name>Avalonia.Themes.Default</Name>
    </ProjectReference>
  </ItemGroup>
  <ItemGroup>
    <EmbeddedResource Include="Assets\test_icon.ico" />
  </ItemGroup>
  <ItemGroup>
<<<<<<< HEAD
    <None Include="project.json" />
=======
    <EmbeddedResource Include="Pages\TreeViewPage.xaml">
      <SubType>Designer</SubType>
    </EmbeddedResource>
  </ItemGroup>
  <ItemGroup>
    <EmbeddedResource Include="MainWindow.xaml">
      <Generator>MSBuild:Compile</Generator>
      <SubType>
      </SubType>
    </EmbeddedResource>
>>>>>>> 85e025da
  </ItemGroup>
  <Import Project="$(MSBuildExtensionsPath32)\Microsoft\Portable\$(TargetFrameworkVersion)\Microsoft.Portable.CSharp.targets" />
  <!-- To modify your build process, add your task inside one of the targets below and uncomment it. 
       Other similar extension points exist, see Microsoft.Common.targets.
  <Target Name="BeforeBuild">
  </Target>
  <Target Name="AfterBuild">
  </Target>
  -->
</Project><|MERGE_RESOLUTION|>--- conflicted
+++ resolved
@@ -215,9 +215,7 @@
     <EmbeddedResource Include="Assets\test_icon.ico" />
   </ItemGroup>
   <ItemGroup>
-<<<<<<< HEAD
     <None Include="project.json" />
-=======
     <EmbeddedResource Include="Pages\TreeViewPage.xaml">
       <SubType>Designer</SubType>
     </EmbeddedResource>
@@ -228,7 +226,6 @@
       <SubType>
       </SubType>
     </EmbeddedResource>
->>>>>>> 85e025da
   </ItemGroup>
   <Import Project="$(MSBuildExtensionsPath32)\Microsoft\Portable\$(TargetFrameworkVersion)\Microsoft.Portable.CSharp.targets" />
   <!-- To modify your build process, add your task inside one of the targets below and uncomment it. 
