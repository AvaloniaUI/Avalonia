using System;
using System.Collections;
using System.Threading.Tasks;
using Avalonia;
using Avalonia.Controls;
using Avalonia.Controls.ApplicationLifetimes;
using Avalonia.LogicalTree;
using Avalonia.Markup.Xaml;
using Avalonia.Media;
using Avalonia.Media.Immutable;
using Avalonia.Platform;
using Avalonia.VisualTree;
using Avalonia.Styling;
using ControlCatalog.Models;
using ControlCatalog.Pages;
using ControlCatalog.ViewModels;

namespace ControlCatalog
{
    public class MainView : UserControl
    {
        public MainView()
        {
            AvaloniaXamlLoader.Load(this);
<<<<<<< HEAD
=======
            
            var sideBar = this.Get<TabControl>("Sidebar");

            if (Application.Current?.ApplicationLifetime is IClassicDesktopStyleApplicationLifetime)
            {
                var tabItems = (sideBar.Items as IList);
                tabItems?.Add(new TabItem()
                {
                    Header = "Screens",
                    Content = new ScreenPage()
                });
            }

            var themes = this.Get<ComboBox>("Themes");
            themes.SelectedItem = App.CurrentTheme;
            themes.SelectionChanged += (sender, e) =>
            {
                if (themes.SelectedItem is CatalogTheme theme)
                {
                    App.SetCatalogThemes(theme);
                }
            };
            var themeVariants = this.Get<ComboBox>("ThemeVariants");
            themeVariants.SelectedItem = Application.Current!.RequestedThemeVariant;
            themeVariants.SelectionChanged += (sender, e) =>
            {
                if (themeVariants.SelectedItem is ThemeVariant themeVariant)
                {
                    Application.Current!.RequestedThemeVariant = themeVariant;
                }
            };

            var flowDirections = this.Get<ComboBox>("FlowDirection");
            flowDirections.SelectionChanged += (sender, e) =>
            {
                if (flowDirections.SelectedItem is FlowDirection flowDirection)
                {
                    TopLevel.GetTopLevel(this).FlowDirection = flowDirection;
                }
            };

            var decorations = this.Get<ComboBox>("Decorations");
            decorations.SelectionChanged += (sender, e) =>
            {
                if (VisualRoot is Window window
                    && decorations.SelectedItem is SystemDecorations systemDecorations)
                {
                    window.SystemDecorations = systemDecorations;
                }
            };

            var transparencyLevels = this.Get<ComboBox>("TransparencyLevels");
            IDisposable? topLevelBackgroundSideSetter = null, sideBarBackgroundSetter = null, paneBackgroundSetter = null;
            transparencyLevels.SelectionChanged += (sender, e) =>
            {
                topLevelBackgroundSideSetter?.Dispose();
                sideBarBackgroundSetter?.Dispose();
                paneBackgroundSetter?.Dispose();
                if (transparencyLevels.SelectedItem is WindowTransparencyLevel selected)
                {
                    var topLevel = (TopLevel)this.GetVisualRoot()!;
                    topLevel.TransparencyLevelHint = new[] { selected };

                    if (topLevel.ActualTransparencyLevel != WindowTransparencyLevel.None &&
                        topLevel.ActualTransparencyLevel == selected)
                    {
                        var transparentBrush = new ImmutableSolidColorBrush(Colors.White, 0);
                        var semiTransparentBrush = new ImmutableSolidColorBrush(Colors.Gray, 0.2);
                        topLevelBackgroundSideSetter = topLevel.SetValue(BackgroundProperty, transparentBrush, Avalonia.Data.BindingPriority.Style);
                        sideBarBackgroundSetter = sideBar.SetValue(BackgroundProperty, semiTransparentBrush, Avalonia.Data.BindingPriority.Style);
                        paneBackgroundSetter = sideBar.SetValue(SplitView.PaneBackgroundProperty, semiTransparentBrush, Avalonia.Data.BindingPriority.Style);
                    }
                }
            };
        }

        internal MainWindowViewModel ViewModel => (MainWindowViewModel)DataContext!;
        
        protected override void OnAttachedToVisualTree(VisualTreeAttachmentEventArgs e)
        {
            base.OnAttachedToVisualTree(e);

            var decorations = this.Get<ComboBox>("Decorations");
            if (VisualRoot is Window window)
                decorations.SelectedIndex = (int)window.SystemDecorations;

            var insets = TopLevel.GetTopLevel(this)!.InsetsManager;
            if (insets != null)
            {
                // In real life application these events should be unsubscribed to avoid memory leaks.
                ViewModel.SafeAreaPadding = insets.SafeAreaPadding;
                insets.SafeAreaChanged += (sender, args) =>
                {
                    ViewModel.SafeAreaPadding = insets.SafeAreaPadding;
                };

                ViewModel.DisplayEdgeToEdge = insets.DisplayEdgeToEdge;
                ViewModel.IsSystemBarVisible = insets.IsSystemBarVisible ?? true;

                ViewModel.PropertyChanged += async (sender, args) =>
                {
                    if (args.PropertyName == nameof(ViewModel.DisplayEdgeToEdge))
                    {
                        insets.DisplayEdgeToEdge = ViewModel.DisplayEdgeToEdge;
                    }
                    else if (args.PropertyName == nameof(ViewModel.IsSystemBarVisible))
                    {
                        insets.IsSystemBarVisible = ViewModel.IsSystemBarVisible;
                    }

                    // Give the OS some time to apply new values and refresh the view model.
                    await Task.Delay(100);
                    ViewModel.DisplayEdgeToEdge = insets.DisplayEdgeToEdge;
                    ViewModel.IsSystemBarVisible = insets.IsSystemBarVisible ?? true;
                };
            }
>>>>>>> 6a76df1b
        }
    }
}<|MERGE_RESOLUTION|>--- conflicted
+++ resolved
@@ -22,125 +22,6 @@
         public MainView()
         {
             AvaloniaXamlLoader.Load(this);
-<<<<<<< HEAD
-=======
-            
-            var sideBar = this.Get<TabControl>("Sidebar");
-
-            if (Application.Current?.ApplicationLifetime is IClassicDesktopStyleApplicationLifetime)
-            {
-                var tabItems = (sideBar.Items as IList);
-                tabItems?.Add(new TabItem()
-                {
-                    Header = "Screens",
-                    Content = new ScreenPage()
-                });
-            }
-
-            var themes = this.Get<ComboBox>("Themes");
-            themes.SelectedItem = App.CurrentTheme;
-            themes.SelectionChanged += (sender, e) =>
-            {
-                if (themes.SelectedItem is CatalogTheme theme)
-                {
-                    App.SetCatalogThemes(theme);
-                }
-            };
-            var themeVariants = this.Get<ComboBox>("ThemeVariants");
-            themeVariants.SelectedItem = Application.Current!.RequestedThemeVariant;
-            themeVariants.SelectionChanged += (sender, e) =>
-            {
-                if (themeVariants.SelectedItem is ThemeVariant themeVariant)
-                {
-                    Application.Current!.RequestedThemeVariant = themeVariant;
-                }
-            };
-
-            var flowDirections = this.Get<ComboBox>("FlowDirection");
-            flowDirections.SelectionChanged += (sender, e) =>
-            {
-                if (flowDirections.SelectedItem is FlowDirection flowDirection)
-                {
-                    TopLevel.GetTopLevel(this).FlowDirection = flowDirection;
-                }
-            };
-
-            var decorations = this.Get<ComboBox>("Decorations");
-            decorations.SelectionChanged += (sender, e) =>
-            {
-                if (VisualRoot is Window window
-                    && decorations.SelectedItem is SystemDecorations systemDecorations)
-                {
-                    window.SystemDecorations = systemDecorations;
-                }
-            };
-
-            var transparencyLevels = this.Get<ComboBox>("TransparencyLevels");
-            IDisposable? topLevelBackgroundSideSetter = null, sideBarBackgroundSetter = null, paneBackgroundSetter = null;
-            transparencyLevels.SelectionChanged += (sender, e) =>
-            {
-                topLevelBackgroundSideSetter?.Dispose();
-                sideBarBackgroundSetter?.Dispose();
-                paneBackgroundSetter?.Dispose();
-                if (transparencyLevels.SelectedItem is WindowTransparencyLevel selected)
-                {
-                    var topLevel = (TopLevel)this.GetVisualRoot()!;
-                    topLevel.TransparencyLevelHint = new[] { selected };
-
-                    if (topLevel.ActualTransparencyLevel != WindowTransparencyLevel.None &&
-                        topLevel.ActualTransparencyLevel == selected)
-                    {
-                        var transparentBrush = new ImmutableSolidColorBrush(Colors.White, 0);
-                        var semiTransparentBrush = new ImmutableSolidColorBrush(Colors.Gray, 0.2);
-                        topLevelBackgroundSideSetter = topLevel.SetValue(BackgroundProperty, transparentBrush, Avalonia.Data.BindingPriority.Style);
-                        sideBarBackgroundSetter = sideBar.SetValue(BackgroundProperty, semiTransparentBrush, Avalonia.Data.BindingPriority.Style);
-                        paneBackgroundSetter = sideBar.SetValue(SplitView.PaneBackgroundProperty, semiTransparentBrush, Avalonia.Data.BindingPriority.Style);
-                    }
-                }
-            };
-        }
-
-        internal MainWindowViewModel ViewModel => (MainWindowViewModel)DataContext!;
-        
-        protected override void OnAttachedToVisualTree(VisualTreeAttachmentEventArgs e)
-        {
-            base.OnAttachedToVisualTree(e);
-
-            var decorations = this.Get<ComboBox>("Decorations");
-            if (VisualRoot is Window window)
-                decorations.SelectedIndex = (int)window.SystemDecorations;
-
-            var insets = TopLevel.GetTopLevel(this)!.InsetsManager;
-            if (insets != null)
-            {
-                // In real life application these events should be unsubscribed to avoid memory leaks.
-                ViewModel.SafeAreaPadding = insets.SafeAreaPadding;
-                insets.SafeAreaChanged += (sender, args) =>
-                {
-                    ViewModel.SafeAreaPadding = insets.SafeAreaPadding;
-                };
-
-                ViewModel.DisplayEdgeToEdge = insets.DisplayEdgeToEdge;
-                ViewModel.IsSystemBarVisible = insets.IsSystemBarVisible ?? true;
-
-                ViewModel.PropertyChanged += async (sender, args) =>
-                {
-                    if (args.PropertyName == nameof(ViewModel.DisplayEdgeToEdge))
-                    {
-                        insets.DisplayEdgeToEdge = ViewModel.DisplayEdgeToEdge;
-                    }
-                    else if (args.PropertyName == nameof(ViewModel.IsSystemBarVisible))
-                    {
-                        insets.IsSystemBarVisible = ViewModel.IsSystemBarVisible;
-                    }
-
-                    // Give the OS some time to apply new values and refresh the view model.
-                    await Task.Delay(100);
-                    ViewModel.DisplayEdgeToEdge = insets.DisplayEdgeToEdge;
-                    ViewModel.IsSystemBarVisible = insets.IsSystemBarVisible ?? true;
-                };
-            }
->>>>>>> 6a76df1b
         }
     }
 }