﻿<Project Sdk="Microsoft.NET.Sdk">

  <PropertyGroup>
<<<<<<< HEAD
    <OutputType>Exe</OutputType>
    <TargetFramework>net5.0</TargetFramework>
=======
    <OutputType>WinExe</OutputType>
    <TargetFramework>netcoreapp3.1</TargetFramework>
>>>>>>> e2f618dc
    <TargetLatestRuntimePatch>true</TargetLatestRuntimePatch>
  </PropertyGroup>

  <ItemGroup>
    <ProjectReference Include="..\..\src\Avalonia.Headless.Vnc\Avalonia.Headless.Vnc.csproj" />
    <ProjectReference Include="..\..\src\Avalonia.Dialogs\Avalonia.Dialogs.csproj" />
    <ProjectReference Include="..\..\src\Linux\Avalonia.LinuxFramebuffer\Avalonia.LinuxFramebuffer.csproj" />
    <ProjectReference Include="..\ControlCatalog\ControlCatalog.csproj" />
    <ProjectReference Include="..\..\src\Avalonia.X11\Avalonia.X11.csproj" />
    <PackageReference Include="Avalonia.Angle.Windows.Natives" Version="2.1.0.2020091801" />
  </ItemGroup>

  <PropertyGroup>
    <!-- For Microsoft.CodeAnalysis -->
    <SatelliteResourceLanguages>en</SatelliteResourceLanguages>
  </PropertyGroup>

  <Import Project="..\..\build\SampleApp.props" />
  <Import Project="..\..\build\ReferenceCoreLibraries.props" />
</Project><|MERGE_RESOLUTION|>--- conflicted
+++ resolved
@@ -1,13 +1,10 @@
 ﻿<Project Sdk="Microsoft.NET.Sdk">
 
   <PropertyGroup>
-<<<<<<< HEAD
     <OutputType>Exe</OutputType>
     <TargetFramework>net5.0</TargetFramework>
-=======
     <OutputType>WinExe</OutputType>
     <TargetFramework>netcoreapp3.1</TargetFramework>
->>>>>>> e2f618dc
     <TargetLatestRuntimePatch>true</TargetLatestRuntimePatch>
   </PropertyGroup>
 
