--- conflicted
+++ resolved
@@ -292,14 +292,6 @@
                 WindowState = WindowState.FullScreen;
             if (source?.Name == nameof(ExitFullscreen))
                 WindowState = WindowState.Normal;
-<<<<<<< HEAD
-            if (source?.Name == "RestoreAll")
-                RestoreAll();
-            if (source?.Name == "ShowTopmostWindow")
-                ShowTopmostWindow();
-            if (source?.Name == "ToggleTrayIconVisible")
-                OnToggleTrayIconVisible();
-=======
             if (source?.Name == nameof(ShowTopmostWindow))
                 OnShowTopmostWindow();
             if (source?.Name == nameof(RestoreAll))
@@ -308,6 +300,8 @@
                 OnApplyWindowDecorations(this);
             if (source?.Name == nameof(ShowNewWindowDecorations))
                 OnShowNewWindowDecorations();
+            if (source?.Name == nameof(ToggleTrayIconVisible))
+                OnToggleTrayIconVisible();
         }
 
         private void OnApplyWindowDecorations(Window window)
@@ -348,7 +342,6 @@
             var window = new ShowWindowTest();
             OnApplyWindowDecorations(window);
             window.Show();
->>>>>>> d4d32265
         }
     }
 }