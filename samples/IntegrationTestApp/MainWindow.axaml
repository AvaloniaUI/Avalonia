--- conflicted
+++ resolved
@@ -107,17 +107,6 @@
         </StackPanel>
       </TabItem>
 
-<<<<<<< HEAD
-      <TabItem Header="Desktop">
-        <StackPanel>
-          <CheckBox x:FieldModifier="public" Name="TrayIconClicked">Tray Icon Clicked</CheckBox>
-          <CheckBox x:FieldModifier="public" Name="TrayIconMenuClicked">Tray Icon Menu Clicked</CheckBox>
-          <Button Name="ToggleTrayIconVisible" Content="Toggle TrayIcon Visible" />
-        </StackPanel>
-      </TabItem>
-
-=======
->>>>>>> 71d8965d
       <TabItem Header="Gestures">
         <DockPanel>
           <DockPanel DockPanel.Dock="Top">
