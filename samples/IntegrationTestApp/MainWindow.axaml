--- conflicted
+++ resolved
@@ -94,7 +94,6 @@
         </StackPanel>
       </TabItem>
 
-<<<<<<< HEAD
       <TabItem Header="Embedding">
         <StackPanel>
           <embedding:NativeTextBox Name="NativeTextBox" Height="23"/>
@@ -109,29 +108,6 @@
         </StackPanel>
       </TabItem>
       
-=======
-      <TabItem Header="ContextMenu">
-        <StackPanel>
-          <Button Name="ShowContextMenu" Content="Right-click to show context menu.">
-            <Button.ContextMenu>
-              <ContextMenu>
-                <MenuItem Name="ContextMenuItem1" Header="Item 1"/>
-                <MenuItem Name="ContextMenuItem2" Header="Item 2"/>
-              </ContextMenu>
-            </Button.ContextMenu>
-          </Button>
-        </StackPanel>
-      </TabItem>
-
-      <TabItem Header="Desktop">
-        <StackPanel>
-          <CheckBox x:FieldModifier="public" Name="TrayIconClicked">Tray Icon Clicked</CheckBox>
-          <CheckBox x:FieldModifier="public" Name="TrayIconMenuClicked">Tray Icon Menu Clicked</CheckBox>
-          <Button Name="ToggleTrayIconVisible" Content="Toggle TrayIcon Visible" />
-        </StackPanel>
-      </TabItem>
-
->>>>>>> d3f234ba
       <TabItem Header="Gestures">
         <DockPanel>
           <DockPanel DockPanel.Dock="Top">
