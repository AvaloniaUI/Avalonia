<Window xmlns="https://github.com/avaloniaui"
        xmlns:x="http://schemas.microsoft.com/winfx/2006/xaml"
        xmlns:d="http://schemas.microsoft.com/expression/blend/2008"
        xmlns:mc="http://schemas.openxmlformats.org/markup-compatibility/2006"
<<<<<<< HEAD
        xmlns:integrationTestApp="using:IntegrationTestApp"
        xmlns:embedding="using:IntegrationTestApp.Embedding"
=======
        xmlns:vm="using:IntegrationTestApp.ViewModels"
>>>>>>> d1cdb29b
        mc:Ignorable="d" d:DesignWidth="800" d:DesignHeight="450"
        x:Class="IntegrationTestApp.MainWindow"
        Icon="/Assets/icon.ico"
        Title="IntegrationTestApp"
        x:DataType="vm:MainWindowViewModel">
  <NativeMenu.Menu>
    <NativeMenu>
      <NativeMenuItem Header="File">
        <NativeMenu>
          <NativeMenuItem Header="Open..."/>
        </NativeMenu>
      </NativeMenuItem>
      <NativeMenuItem Header="View">
        <NativeMenu/>
      </NativeMenuItem>
      <NativeMenuItem Header="_Options"> 
        <NativeMenu/>
      </NativeMenuItem>
    </NativeMenu>
  </NativeMenu.Menu>
  <DockPanel Background="{DynamicResource SystemRegionBrush}">
    <NativeMenuBar DockPanel.Dock="Top"/>
    <StackPanel DockPanel.Dock="Bottom" Margin="4" Orientation="Horizontal">
      <TextBlock Margin="0,0,4,0">WindowState:</TextBlock>
      <TextBlock Name="MainWindowState" Text="{Binding $parent[Window].WindowState}"/>
      <TextBlock Name="AppOverlayPopups" Margin="8 0"/>
    </StackPanel>

<<<<<<< HEAD
      <TabItem Header="Embedding">
        <StackPanel>
          <embedding:NativeTextBox Name="NativeTextBox" Height="23"/>
          <StackPanel Orientation="Horizontal">
            <CheckBox Name="EmbeddingPopupOpenCheckBox">Open Popup</CheckBox>
            <Popup IsOpen="{Binding #EmbeddingPopupOpenCheckBox.IsChecked}"
                   PlacementTarget="EmbeddingPopupOpenCheckBox"
                   Placement="Right">
              <embedding:NativeTextBox Name="NativeTextBoxInPopup" Width="200" Height="23"/>
            </Popup>
          </StackPanel>
        </StackPanel>
      </TabItem>
      
      <TabItem Header="Gestures">
        <DockPanel>
          <DockPanel DockPanel.Dock="Top">
            <Button Name="ResetGestures" DockPanel.Dock="Right">Reset</Button>
            <TextBlock Name="LastGesture" />
          </DockPanel>
          <Panel>
            <Border Name="GestureBorder" Background="Blue"
                    AutomationProperties.AccessibilityView="Content"
                    AutomationProperties.ControlTypeOverride="Image"/>
            <Border Name="GestureBorder2" Background="Green" IsVisible="False"
                    AutomationProperties.AccessibilityView="Content"
                    AutomationProperties.ControlTypeOverride="Image"/>
          </Panel>
        </DockPanel>
      </TabItem>

      <TabItem Header="ListBox">
        <DockPanel>
          <StackPanel DockPanel.Dock="Bottom">
            <Button Name="ListBoxSelectionClear">Clear Selection</Button>
          </StackPanel>
          <ListBox Name="BasicListBox" ItemsSource="{Binding ListBoxItems}" SelectionMode="Multiple"/>
        </DockPanel>
      </TabItem>
      
      <TabItem Header="Menu">
        <DockPanel>
          <Menu DockPanel.Dock="Top">
            <MenuItem Name="RootMenuItem" Header="_Root">
              <MenuItem Name="Child1MenuItem" Header="_Child 1" InputGesture="Ctrl+O" Click="MenuClicked"/>
              <MenuItem Name="Child2MenuItem" Header="C_hild 2">
                <MenuItem Name="GrandchildMenuItem" Header="_Grandchild" Click="MenuClicked"/>
              </MenuItem>
            </MenuItem>
          </Menu>
          <StackPanel>
            <TextBlock Name="ClickedMenuItem">None</TextBlock>
            <Button Name="MenuClickedMenuItemReset">Reset</Button>
            <TextBox Name="MenuFocusTest"/>
          </StackPanel>
        </DockPanel>
      </TabItem>

      <TabItem Header="Pointer">
        <StackPanel>
          <!-- Trigger with PointerPressed rather using a Button so we have access to the pointer. -->
          <Border Name="PointerPageShowDialog"
                  Background="{DynamicResource ButtonBackground}"
                  HorizontalAlignment="Left"
                  Padding="{DynamicResource ButtonPadding}"
                  AutomationProperties.AccessibilityView="Control"
                  PointerPressed="PointerPageShowDialogPressed">
            <TextBlock>Show Dialog</TextBlock>
          </Border>
          <TextBlock Name="PointerCaptureStatus"/>
        </StackPanel>
      </TabItem>
      
      <TabItem Header="Window">
        <Grid ColumnDefinitions="*,8,*">
          <StackPanel Grid.Column="0">
            <TextBox Name="ShowWindowSize" Watermark="Window Size"/>
            <ComboBox Name="ShowWindowMode" SelectedIndex="0">
              <ComboBoxItem>NonOwned</ComboBoxItem>
              <ComboBoxItem>Owned</ComboBoxItem>
              <ComboBoxItem>Modal</ComboBoxItem>
            </ComboBox>
            <ComboBox Name="ShowWindowLocation" SelectedIndex="0">
              <ComboBoxItem>Manual</ComboBoxItem>
              <ComboBoxItem>CenterScreen</ComboBoxItem>
              <ComboBoxItem>CenterOwner</ComboBoxItem>
            </ComboBox>
            <ComboBox Name="ShowWindowState" SelectedIndex="0">
              <ComboBoxItem Name="ShowWindowStateNormal">Normal</ComboBoxItem>
              <ComboBoxItem Name="ShowWindowStateMinimized">Minimized</ComboBoxItem>
              <ComboBoxItem Name="ShowWindowStateMaximized">Maximized</ComboBoxItem>
              <ComboBoxItem Name="ShowWindowStateFullScreen">FullScreen</ComboBoxItem>
            </ComboBox>
            <ComboBox Name="ShowWindowSystemDecorations" SelectedIndex="2">
              <ComboBoxItem Name="ShowWindowSystemDecorationsNone">None</ComboBoxItem>
              <ComboBoxItem Name="ShowWindowSystemDecorationsBorderOnly">BorderOnly</ComboBoxItem>
              <ComboBoxItem Name="ShowWindowSystemDecorationsFull">Full</ComboBoxItem>
            </ComboBox>
            <CheckBox Name="ShowWindowExtendClientAreaToDecorationsHint">ExtendClientAreaToDecorationsHint</CheckBox>
            <CheckBox Name="ShowWindowCanResize" IsChecked="True">Can Resize</CheckBox>
            <Button Name="ShowWindow">Show Window</Button>
            <Button Name="SendToBack">Send to Back</Button>
            <Button Name="EnterFullscreen">Enter Fullscreen</Button>
            <Button Name="ExitFullscreen">Exit Fullscreen</Button>
            <Button Name="RestoreAll">Restore All</Button>
            <Button Name="ShowTopmostWindow">Show Topmost Window</Button>
          </StackPanel>
          <StackPanel Grid.Column="2">
            <Button Name="ShowTransparentWindow">Transparent Window</Button>
            <Button Name="ShowTransparentPopup">Transparent Popup</Button>
          </StackPanel>
        </Grid>
      </TabItem>

      <TabItem Header="Window Decorations">
        <StackPanel Spacing="4">
          <CheckBox Name="WindowExtendClientAreaToDecorationsHint" Content="Extend Client Area to Decorations" />
          <CheckBox Name="WindowForceSystemChrome" Content="Force SystemChrome" />
          <CheckBox Name="WindowPreferSystemChrome" Content="Prefer SystemChrome" />
          <CheckBox Name="WindowMacThickSystemChrome" Content="Mac Thick SystemChrome" />
          <TextBox Name="WindowTitleBarHeightHint" Text="-1" Watermark="In dips" />
          <Button Name="ApplyWindowDecorations" Content="Apply decorations on this Window"  />
          <Button Name="ShowNewWindowDecorations" Content="Show new Window with decorations" />
          <TextBox Name="WindowDecorationProperties" AcceptsReturn="True" />
        </StackPanel>
      </TabItem>

      <TabItem Header="Slider">
          <DockPanel>
            <DockPanel DockPanel.Dock="Top">
              <TextBox Name="HorizontalSliderValue"
                       DockPanel.Dock="Right"
                       Text="{Binding #HorizontalSlider.Value, Mode=OneWay, StringFormat=\{0:0\}}"
                       VerticalAlignment="Top"/>
              <Slider Name="HorizontalSlider" Value="50"/>
            </DockPanel>
            <Button Name="ResetSliders">Reset</Button>
          </DockPanel>
      </TabItem>
      
      <TabItem Header="ScrollBar">
        <ScrollBar Name="MyScrollBar" Orientation="Horizontal" AllowAutoHide="False" Width="200" Height="30" Value="20"/>
      </TabItem>
      
      <TabItem Header="Screens">
        <StackPanel Spacing="4">
          <Button Name="ScreenRefresh" Content="Refresh" />
          <TextBox Name="ScreenName" Watermark="DisplayName" UseFloatingWatermark="true" />
          <TextBox Name="ScreenHandle" Watermark="Handle" UseFloatingWatermark="true" />
          <TextBox Name="ScreenScaling" Watermark="Scaling" UseFloatingWatermark="true" />
          <TextBox Name="ScreenBounds" Watermark="Bounds" UseFloatingWatermark="true" />
          <TextBox Name="ScreenWorkArea" Watermark="WorkArea" UseFloatingWatermark="true" />
          <TextBox Name="ScreenOrientation" Watermark="Orientation" UseFloatingWatermark="true" />
          <TextBox Name="ScreenSameReference" Watermark="Is same reference" UseFloatingWatermark="true" />
        </StackPanel>
      </TabItem>
    </TabControl>
=======
    <DockPanel>
      <ListBox Name="Pager"
               DockPanel.Dock="Left"
               DisplayMemberBinding="{Binding Name}"
               ItemsSource="{Binding Pages}"
               SelectedItem="{Binding SelectedPage}"
               SelectionChanged="Pager_SelectionChanged">
        <ListBox.ItemsPanel>
          <ItemsPanelTemplate>
            <StackPanel/>
          </ItemsPanelTemplate>
        </ListBox.ItemsPanel>
      </ListBox>
      <Decorator Name="PagerContent"/>
    </DockPanel>
    
>>>>>>> d1cdb29b
  </DockPanel>
</Window><|MERGE_RESOLUTION|>--- conflicted
+++ resolved
@@ -2,12 +2,7 @@
         xmlns:x="http://schemas.microsoft.com/winfx/2006/xaml"
         xmlns:d="http://schemas.microsoft.com/expression/blend/2008"
         xmlns:mc="http://schemas.openxmlformats.org/markup-compatibility/2006"
-<<<<<<< HEAD
-        xmlns:integrationTestApp="using:IntegrationTestApp"
-        xmlns:embedding="using:IntegrationTestApp.Embedding"
-=======
         xmlns:vm="using:IntegrationTestApp.ViewModels"
->>>>>>> d1cdb29b
         mc:Ignorable="d" d:DesignWidth="800" d:DesignHeight="450"
         x:Class="IntegrationTestApp.MainWindow"
         Icon="/Assets/icon.ico"
@@ -36,165 +31,6 @@
       <TextBlock Name="AppOverlayPopups" Margin="8 0"/>
     </StackPanel>
 
-<<<<<<< HEAD
-      <TabItem Header="Embedding">
-        <StackPanel>
-          <embedding:NativeTextBox Name="NativeTextBox" Height="23"/>
-          <StackPanel Orientation="Horizontal">
-            <CheckBox Name="EmbeddingPopupOpenCheckBox">Open Popup</CheckBox>
-            <Popup IsOpen="{Binding #EmbeddingPopupOpenCheckBox.IsChecked}"
-                   PlacementTarget="EmbeddingPopupOpenCheckBox"
-                   Placement="Right">
-              <embedding:NativeTextBox Name="NativeTextBoxInPopup" Width="200" Height="23"/>
-            </Popup>
-          </StackPanel>
-        </StackPanel>
-      </TabItem>
-      
-      <TabItem Header="Gestures">
-        <DockPanel>
-          <DockPanel DockPanel.Dock="Top">
-            <Button Name="ResetGestures" DockPanel.Dock="Right">Reset</Button>
-            <TextBlock Name="LastGesture" />
-          </DockPanel>
-          <Panel>
-            <Border Name="GestureBorder" Background="Blue"
-                    AutomationProperties.AccessibilityView="Content"
-                    AutomationProperties.ControlTypeOverride="Image"/>
-            <Border Name="GestureBorder2" Background="Green" IsVisible="False"
-                    AutomationProperties.AccessibilityView="Content"
-                    AutomationProperties.ControlTypeOverride="Image"/>
-          </Panel>
-        </DockPanel>
-      </TabItem>
-
-      <TabItem Header="ListBox">
-        <DockPanel>
-          <StackPanel DockPanel.Dock="Bottom">
-            <Button Name="ListBoxSelectionClear">Clear Selection</Button>
-          </StackPanel>
-          <ListBox Name="BasicListBox" ItemsSource="{Binding ListBoxItems}" SelectionMode="Multiple"/>
-        </DockPanel>
-      </TabItem>
-      
-      <TabItem Header="Menu">
-        <DockPanel>
-          <Menu DockPanel.Dock="Top">
-            <MenuItem Name="RootMenuItem" Header="_Root">
-              <MenuItem Name="Child1MenuItem" Header="_Child 1" InputGesture="Ctrl+O" Click="MenuClicked"/>
-              <MenuItem Name="Child2MenuItem" Header="C_hild 2">
-                <MenuItem Name="GrandchildMenuItem" Header="_Grandchild" Click="MenuClicked"/>
-              </MenuItem>
-            </MenuItem>
-          </Menu>
-          <StackPanel>
-            <TextBlock Name="ClickedMenuItem">None</TextBlock>
-            <Button Name="MenuClickedMenuItemReset">Reset</Button>
-            <TextBox Name="MenuFocusTest"/>
-          </StackPanel>
-        </DockPanel>
-      </TabItem>
-
-      <TabItem Header="Pointer">
-        <StackPanel>
-          <!-- Trigger with PointerPressed rather using a Button so we have access to the pointer. -->
-          <Border Name="PointerPageShowDialog"
-                  Background="{DynamicResource ButtonBackground}"
-                  HorizontalAlignment="Left"
-                  Padding="{DynamicResource ButtonPadding}"
-                  AutomationProperties.AccessibilityView="Control"
-                  PointerPressed="PointerPageShowDialogPressed">
-            <TextBlock>Show Dialog</TextBlock>
-          </Border>
-          <TextBlock Name="PointerCaptureStatus"/>
-        </StackPanel>
-      </TabItem>
-      
-      <TabItem Header="Window">
-        <Grid ColumnDefinitions="*,8,*">
-          <StackPanel Grid.Column="0">
-            <TextBox Name="ShowWindowSize" Watermark="Window Size"/>
-            <ComboBox Name="ShowWindowMode" SelectedIndex="0">
-              <ComboBoxItem>NonOwned</ComboBoxItem>
-              <ComboBoxItem>Owned</ComboBoxItem>
-              <ComboBoxItem>Modal</ComboBoxItem>
-            </ComboBox>
-            <ComboBox Name="ShowWindowLocation" SelectedIndex="0">
-              <ComboBoxItem>Manual</ComboBoxItem>
-              <ComboBoxItem>CenterScreen</ComboBoxItem>
-              <ComboBoxItem>CenterOwner</ComboBoxItem>
-            </ComboBox>
-            <ComboBox Name="ShowWindowState" SelectedIndex="0">
-              <ComboBoxItem Name="ShowWindowStateNormal">Normal</ComboBoxItem>
-              <ComboBoxItem Name="ShowWindowStateMinimized">Minimized</ComboBoxItem>
-              <ComboBoxItem Name="ShowWindowStateMaximized">Maximized</ComboBoxItem>
-              <ComboBoxItem Name="ShowWindowStateFullScreen">FullScreen</ComboBoxItem>
-            </ComboBox>
-            <ComboBox Name="ShowWindowSystemDecorations" SelectedIndex="2">
-              <ComboBoxItem Name="ShowWindowSystemDecorationsNone">None</ComboBoxItem>
-              <ComboBoxItem Name="ShowWindowSystemDecorationsBorderOnly">BorderOnly</ComboBoxItem>
-              <ComboBoxItem Name="ShowWindowSystemDecorationsFull">Full</ComboBoxItem>
-            </ComboBox>
-            <CheckBox Name="ShowWindowExtendClientAreaToDecorationsHint">ExtendClientAreaToDecorationsHint</CheckBox>
-            <CheckBox Name="ShowWindowCanResize" IsChecked="True">Can Resize</CheckBox>
-            <Button Name="ShowWindow">Show Window</Button>
-            <Button Name="SendToBack">Send to Back</Button>
-            <Button Name="EnterFullscreen">Enter Fullscreen</Button>
-            <Button Name="ExitFullscreen">Exit Fullscreen</Button>
-            <Button Name="RestoreAll">Restore All</Button>
-            <Button Name="ShowTopmostWindow">Show Topmost Window</Button>
-          </StackPanel>
-          <StackPanel Grid.Column="2">
-            <Button Name="ShowTransparentWindow">Transparent Window</Button>
-            <Button Name="ShowTransparentPopup">Transparent Popup</Button>
-          </StackPanel>
-        </Grid>
-      </TabItem>
-
-      <TabItem Header="Window Decorations">
-        <StackPanel Spacing="4">
-          <CheckBox Name="WindowExtendClientAreaToDecorationsHint" Content="Extend Client Area to Decorations" />
-          <CheckBox Name="WindowForceSystemChrome" Content="Force SystemChrome" />
-          <CheckBox Name="WindowPreferSystemChrome" Content="Prefer SystemChrome" />
-          <CheckBox Name="WindowMacThickSystemChrome" Content="Mac Thick SystemChrome" />
-          <TextBox Name="WindowTitleBarHeightHint" Text="-1" Watermark="In dips" />
-          <Button Name="ApplyWindowDecorations" Content="Apply decorations on this Window"  />
-          <Button Name="ShowNewWindowDecorations" Content="Show new Window with decorations" />
-          <TextBox Name="WindowDecorationProperties" AcceptsReturn="True" />
-        </StackPanel>
-      </TabItem>
-
-      <TabItem Header="Slider">
-          <DockPanel>
-            <DockPanel DockPanel.Dock="Top">
-              <TextBox Name="HorizontalSliderValue"
-                       DockPanel.Dock="Right"
-                       Text="{Binding #HorizontalSlider.Value, Mode=OneWay, StringFormat=\{0:0\}}"
-                       VerticalAlignment="Top"/>
-              <Slider Name="HorizontalSlider" Value="50"/>
-            </DockPanel>
-            <Button Name="ResetSliders">Reset</Button>
-          </DockPanel>
-      </TabItem>
-      
-      <TabItem Header="ScrollBar">
-        <ScrollBar Name="MyScrollBar" Orientation="Horizontal" AllowAutoHide="False" Width="200" Height="30" Value="20"/>
-      </TabItem>
-      
-      <TabItem Header="Screens">
-        <StackPanel Spacing="4">
-          <Button Name="ScreenRefresh" Content="Refresh" />
-          <TextBox Name="ScreenName" Watermark="DisplayName" UseFloatingWatermark="true" />
-          <TextBox Name="ScreenHandle" Watermark="Handle" UseFloatingWatermark="true" />
-          <TextBox Name="ScreenScaling" Watermark="Scaling" UseFloatingWatermark="true" />
-          <TextBox Name="ScreenBounds" Watermark="Bounds" UseFloatingWatermark="true" />
-          <TextBox Name="ScreenWorkArea" Watermark="WorkArea" UseFloatingWatermark="true" />
-          <TextBox Name="ScreenOrientation" Watermark="Orientation" UseFloatingWatermark="true" />
-          <TextBox Name="ScreenSameReference" Watermark="Is same reference" UseFloatingWatermark="true" />
-        </StackPanel>
-      </TabItem>
-    </TabControl>
-=======
     <DockPanel>
       <ListBox Name="Pager"
                DockPanel.Dock="Left"
@@ -211,6 +47,5 @@
       <Decorator Name="PagerContent"/>
     </DockPanel>
     
->>>>>>> d1cdb29b
   </DockPanel>
 </Window>