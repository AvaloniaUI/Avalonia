--- conflicted
+++ resolved
@@ -18,13 +18,10 @@
             // again.
             AppBuilder.Configure<App>()
                 .UsePlatformDetect()
-<<<<<<< HEAD
                 //.UseWin32().UseDirect2D1()
                 //.UseWin32().UseSkia()
                 //.UseGtk().UseCairo()
-=======
                 .UseReactiveUI()
->>>>>>> 9ea7aa62
                 .Start<MainWindow>();
         }
 
