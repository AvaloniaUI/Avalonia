--- conflicted
+++ resolved
@@ -183,15 +183,7 @@
         {
         }
 
-<<<<<<< HEAD
-        public void SetIsLightDismissEnabledHint(bool enabled)
-        {
-        }
-
-        public WindowTransparencyLevel TransparencyLevel { get; private set; }
-=======
         public WindowTransparencyLevel TransparencyLevel => WindowTransparencyLevel.None;
->>>>>>> b879144a
 
         public bool IsClientAreaExtendedToDecorations { get; }
 
