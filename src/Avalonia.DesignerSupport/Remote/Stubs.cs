using System;
using System.Collections.Generic;
using System.IO;
using System.Reactive.Disposables;
using System.Threading.Tasks;
using Avalonia.Controls;
using Avalonia.Controls.Platform;
using Avalonia.Controls.Primitives.PopupPositioning;
using Avalonia.Input;
using Avalonia.Input.Platform;
using Avalonia.Input.Raw;
using Avalonia.Platform;
using Avalonia.Rendering;

namespace Avalonia.DesignerSupport.Remote
{
    class WindowStub : IWindowImpl, IPopupImpl
    {
        public Action Deactivated { get; set; }
        public Action Activated { get; set; }
        public IPlatformHandle Handle { get; }
        public Size MaxAutoSizeHint { get; }
        public Size ClientSize { get; }
        public double RenderScaling { get; } = 1.0;
        public double DesktopScaling => 1.0;
        public IEnumerable<object> Surfaces { get; }
        public Action<RawInputEventArgs> Input { get; set; }
        public Action<Rect> Paint { get; set; }
        public Action<Size> Resized { get; set; }
        public Action<double> ScalingChanged { get; set; }
        public Func<bool> Closing { get; set; }
        public Action Closed { get; set; }
        public Action LostFocus { get; set; }
        public IMouseDevice MouseDevice { get; } = new MouseDevice();
        public IPopupImpl CreatePopup() => new WindowStub(this);

        public PixelPoint Position { get; set; }
        public Action<PixelPoint> PositionChanged { get; set; }
        public WindowState WindowState { get; set; }
        public Action<WindowState> WindowStateChanged { get; set; }

        public Action<WindowTransparencyLevel> TransparencyLevelChanged { get; set; }        

        public Action<bool> ExtendClientAreaToDecorationsChanged { get; set; }

        public Thickness ExtendedMargins { get; } = new Thickness();

        public Thickness OffScreenMargin { get; } = new Thickness();

        public WindowStub(IWindowImpl parent = null)
        {
            if (parent != null)
                PopupPositioner = new ManagedPopupPositioner(new ManagedPopupPositionerPopupImplHelper(parent,
                    (_, size, __) =>
                    {
                        Resize(size);
                    }));
        }

        public IRenderer CreateRenderer(IRenderRoot root) => new ImmediateRenderer(root);
        public void Dispose()
        {
        }
        public void Invalidate(Rect rect)
        {
        }

        public void SetInputRoot(IInputRoot inputRoot)
        {
        }

        public Point PointToClient(PixelPoint p) => p.ToPoint(1);

        public PixelPoint PointToScreen(Point p) => PixelPoint.FromPoint(p, 1);

        public void SetCursor(IPlatformHandle cursor)
        {
        }

        public void Show()
        {
        }

        public void Hide()
        {
        }

        public void BeginMoveDrag(PointerPressedEventArgs e)
        {
        }

        public void BeginResizeDrag(WindowEdge edge, PointerPressedEventArgs e)
        {
        }

        public void Activate()
        {
        }

        public void Resize(Size clientSize)
        {
        }

        public void Move(PixelPoint point)
        {

        }

        public IScreenImpl Screen { get; } = new ScreenStub();

        public void SetMinMaxSize(Size minSize, Size maxSize)
        {
        }

        public void SetTitle(string title)
        {
        }

        public void ShowDialog(IWindowImpl parent)
        {
        }

        public void SetSystemDecorations(SystemDecorations enabled)
        {
        }

        public void SetIcon(IWindowIconImpl icon)
        {
        }

        public void ShowTaskbarIcon(bool value)
        {
        }

        public void CanResize(bool value)
        {
        }

        public void SetTopmost(bool value)
        {
        }

        public void SetParent(IWindowImpl parent)
        {
        }

        public void SetEnabled(bool enable)
        {
        }

        public void SetExtendClientAreaToDecorationsHint(bool extendIntoClientAreaHint)
        {
        }

        public void SetExtendClientAreaChromeHints(ExtendClientAreaChromeHints hints)
        {
        }

        public void SetExtendClientAreaTitleBarHeightHint(double titleBarHeight)
        {
        }

        public IPopupPositioner PopupPositioner { get; }

        public Action GotInputWhenDisabled { get; set; }

        public void SetTransparencyLevelHint(WindowTransparencyLevel transparencyLevel) { }

        public void SetWindowManagerAddShadowHint(bool enabled)
        {
        }

        public WindowTransparencyLevel TransparencyLevel { get; private set; }

        public bool IsClientAreaExtendedToDecorations { get; }

        public bool NeedsManagedDecorations => false;
        
        public AcrylicPlatformCompensationLevels AcrylicCompensationLevels { get; } = new AcrylicPlatformCompensationLevels(1, 1, 1);
    }

    class ClipboardStub : IClipboard
    {
        public Task<string> GetTextAsync() => Task.FromResult("");

        public Task SetTextAsync(string text) => Task.CompletedTask;

        public Task ClearAsync() => Task.CompletedTask;
        public Task SetDataObjectAsync(IDataObject data) => Task.CompletedTask;
        public Task<string[]> GetFormatsAsync() => Task.FromResult(new string[0]);

        public Task<object> GetDataAsync(string format) => Task.FromResult((object)null);
    }

    class CursorFactoryStub : IStandardCursorFactory
    {
        public IPlatformHandle GetCursor(StandardCursorType cursorType) => new PlatformHandle(IntPtr.Zero, "STUB");
    }

    class IconLoaderStub : IPlatformIconLoader
    {
        class IconStub : IWindowIconImpl
        {
            public void Save(Stream outputStream)
            {

            }
        }

        public IWindowIconImpl LoadIcon(string fileName) => new IconStub();

        public IWindowIconImpl LoadIcon(Stream stream) => new IconStub();

        public IWindowIconImpl LoadIcon(IBitmapImpl bitmap) => new IconStub();
    }

    class SystemDialogsStub : ISystemDialogImpl
    {
<<<<<<< HEAD
        public Task<string[]> ShowFileDialogAsync(FileDialog dialog, IWindowImpl parent) =>
            Task.FromResult((string[])null);

        public Task<string> ShowFolderDialogAsync(OpenFolderDialog dialog, IWindowImpl parent) =>
=======
        public Task<string[]> ShowFileDialogAsync(FileDialog dialog, Window parent) =>
            Task.FromResult((string[])null);

        public Task<string> ShowFolderDialogAsync(OpenFolderDialog dialog, Window parent) =>
>>>>>>> 023b25f0
            Task.FromResult((string)null);
    }

    class ScreenStub : IScreenImpl
    {
        public int ScreenCount => 1;

        public IReadOnlyList<Screen> AllScreens { get; } =
            new Screen[] { new Screen(1, new PixelRect(0, 0, 4000, 4000), new PixelRect(0, 0, 4000, 4000), true) };
    }
}<|MERGE_RESOLUTION|>--- conflicted
+++ resolved
@@ -216,17 +216,10 @@
 
     class SystemDialogsStub : ISystemDialogImpl
     {
-<<<<<<< HEAD
-        public Task<string[]> ShowFileDialogAsync(FileDialog dialog, IWindowImpl parent) =>
-            Task.FromResult((string[])null);
-
-        public Task<string> ShowFolderDialogAsync(OpenFolderDialog dialog, IWindowImpl parent) =>
-=======
         public Task<string[]> ShowFileDialogAsync(FileDialog dialog, Window parent) =>
             Task.FromResult((string[])null);
 
         public Task<string> ShowFolderDialogAsync(OpenFolderDialog dialog, Window parent) =>
->>>>>>> 023b25f0
             Task.FromResult((string)null);
     }
 
