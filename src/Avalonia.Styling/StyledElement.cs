﻿using System;
using System.Collections.Generic;
using System.Collections.Specialized;
using System.ComponentModel;
using System.Linq;
using Avalonia.Animation;
using Avalonia.Collections;
using Avalonia.Controls;
using Avalonia.Data;
using Avalonia.Diagnostics;
using Avalonia.Logging;
using Avalonia.LogicalTree;
using Avalonia.Styling;

#nullable enable

namespace Avalonia
{
    /// <summary>
    /// Extends an <see cref="Animatable"/> with the following features:
    /// 
    /// - An inherited <see cref="DataContext"/>.
    /// - Implements <see cref="IStyleable"/> to allow styling to work on the styled element.
    /// - Implements <see cref="ILogical"/> to form part of a logical tree.
    /// - A collection of class strings for custom styling.
    /// </summary>
    public class StyledElement : Animatable, IDataContextProvider, IStyledElement, ISetLogicalParent, ISetInheritanceParent
    {
        /// <summary>
        /// Defines the <see cref="DataContext"/> property.
        /// </summary>
        public static readonly StyledProperty<object?> DataContextProperty =
            AvaloniaProperty.Register<StyledElement, object?>(
                nameof(DataContext),
                inherits: true,
                notifying: DataContextNotifying);

        /// <summary>
        /// Defines the <see cref="Name"/> property.
        /// </summary>
        public static readonly DirectProperty<StyledElement, string?> NameProperty =
            AvaloniaProperty.RegisterDirect<StyledElement, string?>(nameof(Name), o => o.Name, (o, v) => o.Name = v);
        
        /// <summary>
        /// Defines the <see cref="Parent"/> property.
        /// </summary>
        public static readonly DirectProperty<StyledElement, IStyledElement?> ParentProperty =
            AvaloniaProperty.RegisterDirect<StyledElement, IStyledElement?>(nameof(Parent), o => o.Parent);

        /// <summary>
        /// Defines the <see cref="TemplatedParent"/> property.
        /// </summary>
        public static readonly DirectProperty<StyledElement, ITemplatedControl?> TemplatedParentProperty =
            AvaloniaProperty.RegisterDirect<StyledElement, ITemplatedControl?>(
                nameof(TemplatedParent),
                o => o.TemplatedParent,
                (o ,v) => o.TemplatedParent = v);

        private int _initCount;
        private string? _name;
        private readonly Classes _classes = new Classes();
        private ILogicalRoot? _logicalRoot;
        private IAvaloniaList<ILogical>? _logicalChildren;
        private IResourceDictionary? _resources;
        private Styles? _styles;
        private bool _styled;
        private List<IStyleInstance>? _appliedStyles;
        private ITemplatedControl? _templatedParent;
        private bool _dataContextUpdating;

        /// <summary>
        /// Initializes static members of the <see cref="StyledElement"/> class.
        /// </summary>
        static StyledElement()
        {
            DataContextProperty.Changed.AddClassHandler<StyledElement>((x,e) => x.OnDataContextChangedCore(e));
        }

        /// <summary>
        /// Initializes a new instance of the <see cref="StyledElement"/> class.
        /// </summary>
        public StyledElement()
        {
            _logicalRoot = this as ILogicalRoot;
        }

        /// <summary>
        /// Raised when the styled element is attached to a rooted logical tree.
        /// </summary>
        public event EventHandler<LogicalTreeAttachmentEventArgs>? AttachedToLogicalTree;

        /// <summary>
        /// Raised when the styled element is detached from a rooted logical tree.
        /// </summary>
        public event EventHandler<LogicalTreeAttachmentEventArgs>? DetachedFromLogicalTree;

        /// <summary>
        /// Occurs when the <see cref="DataContext"/> property changes.
        /// </summary>
        /// <remarks>
        /// This event will be raised when the <see cref="DataContext"/> property has changed and
        /// all subscribers to that change have been notified.
        /// </remarks>
        public event EventHandler? DataContextChanged;

        /// <summary>
        /// Occurs when the styled element has finished initialization.
        /// </summary>
        /// <remarks>
        /// The Initialized event indicates that all property values on the styled element have been set.
        /// When loading the styled element from markup, it occurs when 
        /// <see cref="ISupportInitialize.EndInit"/> is called *and* the styled element
        /// is attached to a rooted logical tree. When the styled element is created by code and
        /// <see cref="ISupportInitialize"/> is not used, it is called when the styled element is attached
        /// to the visual tree.
        /// </remarks>
        public event EventHandler? Initialized;

        /// <summary>
        /// Occurs when a resource in this styled element or a parent styled element has changed.
        /// </summary>
        public event EventHandler<ResourcesChangedEventArgs>? ResourcesChanged;

        /// <summary>
        /// Gets or sets the name of the styled element.
        /// </summary>
        /// <remarks>
        /// An element's name is used to uniquely identify an element within the element's name
        /// scope. Once the element is added to a logical tree, its name cannot be changed.
        /// </remarks>
        public string? Name
        {
            get => _name;

            set
            {
                if (_styled)
                {
                    throw new InvalidOperationException("Cannot set Name : styled element already styled.");
                }

                _name = value;
            }
        }

        /// <summary>
        /// Gets or sets the styled element's classes.
        /// </summary>
        /// <remarks>
        /// <para>
        /// Classes can be used to apply user-defined styling to styled elements, or to allow styled elements
        /// that share a common purpose to be easily selected.
        /// </para>
        /// <para>
        /// Even though this property can be set, the setter is only intended for use in object
        /// initializers. Assigning to this property does not change the underlying collection,
        /// it simply clears the existing collection and adds the contents of the assigned
        /// collection.
        /// </para>
        /// </remarks>
        public Classes Classes
        {
            get
            {
                return _classes;
            }

            set
            {
                if (_classes != value)
                {
                    _classes.Replace(value);
                }
            }
        }

        /// <summary>
        /// Gets or sets the control's data context.
        /// </summary>
        /// <remarks>
        /// The data context is an inherited property that specifies the default object that will
        /// be used for data binding.
        /// </remarks>
        public object? DataContext
        {
            get { return GetValue(DataContextProperty); }
            set { SetValue(DataContextProperty, value); }
        }

        /// <summary>
        /// Gets a value that indicates whether the element has finished initialization.
        /// </summary>
        /// <remarks>
        /// For more information about when IsInitialized is set, see the <see cref="Initialized"/>
        /// event.
        /// </remarks>
        public bool IsInitialized { get; private set; }

        /// <summary>
        /// Gets the styles for the styled element.
        /// </summary>
        /// <remarks>
        /// Styles for the entire application are added to the Application.Styles collection, but
        /// each styled element may in addition define its own styles which are applied to the styled element
        /// itself and its children.
        /// </remarks>
<<<<<<< HEAD
        public Styles Styles
        {
            get { return _styles ?? (Styles = new Styles()); }
            set
            {
                Contract.Requires<ArgumentNullException>(value != null);

                if (_styles != value)
                {
                    if (_styles != null)
                    {
                        (_styles as ISetResourceParent)?.SetParent(null);
                        _styles.ResourcesChanged -= ThisResourcesChanged;
                    }

                    _styles = value;

                    if (value is ISetResourceParent setParent && setParent.ResourceParent == null)
                    {
                        setParent.SetParent(this);
                    }

                    _styles.ResourcesChanged += ThisResourcesChanged;
                }
            }
        }
=======
        public Styles Styles => _styles ??= new Styles(this);
>>>>>>> 023b25f0

        /// <summary>
        /// Gets or sets the styled element's resource dictionary.
        /// </summary>
        public IResourceDictionary Resources
        {
            get => _resources ??= new ResourceDictionary(this);
            set
            {
                value = value ?? throw new ArgumentNullException(nameof(value));
                _resources?.RemoveOwner(this);
                _resources = value;
                _resources.AddOwner(this);
            }
        }

        /// <summary>
        /// Gets the styled element whose lookless template this styled element is part of.
        /// </summary>
        public ITemplatedControl? TemplatedParent
        {
            get => _templatedParent;
            internal set => SetAndRaise(TemplatedParentProperty, ref _templatedParent, value);
        }

        /// <summary>
        /// Gets the styled element's logical children.
        /// </summary>
        protected IAvaloniaList<ILogical> LogicalChildren
        {
            get
            {
                if (_logicalChildren == null)
                {
                    var list = new AvaloniaList<ILogical>
                    {
                        ResetBehavior = ResetBehavior.Remove,
                        Validate = logical => ValidateLogicalChild(logical)
                    };
                    list.CollectionChanged += LogicalChildrenCollectionChanged;
                    _logicalChildren = list;
                }

                return _logicalChildren;
            }
        }

        /// <summary>
        /// Gets the <see cref="Classes"/> collection in a form that allows adding and removing
        /// pseudoclasses.
        /// </summary>
        protected IPseudoClasses PseudoClasses => Classes;

        /// <summary>
        /// Gets a value indicating whether the element is attached to a rooted logical tree.
        /// </summary>
        bool ILogical.IsAttachedToLogicalTree => _logicalRoot != null;

        /// <summary>
        /// Gets the styled element's logical parent.
        /// </summary>
        public IStyledElement? Parent { get; private set; }

        /// <summary>
        /// Gets the styled element's logical parent.
        /// </summary>
        ILogical? ILogical.LogicalParent => Parent;

        /// <summary>
        /// Gets the styled element's logical children.
        /// </summary>
        IAvaloniaReadOnlyList<ILogical> ILogical.LogicalChildren => LogicalChildren;

        /// <inheritdoc/>
        bool IResourceNode.HasResources => (_resources?.HasResources ?? false) ||
            (((IResourceNode?)_styles)?.HasResources ?? false);

        /// <inheritdoc/>
        IAvaloniaReadOnlyList<string> IStyleable.Classes => Classes;

        /// <summary>
        /// Gets the type by which the styled element is styled.
        /// </summary>
        /// <remarks>
        /// Usually controls are styled by their own type, but there are instances where you want
        /// a styled element to be styled by its base type, e.g. creating SpecialButton that
        /// derives from Button and adds extra functionality but is still styled as a regular
        /// Button.
        /// </remarks>
        Type IStyleable.StyleKey => GetType();

        /// <inheritdoc/>
        bool IStyleHost.IsStylesInitialized => _styles != null;

        /// <inheritdoc/>
        IStyleHost? IStyleHost.StylingParent => (IStyleHost)InheritanceParent;

        /// <inheritdoc/>
        public virtual void BeginInit()
        {
            ++_initCount;
        }

        /// <inheritdoc/>
        public virtual void EndInit()
        {
            if (_initCount == 0)
            {
                throw new InvalidOperationException("BeginInit was not called.");
            }

            if (--_initCount == 0 && _logicalRoot != null)
            {
                ApplyStyling();
                InitializeIfNeeded();
            }
        }

        /// <summary>
        /// Applies styling to the control if the control is initialized and styling is not
        /// already applied.
        /// </summary>
        /// <returns>
        /// A value indicating whether styling is now applied to the control.
        /// </returns>
        protected bool ApplyStyling()
        {
            if (_initCount == 0 && !_styled)
            {
                AvaloniaLocator.Current.GetService<IStyler>()?.ApplyStyles(this);
                _styled = true;
            }

            return _styled;
        }

        /// <summary>
        /// Detaches all styles from the element and queues a restyle.
        /// </summary>
        protected virtual void InvalidateStyles() => DetachStyles();

        protected void InitializeIfNeeded()
        {
            if (_initCount == 0 && !IsInitialized)
            {
                IsInitialized = true;
                OnInitialized();
                Initialized?.Invoke(this, EventArgs.Empty);
            }
        }

        /// <inheritdoc/>
        void ILogical.NotifyAttachedToLogicalTree(LogicalTreeAttachmentEventArgs e)
        {
            OnAttachedToLogicalTreeCore(e);
        }

        /// <inheritdoc/>
        void ILogical.NotifyDetachedFromLogicalTree(LogicalTreeAttachmentEventArgs e)
        {
            OnDetachedFromLogicalTreeCore(e);
        }

        /// <inheritdoc/>
        void ILogical.NotifyResourcesChanged(ResourcesChangedEventArgs e) => NotifyResourcesChanged(e);

        /// <inheritdoc/>
        void IResourceHost.NotifyHostedResourcesChanged(ResourcesChangedEventArgs e) => NotifyResourcesChanged(e);

        /// <inheritdoc/>
        bool IResourceNode.TryGetResource(object key, out object? value)
        {
            value = null;
            return (_resources?.TryGetResource(key, out value) ?? false) ||
                   (_styles?.TryGetResource(key, out value) ?? false);
        }

        /// <summary>
        /// Sets the styled element's logical parent.
        /// </summary>
        /// <param name="parent">The parent.</param>
        void ISetLogicalParent.SetParent(ILogical? parent)
        {
            var old = Parent;

            if (parent != old)
            {
                if (old != null && parent != null)
                {
                    throw new InvalidOperationException("The Control already has a parent.");
                }

                if (InheritanceParent == null || parent == null)
                {
                    InheritanceParent = parent as AvaloniaObject;
                }

                Parent = (IStyledElement?)parent;

                if (_logicalRoot != null)
                {
                    var e = new LogicalTreeAttachmentEventArgs(_logicalRoot, this, old);
                    OnDetachedFromLogicalTreeCore(e);
                }

                var newRoot = FindLogicalRoot(this);

                if (newRoot is object)
                {
                    var e = new LogicalTreeAttachmentEventArgs(newRoot, this, parent);
                    OnAttachedToLogicalTreeCore(e);
                }
                else if (parent is null)
                {
                    // If we were attached to the logical tree, we piggyback on the tree traversal
                    // there to raise resources changed notifications. If we're being removed from
                    // the logical tree, then traverse the tree raising notifications now.
                    //
                    // We don't raise resources changed notifications if we're being attached to a 
                    // non-rooted control beacuse it's unlikely that dynamic resources need to be 
                    // correct until the control is added to the tree, and it causes a *lot* of
                    // notifications.
                    NotifyResourcesChanged();
                }

#nullable disable
                RaisePropertyChanged(
                    ParentProperty,
                    new Optional<IStyledElement>(old),
                    new BindingValue<IStyledElement>(Parent),
                    BindingPriority.LocalValue);
#nullable enable
            }
        }

        /// <summary>
        /// Sets the styled element's inheritance parent.
        /// </summary>
        /// <param name="parent">The parent.</param>
        void ISetInheritanceParent.SetParent(IAvaloniaObject parent)
        {
            InheritanceParent = parent;
        }

        void IStyleable.StyleApplied(IStyleInstance instance)
        {
            instance = instance ?? throw new ArgumentNullException(nameof(instance));

            _appliedStyles ??= new List<IStyleInstance>();
            _appliedStyles.Add(instance);
        }

        void IStyleable.DetachStyles() => DetachStyles();

        void IStyleable.DetachStyles(IReadOnlyList<IStyle> styles) => DetachStyles(styles);

        void IStyleable.InvalidateStyles() => InvalidateStyles();

        void IStyleHost.StylesAdded(IReadOnlyList<IStyle> styles)
        {
            InvalidateStylesOnThisAndDescendents();
        }

        void IStyleHost.StylesRemoved(IReadOnlyList<IStyle> styles)
        {
            var allStyles = RecurseStyles(styles);
            DetachStylesFromThisAndDescendents(allStyles);
        }

        protected virtual void LogicalChildrenCollectionChanged(object sender, NotifyCollectionChangedEventArgs e)
        {
            switch (e.Action)
            {
                case NotifyCollectionChangedAction.Add:
                    SetLogicalParent(e.NewItems.Cast<ILogical>());
                    break;

                case NotifyCollectionChangedAction.Remove:
                    ClearLogicalParent(e.OldItems.Cast<ILogical>());
                    break;

                case NotifyCollectionChangedAction.Replace:
                    ClearLogicalParent(e.OldItems.Cast<ILogical>());
                    SetLogicalParent(e.NewItems.Cast<ILogical>());
                    break;

                case NotifyCollectionChangedAction.Reset:
                    throw new NotSupportedException("Reset should not be signaled on LogicalChildren collection");
            }
        }

        /// <summary>
        /// Notifies child controls that a change has been made to resources that apply to them.
        /// </summary>
        /// <param name="e">The event args.</param>
        protected virtual void NotifyChildResourcesChanged(ResourcesChangedEventArgs e)
        {
            if (_logicalChildren is object)
            {
                var count = _logicalChildren.Count;

                if (count > 0)
                {
                    e ??= ResourcesChangedEventArgs.Empty;

                    for (var i = 0; i < count; ++i)
                    {
                        _logicalChildren[i].NotifyResourcesChanged(e);
                    }
                }
            }
        }

        /// <summary>
        /// Called when the styled element is added to a rooted logical tree.
        /// </summary>
        /// <param name="e">The event args.</param>
        protected virtual void OnAttachedToLogicalTree(LogicalTreeAttachmentEventArgs e)
        {
        }

        /// <summary>
        /// Called when the styled element is removed from a rooted logical tree.
        /// </summary>
        /// <param name="e">The event args.</param>
        protected virtual void OnDetachedFromLogicalTree(LogicalTreeAttachmentEventArgs e)
        {
        }

        /// <summary>
        /// Called when the <see cref="DataContext"/> property changes.
        /// </summary>
        /// <param name="e">The event args.</param>
        protected virtual void OnDataContextChanged(EventArgs e)
        {
            DataContextChanged?.Invoke(this, EventArgs.Empty);
        }

        /// <summary>
        /// Called when the <see cref="DataContext"/> begins updating.
        /// </summary>
        protected virtual void OnDataContextBeginUpdate()
        {
        }

        /// <summary>
        /// Called when the <see cref="DataContext"/> finishes updating.
        /// </summary>
        protected virtual void OnDataContextEndUpdate()
        {
        }

        /// <summary>
        /// Called when the control finishes initialization.
        /// </summary>
        protected virtual void OnInitialized()
        {
        }

        private static void DataContextNotifying(IAvaloniaObject o, bool updateStarted)
        {
            if (o is StyledElement element)
            {
                DataContextNotifying(element, updateStarted);
            }
        }

        private static void DataContextNotifying(StyledElement element, bool updateStarted)
        {
            if (updateStarted)
            {
                if (!element._dataContextUpdating)
                {
                    element._dataContextUpdating = true;
                    element.OnDataContextBeginUpdate();

                    var logicalChildren = element.LogicalChildren;
                    var logicalChildrenCount = logicalChildren.Count;

                    for (var i = 0; i < logicalChildrenCount; i++)
                    {
                        if (element.LogicalChildren[i] is StyledElement s &&
                            s.InheritanceParent == element &&
                            !s.IsSet(DataContextProperty))
                        {
                            DataContextNotifying(s, updateStarted);
                        }
                    }
                }
            }
            else
            {
                if (element._dataContextUpdating)
                {
                    element.OnDataContextEndUpdate();
                    element._dataContextUpdating = false;
                }
            }
        }

        private static ILogicalRoot? FindLogicalRoot(IStyleHost? e)
        {
            while (e != null)
            {
                if (e is ILogicalRoot root)
                {
                    return root;
                }

                e = e.StylingParent;
            }

            return null;
        }

        private static void ValidateLogicalChild(ILogical c)
        {
            if (c == null)
            {
                throw new ArgumentException("Cannot add null to LogicalChildren.");
            }
        }

        private void OnAttachedToLogicalTreeCore(LogicalTreeAttachmentEventArgs e)
        {
            if (this.GetLogicalParent() == null && !(this is ILogicalRoot))
            {
                throw new InvalidOperationException(
                    $"AttachedToLogicalTreeCore called for '{GetType().Name}' but control has no logical parent.");
            }

            // This method can be called when a control is already attached to the logical tree
            // in the following scenario:
            // - ListBox gets assigned Items containing ListBoxItem
            // - ListBox makes ListBoxItem a logical child
            // - ListBox template gets applied; making its Panel get attached to logical tree
            // - That AttachedToLogicalTree signal travels down to the ListBoxItem
            if (_logicalRoot == null)
            {
                _logicalRoot = e.Root;

                ApplyStyling();
                NotifyResourcesChanged(propagate: false);

                OnAttachedToLogicalTree(e);
                AttachedToLogicalTree?.Invoke(this, e);
            }

            var logicalChildren = LogicalChildren;
            var logicalChildrenCount = logicalChildren.Count;

            for (var i = 0; i < logicalChildrenCount; i++)
            {
                if (logicalChildren[i] is StyledElement child)
                {
                    child.OnAttachedToLogicalTreeCore(e);
                }
            }
        }

        private void OnDetachedFromLogicalTreeCore(LogicalTreeAttachmentEventArgs e)
        {
            if (_logicalRoot != null)
            {
                _logicalRoot = null;
                DetachStyles();
                OnDetachedFromLogicalTree(e);
                DetachedFromLogicalTree?.Invoke(this, e);

                var logicalChildren = LogicalChildren;
                var logicalChildrenCount = logicalChildren.Count;

                for (var i = 0; i < logicalChildrenCount; i++)
                {
                    if (logicalChildren[i] is StyledElement child)
                    {
                        child.OnDetachedFromLogicalTreeCore(e);
                    }
                }

#if DEBUG
                if (((INotifyCollectionChangedDebug)Classes).GetCollectionChangedSubscribers()?.Length > 0)
                {
                    Logger.TryGet(LogEventLevel.Warning, LogArea.Control)?.Log(
                        this,
                        "{Type} detached from logical tree but still has class listeners",
                        GetType());
                }
#endif
            }
        }

        private void OnDataContextChangedCore(AvaloniaPropertyChangedEventArgs e)
        {
            OnDataContextChanged(EventArgs.Empty);
        }

        private void SetLogicalParent(IEnumerable<ILogical> children)
        {
            foreach (var i in children)
            {
                if (i.LogicalParent == null)
                {
                    ((ISetLogicalParent)i).SetParent(this);
                }
            }
        }

        private void DetachStyles()
        {
            if (_appliedStyles is object)
            {
                foreach (var i in _appliedStyles)
                {
                    i.Dispose();
                }

                _appliedStyles.Clear();
            }

            _styled = false;
        }

        private void DetachStyles(IReadOnlyList<IStyle> styles)
        {
            styles = styles ?? throw new ArgumentNullException(nameof(styles));

            if (_appliedStyles is null)
            {
                return;
            }

            var count = styles.Count;

            for (var i = 0; i < count; ++i)
            {
                for (var j = _appliedStyles.Count - 1; j >= 0; --j)
                {
                    var applied = _appliedStyles[j];

                    if (applied.Source == styles[i])
                    {
                        applied.Dispose();
                        _appliedStyles.RemoveAt(j);
                    }
                }
            }
        }

        private void InvalidateStylesOnThisAndDescendents()
        {
            InvalidateStyles();

            if (_logicalChildren is object)
            {
                var childCount = _logicalChildren.Count;

                for (var i = 0; i < childCount; ++i)
                {
                    (_logicalChildren[i] as StyledElement)?.InvalidateStylesOnThisAndDescendents();
                }
            }
        }

        private void DetachStylesFromThisAndDescendents(IReadOnlyList<IStyle> styles)
        {
            DetachStyles(styles);

            if (_logicalChildren is object)
            {
                var childCount = _logicalChildren.Count;

                for (var i = 0; i < childCount; ++i)
                {
                    (_logicalChildren[i] as StyledElement)?.DetachStylesFromThisAndDescendents(styles);
                }
            }
        }

        private void ClearLogicalParent(IEnumerable<ILogical> children)
        {
            foreach (var i in children)
            {
                if (i.LogicalParent == this)
                {
                    ((ISetLogicalParent)i).SetParent(null);
                }
            }
        }

        private void NotifyResourcesChanged(
            ResourcesChangedEventArgs? e = null,
            bool propagate = true)
        {
            if (ResourcesChanged is object)
            {
                e ??= ResourcesChangedEventArgs.Empty;
                ResourcesChanged(this, e);
            }

            if (propagate)
            {
                e ??= ResourcesChangedEventArgs.Empty;
                NotifyChildResourcesChanged(e);
            }
        }

        private static IReadOnlyList<IStyle> RecurseStyles(IReadOnlyList<IStyle> styles)
        {
            var count = styles.Count;
            List<IStyle>? result = null;

            for (var i = 0; i < count; ++i)
            {
                var style = styles[i];

                if (style.Children.Count > 0)
                {
                    if (result is null)
                    {
                        result = new List<IStyle>(styles);
                    }

                    RecurseStyles(style.Children, result);
                }
            }

            return result ?? styles;
        }

        private static void RecurseStyles(IReadOnlyList<IStyle> styles, List<IStyle> result)
        {
            var count = styles.Count;

            for (var i = 0; i < count; ++i)
            {
                var style = styles[i];
                result.Add(style);
                RecurseStyles(style.Children, result);
            }
        }
    }
}<|MERGE_RESOLUTION|>--- conflicted
+++ resolved
@@ -204,36 +204,7 @@
         /// each styled element may in addition define its own styles which are applied to the styled element
         /// itself and its children.
         /// </remarks>
-<<<<<<< HEAD
-        public Styles Styles
-        {
-            get { return _styles ?? (Styles = new Styles()); }
-            set
-            {
-                Contract.Requires<ArgumentNullException>(value != null);
-
-                if (_styles != value)
-                {
-                    if (_styles != null)
-                    {
-                        (_styles as ISetResourceParent)?.SetParent(null);
-                        _styles.ResourcesChanged -= ThisResourcesChanged;
-                    }
-
-                    _styles = value;
-
-                    if (value is ISetResourceParent setParent && setParent.ResourceParent == null)
-                    {
-                        setParent.SetParent(this);
-                    }
-
-                    _styles.ResourcesChanged += ThisResourcesChanged;
-                }
-            }
-        }
-=======
         public Styles Styles => _styles ??= new Styles(this);
->>>>>>> 023b25f0
 
         /// <summary>
         /// Gets or sets the styled element's resource dictionary.
