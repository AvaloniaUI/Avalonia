using System;
using System.Collections.Generic;
using Avalonia.Animation;
using Avalonia.Controls;
using Avalonia.Metadata;

#nullable enable

namespace Avalonia.Styling
{
    /// <summary>
    /// Defines a style.
    /// </summary>
<<<<<<< HEAD
    public class Style : AvaloniaObject, IStyle, ISetResourceParent
=======
    public class Style : AvaloniaObject, IStyle, IResourceProvider
>>>>>>> 023b25f0
    {
        private IResourceHost? _owner;
        private IResourceDictionary? _resources;
        private List<ISetter>? _setters;
        private List<IAnimation>? _animations;

        /// <summary>
        /// Initializes a new instance of the <see cref="Style"/> class.
        /// </summary>
        public Style()
        {
        }

        /// <summary>
        /// Initializes a new instance of the <see cref="Style"/> class.
        /// </summary>
        /// <param name="selector">The style selector.</param>
        public Style(Func<Selector?, Selector> selector)
        {
            Selector = selector(null);
        }

        public IResourceHost? Owner
        {
            get => _owner;
            private set
            {
                if (_owner != value)
                {
                    _owner = value;
                    OwnerChanged?.Invoke(this, EventArgs.Empty);
                }
            }
        }

        /// <summary>
        /// Gets or sets a dictionary of style resources.
        /// </summary>
        public IResourceDictionary Resources
        {
            get => _resources ?? (Resources = new ResourceDictionary());
            set
            {
                value = value ?? throw new ArgumentNullException(nameof(value));

<<<<<<< HEAD
                if (_resources != null)
                {
                    hadResources = _resources.HasResources;
                    _resources.ResourcesChanged -= ResourceDictionaryChanged;
                }
=======
                var hadResources = _resources?.HasResources ?? false;
>>>>>>> 023b25f0

                _resources = value;

<<<<<<< HEAD
                if (hadResources || _resources.HasResources)
                {
                    ((ISetResourceParent)this).ParentResourcesChanged(new ResourcesChangedEventArgs());
=======
                if (Owner is object)
                {
                    _resources.AddOwner(Owner);

                    if (hadResources || _resources.HasResources)
                    {
                        Owner.NotifyHostedResourcesChanged(ResourcesChangedEventArgs.Empty);
                    }
>>>>>>> 023b25f0
                }
            }
        }

        /// <summary>
        /// Gets or sets the style's selector.
        /// </summary>
        public Selector? Selector { get; set; }

        /// <summary>
        /// Gets the style's setters.
        /// </summary>
        [Content]
        public IList<ISetter> Setters => _setters ??= new List<ISetter>();

        /// <summary>
        /// Gets the style's animations.
        /// </summary>
        public IList<IAnimation> Animations => _animations ??= new List<IAnimation>();

        bool IResourceNode.HasResources => _resources?.Count > 0;
        IReadOnlyList<IStyle> IStyle.Children => Array.Empty<IStyle>();

        public event EventHandler? OwnerChanged;

        public SelectorMatchResult TryAttach(IStyleable target, IStyleHost? host)
        {
            target = target ?? throw new ArgumentNullException(nameof(target));

            var match = Selector is object ? Selector.Match(target) :
                target == host ? SelectorMatch.AlwaysThisInstance : SelectorMatch.NeverThisInstance;

            if (match.IsMatch && (_setters is object || _animations is object))
            {
                var instance = new StyleInstance(this, target, _setters, _animations, match.Activator);
                target.StyleApplied(instance);
                instance.Start();
            }

            return match.Result;
        }

        public bool TryGetResource(object key, out object? result)
        {
            result = null;
            return _resources?.TryGetResource(key, out result) ?? false;
        }

        /// <summary>
        /// Returns a string representation of the style.
        /// </summary>
        /// <returns>A string representation of the style.</returns>
        public override string ToString()
        {
            if (Selector != null)
            {
                return "Style: " + Selector.ToString();
            }
            else
            {
                return "Style";
            }
        }

<<<<<<< HEAD
        /// <inheritdoc/>
        void ISetResourceParent.ParentResourcesChanged(ResourcesChangedEventArgs e)
=======
        void IResourceProvider.AddOwner(IResourceHost owner)
>>>>>>> 023b25f0
        {
            owner = owner ?? throw new ArgumentNullException(nameof(owner));

<<<<<<< HEAD
        /// <inheritdoc/>
        void ISetResourceParent.SetParent(IResourceNode parent)
        {
            if (_parent != null && parent != null)
=======
            if (Owner != null)
>>>>>>> 023b25f0
            {
                throw new InvalidOperationException("The Style already has a parent.");
            }

            Owner = owner;
            _resources?.AddOwner(owner);
        }

        void IResourceProvider.RemoveOwner(IResourceHost owner)
        {
            owner = owner ?? throw new ArgumentNullException(nameof(owner));

            if (Owner == owner)
            {
                Owner = null;
                _resources?.RemoveOwner(owner);
            }
        }
    }
}<|MERGE_RESOLUTION|>--- conflicted
+++ resolved
@@ -11,11 +11,7 @@
     /// <summary>
     /// Defines a style.
     /// </summary>
-<<<<<<< HEAD
-    public class Style : AvaloniaObject, IStyle, ISetResourceParent
-=======
     public class Style : AvaloniaObject, IStyle, IResourceProvider
->>>>>>> 023b25f0
     {
         private IResourceHost? _owner;
         private IResourceDictionary? _resources;
@@ -61,23 +57,10 @@
             {
                 value = value ?? throw new ArgumentNullException(nameof(value));
 
-<<<<<<< HEAD
-                if (_resources != null)
-                {
-                    hadResources = _resources.HasResources;
-                    _resources.ResourcesChanged -= ResourceDictionaryChanged;
-                }
-=======
                 var hadResources = _resources?.HasResources ?? false;
->>>>>>> 023b25f0
 
                 _resources = value;
 
-<<<<<<< HEAD
-                if (hadResources || _resources.HasResources)
-                {
-                    ((ISetResourceParent)this).ParentResourcesChanged(new ResourcesChangedEventArgs());
-=======
                 if (Owner is object)
                 {
                     _resources.AddOwner(Owner);
@@ -86,7 +69,6 @@
                     {
                         Owner.NotifyHostedResourcesChanged(ResourcesChangedEventArgs.Empty);
                     }
->>>>>>> 023b25f0
                 }
             }
         }
@@ -151,23 +133,11 @@
             }
         }
 
-<<<<<<< HEAD
-        /// <inheritdoc/>
-        void ISetResourceParent.ParentResourcesChanged(ResourcesChangedEventArgs e)
-=======
         void IResourceProvider.AddOwner(IResourceHost owner)
->>>>>>> 023b25f0
         {
             owner = owner ?? throw new ArgumentNullException(nameof(owner));
 
-<<<<<<< HEAD
-        /// <inheritdoc/>
-        void ISetResourceParent.SetParent(IResourceNode parent)
-        {
-            if (_parent != null && parent != null)
-=======
             if (Owner != null)
->>>>>>> 023b25f0
             {
                 throw new InvalidOperationException("The Style already has a parent.");
             }
