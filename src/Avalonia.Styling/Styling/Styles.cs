--- conflicted
+++ resolved
@@ -12,14 +12,10 @@
     /// <summary>
     /// A style that consists of a number of child styles.
     /// </summary>
-<<<<<<< HEAD
-    public class Styles : AvaloniaObject, IAvaloniaList<IStyle>, IStyle, ISetResourceParent
-=======
     public class Styles : AvaloniaObject,
         IAvaloniaList<IStyle>,
         IStyle,
         IResourceProvider
->>>>>>> 023b25f0
     {
         private readonly AvaloniaList<IStyle> _styles = new AvaloniaList<IStyle>();
         private IResourceHost? _owner;
@@ -29,44 +25,7 @@
         public Styles()
         {
             _styles.ResetBehavior = ResetBehavior.Remove;
-<<<<<<< HEAD
-            _styles.ForEachItem(
-                x =>
-                {
-                    if (x.ResourceParent == null && x is ISetResourceParent setParent)
-                    {
-                        setParent.SetParent(this);
-                        setParent.ParentResourcesChanged(new ResourcesChangedEventArgs());
-                    }
-
-                    if (x.HasResources)
-                    {
-                        ResourcesChanged?.Invoke(this, new ResourcesChangedEventArgs());
-                    }
-
-                    x.ResourcesChanged += SubResourceChanged;
-                    _cache = null;
-                },
-                x =>
-                {
-                    if (x.ResourceParent == this && x is ISetResourceParent setParent)
-                    {
-                        setParent.SetParent(null);
-                        setParent.ParentResourcesChanged(new ResourcesChangedEventArgs());
-                    }
-
-                    if (x.HasResources)
-                    {
-                        ResourcesChanged?.Invoke(this, new ResourcesChangedEventArgs());
-                    }
-
-                    x.ResourcesChanged -= SubResourceChanged;
-                    _cache = null;
-                },
-                () => { });
-=======
             _styles.CollectionChanged += OnCollectionChanged;
->>>>>>> 023b25f0
         }
 
         public Styles(IResourceHost owner)
@@ -112,11 +71,7 @@
 
                 if (Owner is object)
                 {
-<<<<<<< HEAD
-                    ((ISetResourceParent)this).ParentResourcesChanged(new ResourcesChangedEventArgs());
-=======
                     _resources.AddOwner(Owner);
->>>>>>> 023b25f0
                 }
             }
         }
@@ -266,11 +221,7 @@
         IEnumerator IEnumerable.GetEnumerator() => _styles.GetEnumerator();
 
         /// <inheritdoc/>
-<<<<<<< HEAD
-        void ISetResourceParent.SetParent(IResourceNode parent)
-=======
         void IResourceProvider.AddOwner(IResourceHost owner)
->>>>>>> 023b25f0
         {
             owner = owner ?? throw new ArgumentNullException(nameof(owner));
 
@@ -292,11 +243,7 @@
         }
 
         /// <inheritdoc/>
-<<<<<<< HEAD
-        void ISetResourceParent.ParentResourcesChanged(ResourcesChangedEventArgs e)
-=======
         void IResourceProvider.RemoveOwner(IResourceHost owner)
->>>>>>> 023b25f0
         {
             owner = owner ?? throw new ArgumentNullException(nameof(owner));
 
@@ -319,9 +266,6 @@
         {
             static IReadOnlyList<T> ToReadOnlyList<T>(IList list)
             {
-<<<<<<< HEAD
-                (child as ISetResourceParent)?.ParentResourcesChanged(e);
-=======
                 if (list is IReadOnlyList<T>)
                 {
                     return (IReadOnlyList<T>)list;
@@ -332,7 +276,6 @@
                     list.CopyTo(result, 0);
                     return result;
                 }
->>>>>>> 023b25f0
             }
 
             void Add(IList items)
@@ -356,9 +299,6 @@
             {
                 for (var i = 0; i < items.Count; ++i)
                 {
-<<<<<<< HEAD
-                    (child as ISetResourceParent)?.ParentResourcesChanged(e);
-=======
                     var style = (IStyle)items[i];
 
                     if (Owner is object && style is IResourceProvider resourceProvider)
@@ -367,7 +307,6 @@
                     }
 
                     _cache = null;
->>>>>>> 023b25f0
                 }
 
                 (Owner as IStyleHost)?.StylesRemoved(ToReadOnlyList<IStyle>(items));
