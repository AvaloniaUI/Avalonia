--- conflicted
+++ resolved
@@ -11,20 +11,10 @@
     /// <summary>
     /// An indexed dictionary of resources.
     /// </summary>
-<<<<<<< HEAD
-    public class ResourceDictionary : AvaloniaDictionary<object, object>,
-        IResourceDictionary,
-        IResourceNode,
-        ISetResourceParent
-    {
-        private IResourceNode _parent;
-        private AvaloniaList<IResourceProvider> _mergedDictionaries;
-=======
     public class ResourceDictionary : AvaloniaDictionary<object, object?>, IResourceDictionary
     {
         private IResourceHost? _owner;
         private AvaloniaList<IResourceProvider>? _mergedDictionaries;
->>>>>>> 023b25f0
 
         /// <summary>
         /// Initializes a new instance of the <see cref="ResourceDictionary"/> class.
@@ -67,46 +57,18 @@
                     _mergedDictionaries.ForEachItem(
                         x =>
                         {
-<<<<<<< HEAD
-                            if (x is ISetResourceParent setParent)
-                            {
-                                setParent.SetParent(this);
-                                setParent.ParentResourcesChanged(new ResourcesChangedEventArgs());
-                            }
-
-                            if (x.HasResources)
-=======
                             if (Owner is object)
->>>>>>> 023b25f0
                             {
                                 x.AddOwner(Owner);
                             }
                         },
                         x =>
                         {
-<<<<<<< HEAD
-                            if (x is ISetResourceParent setParent)
-                            {
-                                setParent.SetParent(null);
-                                setParent.ParentResourcesChanged(new ResourcesChangedEventArgs());
-                            }
-
-                            if (x.HasResources)
-=======
                             if (Owner is object)
->>>>>>> 023b25f0
                             {
                                 x.RemoveOwner(Owner);
                             }
-<<<<<<< HEAD
-
-                            (x as ISetResourceParent)?.SetParent(null);
-                            x.ResourcesChanged -= MergedDictionaryResourcesChanged;
-                        },
-                        () => { });
-=======
                         }, null);
->>>>>>> 023b25f0
                 }
 
                 return _mergedDictionaries;
@@ -137,35 +99,9 @@
             }
         }
 
-<<<<<<< HEAD
-        /// <inheritdoc/>
-        IResourceNode IResourceNode.ResourceParent => _parent;
-
-        /// <inheritdoc/>
-        void ISetResourceParent.ParentResourcesChanged(ResourcesChangedEventArgs e)
-        {
-            NotifyMergedDictionariesResourcesChanged(e);
-            ResourcesChanged?.Invoke(this, e);
-        }
-
-        /// <inheritdoc/>
-        void ISetResourceParent.SetParent(IResourceNode parent)
-        {
-            if (_parent != null && parent != null)
-            {
-                throw new InvalidOperationException("The ResourceDictionary already has a parent.");
-            }
-            
-            _parent = parent;
-        }
-
-        /// <inheritdoc/>
-        public bool TryGetResource(object key, out object value)
-=======
         public event EventHandler? OwnerChanged;
 
         public bool TryGetResource(object key, out object? value)
->>>>>>> 023b25f0
         {
             if (TryGetValue(key, out value))
             {
@@ -214,19 +150,6 @@
             }
         }
 
-<<<<<<< HEAD
-        private void NotifyMergedDictionariesResourcesChanged(ResourcesChangedEventArgs e)
-        {
-            if (_mergedDictionaries != null)
-            {
-                for (var i = _mergedDictionaries.Count - 1; i >= 0; --i)
-                {
-                    if (_mergedDictionaries[i] is ISetResourceParent merged)
-                    {
-                        merged.ParentResourcesChanged(e);
-                    }
-                }
-=======
         void IResourceProvider.RemoveOwner(IResourceHost owner)
         {
             owner = owner ?? throw new ArgumentNullException(nameof(owner));
@@ -250,22 +173,12 @@
                 {
                     owner.NotifyHostedResourcesChanged(ResourcesChangedEventArgs.Empty);
                 }
->>>>>>> 023b25f0
             }
         }
 
         private void OnCollectionChanged(object sender, NotifyCollectionChangedEventArgs e)
         {
-<<<<<<< HEAD
-            var ev = new ResourcesChangedEventArgs();
-            NotifyMergedDictionariesResourcesChanged(ev);
-            OnResourcesChanged();
-        }
-
-        private void MergedDictionaryResourcesChanged(object sender, ResourcesChangedEventArgs e) => OnResourcesChanged();
-=======
             Owner?.NotifyHostedResourcesChanged(ResourcesChangedEventArgs.Empty);
         }
->>>>>>> 023b25f0
     }
 }