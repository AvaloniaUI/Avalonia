--- conflicted
+++ resolved
@@ -15,9 +15,6 @@
                 Background="{TemplateBinding Background}"
                 BorderBrush="{TemplateBinding BorderBrush}"
                 BorderThickness="{TemplateBinding BorderThickness}">
-<<<<<<< HEAD
-          <Grid ColumnDefinitions="20,5,*,20">
-=======
           <Grid>
             <Grid.ColumnDefinitions>
               <ColumnDefinition Width="20"/>
@@ -26,7 +23,6 @@
               <ColumnDefinition Width="Auto" SharedSizeGroup="MenuItemIGT"/>
               <ColumnDefinition Width="20"/>
             </Grid.ColumnDefinitions>
->>>>>>> 023b25f0
             <ContentPresenter Name="icon"
                               Content="{TemplateBinding Icon}"
                               Width="16"
@@ -73,11 +69,7 @@
                                     Items="{TemplateBinding Items}"
                                     ItemsPanel="{TemplateBinding ItemsPanel}"
                                     ItemTemplate="{TemplateBinding ItemTemplate}"
-<<<<<<< HEAD
-                                    Margin="4 2"/>                                      
-=======
                                     Grid.IsSharedSizeScope="True"/>
->>>>>>> 023b25f0
                 </ScrollViewer>
               </Border>
             </Popup>
@@ -122,21 +114,12 @@
               <Border Background="{TemplateBinding Background}"
                       BorderBrush="{DynamicResource ThemeBorderMidBrush}"
                       BorderThickness="{TemplateBinding BorderThickness}">
-<<<<<<< HEAD
-                <ScrollViewer>
-                  <ItemsPresenter Name="PART_ItemsPresenter"
-                                    Items="{TemplateBinding Items}"
-                                    ItemsPanel="{TemplateBinding ItemsPanel}"
-                                    ItemTemplate="{TemplateBinding ItemTemplate}"
-                                    Margin="2"/>
-=======
                 <ScrollViewer Classes="menuscroller">
                   <ItemsPresenter Name="PART_ItemsPresenter"
                                   Items="{TemplateBinding Items}"
                                   ItemsPanel="{TemplateBinding ItemsPanel}"
                                   ItemTemplate="{TemplateBinding ItemTemplate}"
                                   Grid.IsSharedSizeScope="True"/>
->>>>>>> 023b25f0
                 </ScrollViewer>
               </Border>
             </Popup>
