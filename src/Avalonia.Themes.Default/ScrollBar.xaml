<Styles xmlns="https://github.com/avaloniaui">
<<<<<<< HEAD
  <Style Selector="ScrollBar">
    <Setter Property="Template">
      <ControlTemplate>
        <Border Background="{DynamicResource ThemeControlMidBrush}">
          <Track Minimum="{TemplateBinding Minimum}"
                 Maximum="{TemplateBinding Maximum}"
                 Value="{TemplateBinding Path=Value, Mode=TwoWay}"
                 ViewportSize="{TemplateBinding ViewportSize}"
                 Orientation="{TemplateBinding Orientation}">
            <Thumb Name="thumb">
              <Thumb.Template>
                <ControlTemplate>
                  <Border Background="{DynamicResource ThemeControlDarkBrush}"/>
                </ControlTemplate>
              </Thumb.Template>
            </Thumb>
          </Track>
        </Border>
      </ControlTemplate>
    </Setter>
  </Style>
  <Style Selector="ScrollBar:horizontal">
    <Setter Property="Height" Value="10"/>
  </Style>
  <Style Selector="ScrollBar:horizontal /template/ Thumb#thumb">
    <Setter Property="MinWidth" Value="10"/>
  </Style>
  <Style Selector="ScrollBar:vertical">
    <Setter Property="Width" Value="10"/>
  </Style>
  <Style Selector="ScrollBar:vertical /template/ Thumb#thumb">
    <Setter Property="MinHeight" Value="10"/>
  </Style>
=======
    <Style Selector="ScrollBar">
        <Setter Property="Template">
            <ControlTemplate>
                <Border Background="{StyleResource ThemeControlMidBrush}">
                    <Grid RowDefinitions="10,*,10">
                        <RepeatButton Name="PART_LineUpButton"
                                      Classes="repeat"
                                      Grid.Row="0"
                                      Grid.Column="0">
                            <Path Data="M 0,4 C0,4 0,6 0,6 0,6 3.5,2.5 3.5,2.5 3.5,2.5 7,6 7,6 7,6 7,4 7,4 7,4 3.5,0.5 3.5,0.5 3.5,0.5 0,4 0,4 z"
                                  Stretch="Uniform"
                                  Fill="Gray" />
                        </RepeatButton>
                        <Track Grid.Row="1"
                               Grid.Column="1"
                               Minimum="{TemplateBinding Minimum}"
                               Maximum="{TemplateBinding Maximum}"
                               Value="{TemplateBinding Path=Value, Mode=TwoWay}"
                               ViewportSize="{TemplateBinding ViewportSize}"
                               Orientation="{TemplateBinding Orientation}">
                            <Track.DecreaseButton>
                                <RepeatButton Name="PART_PageUpButton"
                                              Classes="repeattrack" />
                            </Track.DecreaseButton>
                            <Track.IncreaseButton>
                                <RepeatButton Name="PART_PageDownButton"
                                              Classes="repeattrack" />
                            </Track.IncreaseButton>
                            <Thumb Name="thumb">
                                <Thumb.Template>
                                    <ControlTemplate>
                                        <Border Background="{StyleResource ThemeControlDarkBrush}" />
                                    </ControlTemplate>
                                </Thumb.Template>
                            </Thumb>
                        </Track>
                        <RepeatButton Name="PART_LineDownButton"
                                      Classes="repeat"
                                      Grid.Row="2"
                                      Grid.Column="2">
                            <Path Data="M 0,2.5 C0,2.5 0,0.5 0,0.5 0,0.5 3.5,4 3.5,4 3.5,4 7,0.5 7,0.5 7,0.5 7,2.5 7,2.5 7,2.5 3.5,6 3.5,6 3.5,6 0,2.5 0,2.5 z"
                                  Stretch="Uniform"
                                  Fill="Gray" />
                        </RepeatButton>
                    </Grid>
                </Border>
            </ControlTemplate>
        </Setter>
    </Style>
    <Style Selector="ScrollBar:horizontal">
        <Setter Property="Height"
                Value="10" />
        <Setter Property="Template">
            <ControlTemplate>
                <Border Background="{StyleResource ThemeControlMidBrush}">
                    <Grid ColumnDefinitions="10,*,10">
                        <RepeatButton Name="PART_LineUpButton"
                                      Classes="repeat"
                                      Grid.Row="0"
                                      Grid.Column="0">
                            <Path Data="M 3.18,7 C3.18,7 5,7 5,7 5,7 1.81,3.5 1.81,3.5 1.81,3.5 5,0 5,0 5,0 3.18,0 3.18,0 3.18,0 0,3.5 0,3.5 0,3.5 3.18,7 3.18,7 z"
                                  Stretch="Uniform"
                                  Fill="Gray" />
                        </RepeatButton>
                        <Track Grid.Row="1"
                               Grid.Column="1"
                               Minimum="{TemplateBinding Minimum}"
                               Maximum="{TemplateBinding Maximum}"
                               Value="{TemplateBinding Path=Value, Mode=TwoWay}"
                               ViewportSize="{TemplateBinding ViewportSize}"
                               Orientation="{TemplateBinding Orientation}">
                            <Track.DecreaseButton>
                                <RepeatButton Name="PART_PageUpButton"
                                              Classes="repeattrack" />
                            </Track.DecreaseButton>
                            <Track.IncreaseButton>
                                <RepeatButton Name="PART_PageDownButton"
                                              Classes="repeattrack" />
                            </Track.IncreaseButton>
                            <Thumb Name="thumb">
                                <Thumb.Template>
                                    <ControlTemplate>
                                        <Border Background="{StyleResource ThemeControlDarkBrush}" />
                                    </ControlTemplate>
                                </Thumb.Template>
                            </Thumb>
                        </Track>
                        <RepeatButton Name="PART_LineDownButton"
                                      Classes="repeat"
                                      Grid.Row="2"
                                      Grid.Column="2">
                            <Path Data="M 1.81,7 C1.81,7 0,7 0,7 0,7 3.18,3.5 3.18,3.5 3.18,3.5 0,0 0,0 0,0 1.81,0 1.81,0 1.81,0 5,3.5 5,3.5 5,3.5 1.81,7 1.81,7 z"
                                  Stretch="Uniform"
                                  Fill="Gray" />
                        </RepeatButton>
                    </Grid>
                </Border>
            </ControlTemplate>
        </Setter>
    </Style>
    <Style Selector="ScrollBar:horizontal /template/ Thumb#thumb">
        <Setter Property="MinWidth"
                Value="10" />
    </Style>
    <Style Selector="ScrollBar:vertical">
        <Setter Property="Width"
                Value="10" />
    </Style>
    <Style Selector="ScrollBar:vertical /template/ Thumb#thumb">
        <Setter Property="MinHeight"
                Value="10" />
    </Style>
    <Style Selector="ScrollBar /template/ RepeatButton.repeat">
        <Setter Property="Padding"
                Value="2" />
        <Setter Property="BorderThickness"
                Value="0" />
    </Style>
    <Style Selector="ScrollBar /template/ RepeatButton.repeattrack">
        <Setter Property="Template">
            <ControlTemplate>
                <Border Background="{TemplateBinding Background}" />
            </ControlTemplate>
        </Setter>
    </Style>
>>>>>>> 64c5a504
</Styles><|MERGE_RESOLUTION|>--- conflicted
+++ resolved
@@ -1,43 +1,8 @@
 <Styles xmlns="https://github.com/avaloniaui">
-<<<<<<< HEAD
-  <Style Selector="ScrollBar">
-    <Setter Property="Template">
-      <ControlTemplate>
-        <Border Background="{DynamicResource ThemeControlMidBrush}">
-          <Track Minimum="{TemplateBinding Minimum}"
-                 Maximum="{TemplateBinding Maximum}"
-                 Value="{TemplateBinding Path=Value, Mode=TwoWay}"
-                 ViewportSize="{TemplateBinding ViewportSize}"
-                 Orientation="{TemplateBinding Orientation}">
-            <Thumb Name="thumb">
-              <Thumb.Template>
-                <ControlTemplate>
-                  <Border Background="{DynamicResource ThemeControlDarkBrush}"/>
-                </ControlTemplate>
-              </Thumb.Template>
-            </Thumb>
-          </Track>
-        </Border>
-      </ControlTemplate>
-    </Setter>
-  </Style>
-  <Style Selector="ScrollBar:horizontal">
-    <Setter Property="Height" Value="10"/>
-  </Style>
-  <Style Selector="ScrollBar:horizontal /template/ Thumb#thumb">
-    <Setter Property="MinWidth" Value="10"/>
-  </Style>
-  <Style Selector="ScrollBar:vertical">
-    <Setter Property="Width" Value="10"/>
-  </Style>
-  <Style Selector="ScrollBar:vertical /template/ Thumb#thumb">
-    <Setter Property="MinHeight" Value="10"/>
-  </Style>
-=======
     <Style Selector="ScrollBar">
         <Setter Property="Template">
             <ControlTemplate>
-                <Border Background="{StyleResource ThemeControlMidBrush}">
+                <Border Background="{DynamicResource ThemeControlMidBrush}">
                     <Grid RowDefinitions="10,*,10">
                         <RepeatButton Name="PART_LineUpButton"
                                       Classes="repeat"
@@ -65,7 +30,7 @@
                             <Thumb Name="thumb">
                                 <Thumb.Template>
                                     <ControlTemplate>
-                                        <Border Background="{StyleResource ThemeControlDarkBrush}" />
+                                        <Border Background="{DynamicResource ThemeControlDarkBrush}" />
                                     </ControlTemplate>
                                 </Thumb.Template>
                             </Thumb>
@@ -88,7 +53,7 @@
                 Value="10" />
         <Setter Property="Template">
             <ControlTemplate>
-                <Border Background="{StyleResource ThemeControlMidBrush}">
+                <Border Background="{DynamicResource ThemeControlMidBrush}">
                     <Grid ColumnDefinitions="10,*,10">
                         <RepeatButton Name="PART_LineUpButton"
                                       Classes="repeat"
@@ -116,7 +81,7 @@
                             <Thumb Name="thumb">
                                 <Thumb.Template>
                                     <ControlTemplate>
-                                        <Border Background="{StyleResource ThemeControlDarkBrush}" />
+                                        <Border Background="{DynamicResource ThemeControlDarkBrush}" />
                                     </ControlTemplate>
                                 </Thumb.Template>
                             </Thumb>
@@ -159,5 +124,4 @@
             </ControlTemplate>
         </Setter>
     </Style>
->>>>>>> 64c5a504
 </Styles>