--- conflicted
+++ resolved
@@ -191,8 +191,6 @@
       <SubType>Designer</SubType>
     </EmbeddedResource>
   </ItemGroup>
-<<<<<<< HEAD
-=======
   <ItemGroup>
     <Reference Include="System.Reactive.Core, Version=3.0.0.0, Culture=neutral, PublicKeyToken=94bc3704cddfc263, processorArchitecture=MSIL">
       <HintPath>..\..\packages\System.Reactive.Core.3.0.0\lib\netstandard1.1\System.Reactive.Core.dll</HintPath>
@@ -216,7 +214,6 @@
       <SubType>Designer</SubType>
     </EmbeddedResource>
   </ItemGroup>
->>>>>>> 85e025da
   <Import Project="$(MSBuildExtensionsPath32)\Microsoft\Portable\$(TargetFrameworkVersion)\Microsoft.Portable.CSharp.targets" />
   <!-- To modify your build process, add your task inside one of the targets below and uncomment it. 
        Other similar extension points exist, see Microsoft.Common.targets.
