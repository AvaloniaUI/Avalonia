--- conflicted
+++ resolved
@@ -12,15 +12,8 @@
     <ProjectReference Include="..\Avalonia.Layout\Avalonia.Layout.csproj" />
     <ProjectReference Include="..\Avalonia.Visuals\Avalonia.Visuals.csproj" />
     <ProjectReference Include="..\Avalonia.Styling\Avalonia.Styling.csproj" />
-<<<<<<< HEAD
+    <ProjectReference Include="..\Avalonia.Dialogs\Avalonia.Dialogs.csproj" />
     <AvaloniaResource Include="**/*.xaml" />
-=======
-    <ProjectReference Include="..\Avalonia.Dialogs\Avalonia.Dialogs.csproj" />
-    <AvaloniaResource Include="DefaultTheme.xaml" />
-    <AvaloniaResource Include="Accents/*.xaml" />
-    <!-- Compatibility with old apps, probably need to replace with AvaloniaResource -->
-    <EmbeddedResource Include="**/*.xaml" />
->>>>>>> d5e8a1c5
   </ItemGroup>
   <Import Project="..\..\build\BuildTargets.targets" />
   <Import Project="..\..\build\Rx.props" />
