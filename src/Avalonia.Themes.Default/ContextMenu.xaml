<Style xmlns="https://github.com/avaloniaui" Selector="ContextMenu">
    <Setter Property="BorderBrush" Value="{DynamicResource ThemeBorderMidBrush}"/>
    <Setter Property="BorderThickness" Value="1"/>
    <Setter Property="Padding" Value="4,2"/>
    <Setter Property="TextBlock.FontSize" Value="{DynamicResource FontSizeNormal}" />
    <Setter Property="TextBlock.FontWeight" Value="Normal" />
    <Setter Property="Template">
    <ControlTemplate>
      <Border Background="{TemplateBinding Background}"
              BorderBrush="{TemplateBinding BorderBrush}"
              BorderThickness="{TemplateBinding BorderThickness}"
              Padding="{TemplateBinding Padding}">
<<<<<<< HEAD
          <ScrollViewer>
=======
          <ScrollViewer Classes="menuscroller">
>>>>>>> 023b25f0
              <ItemsPresenter Name="PART_ItemsPresenter"
                              Items="{TemplateBinding Items}"
                              ItemsPanel="{TemplateBinding ItemsPanel}"
                              ItemTemplate="{TemplateBinding ItemTemplate}"
                              KeyboardNavigation.TabNavigation="Continue"/>
          </ScrollViewer>
      </Border>
    </ControlTemplate>
  </Setter>
</Style><|MERGE_RESOLUTION|>--- conflicted
+++ resolved
@@ -10,11 +10,7 @@
               BorderBrush="{TemplateBinding BorderBrush}"
               BorderThickness="{TemplateBinding BorderThickness}"
               Padding="{TemplateBinding Padding}">
-<<<<<<< HEAD
-          <ScrollViewer>
-=======
           <ScrollViewer Classes="menuscroller">
->>>>>>> 023b25f0
               <ItemsPresenter Name="PART_ItemsPresenter"
                               Items="{TemplateBinding Items}"
                               ItemsPanel="{TemplateBinding ItemsPanel}"
