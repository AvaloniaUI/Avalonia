<Styles xmlns="https://github.com/avaloniaui" xmlns:x="http://schemas.microsoft.com/winfx/2006/xaml">
  <Styles.Resources>
    <StreamGeometry x:Key="TextBoxClearButtonData">M 11.416016,10 20,1.4160156 18.583984,0 10,8.5839846 1.4160156,0 0,1.4160156 8.5839844,10 0,18.583985 1.4160156,20 10,11.416015 18.583984,20 20,18.583985 Z</StreamGeometry>
    <StreamGeometry x:Key="PasswordBoxRevealButtonData">m10.051 7.0032c2.215 0 4.0105 1.7901 4.0105 3.9984s-1.7956 3.9984-4.0105 3.9984c-2.215 0-4.0105-1.7901-4.0105-3.9984s1.7956-3.9984 4.0105-3.9984zm0 1.4994c-1.3844 0-2.5066 1.1188-2.5066 2.499s1.1222 2.499 2.5066 2.499 2.5066-1.1188 2.5066-2.499-1.1222-2.499-2.5066-2.499zm0-5.0026c4.6257 0 8.6188 3.1487 9.7267 7.5613 0.10085 0.40165-0.14399 0.80877-0.54686 0.90931-0.40288 0.10054-0.81122-0.14355-0.91208-0.54521-0.94136-3.7492-4.3361-6.4261-8.2678-6.4261-3.9334 0-7.3292 2.6792-8.2689 6.4306-0.10063 0.40171-0.50884 0.64603-0.91177 0.54571s-0.648-0.5073-0.54737-0.90901c1.106-4.4152 5.1003-7.5667 9.728-7.5667z</StreamGeometry>
    <StreamGeometry x:Key="PasswordBoxHideButtonData">m0.21967 0.21965c-0.26627 0.26627-0.29047 0.68293-0.07262 0.97654l0.07262 0.08412 4.0346 4.0346c-1.922 1.3495-3.3585 3.365-3.9554 5.7495-0.10058 0.4018 0.14362 0.8091 0.54543 0.9097 0.40182 0.1005 0.80909-0.1436 0.90968-0.5455 0.52947-2.1151 1.8371-3.8891 3.5802-5.0341l1.8096 1.8098c-0.70751 0.7215-1.1438 1.71-1.1438 2.8003 0 2.2092 1.7909 4 4 4 1.0904 0 2.0788-0.4363 2.8004-1.1438l5.9193 5.9195c0.2929 0.2929 0.7677 0.2929 1.0606 0 0.2663-0.2662 0.2905-0.6829 0.0726-0.9765l-0.0726-0.0841-6.1135-6.1142 0.0012-0.0015-1.2001-1.1979-2.8699-2.8693 2e-3 -8e-4 -2.8812-2.8782 0.0012-0.0018-1.1333-1.1305-4.3064-4.3058c-0.29289-0.29289-0.76777-0.29289-1.0607 0zm7.9844 9.0458 3.5351 3.5351c-0.45 0.4358-1.0633 0.704-1.7392 0.704-1.3807 0-2.5-1.1193-2.5-2.5 0-0.6759 0.26824-1.2892 0.7041-1.7391zm1.7959-5.7655c-1.0003 0-1.9709 0.14807-2.8889 0.425l1.237 1.2362c0.5358-0.10587 1.0883-0.16119 1.6519-0.16119 3.9231 0 7.3099 2.6803 8.2471 6.4332 0.1004 0.4018 0.5075 0.6462 0.9094 0.5459 0.4019-0.1004 0.6463-0.5075 0.5459-0.9094-1.103-4.417-5.0869-7.5697-9.7024-7.5697zm0.1947 3.5093 3.8013 3.8007c-0.1018-2.0569-1.7488-3.7024-3.8013-3.8007z</StreamGeometry>
    <ContextMenu x:Key="DefaultTextBoxContextMenu" x:Name="TextBoxContextMenu">
      <MenuItem x:Name="TextBoxContextMenuCutItem" Header="Cut" Command="{Binding $parent[TextBox].Cut}" IsEnabled="{Binding $parent[TextBox].CanCut}" InputGesture="{x:Static TextBox.CutGesture}" />
      <MenuItem x:Name="TextBoxContextMenuCopyItem" Header="Copy" Command="{Binding $parent[TextBox].Copy}" IsEnabled="{Binding $parent[TextBox].CanCopy}" InputGesture="{x:Static TextBox.CopyGesture}"/>
      <MenuItem x:Name="TextBoxContextMenuPasteItem" Header="Paste" Command="{Binding $parent[TextBox].Paste}" IsEnabled="{Binding $parent[TextBox].CanPaste}" InputGesture="{x:Static TextBox.PasteGesture}"/>
    </ContextMenu>
  </Styles.Resources>
  <Style Selector="TextBox">
    <Setter Property="CaretBrush" Value="{DynamicResource ThemeForegroundBrush}" />
    <Setter Property="Background" Value="{DynamicResource ThemeBackgroundBrush}"/>
    <Setter Property="BorderBrush" Value="{DynamicResource ThemeBorderMidBrush}"/>
    <Setter Property="BorderThickness" Value="{DynamicResource ThemeBorderThickness}"/>
    <Setter Property="SelectionBrush" Value="{DynamicResource HighlightBrush}"/>
    <Setter Property="SelectionForegroundBrush" Value="{DynamicResource HighlightForegroundBrush}"/>
    <Setter Property="Padding" Value="4"/>
    <Setter Property="ContextMenu" Value="{StaticResource DefaultTextBoxContextMenu}" />
    <Setter Property="Template">
      <ControlTemplate>
        <Border Name="border"
                Background="{TemplateBinding Background}"
                BorderBrush="{TemplateBinding BorderBrush}"
                BorderThickness="{TemplateBinding BorderThickness}">
          <DockPanel Margin="{TemplateBinding Padding}"
                     HorizontalAlignment="{TemplateBinding HorizontalContentAlignment}"
                     VerticalAlignment="{TemplateBinding VerticalContentAlignment}">

            <TextBlock Name="floatingWatermark"
                       Foreground="{DynamicResource ThemeAccentBrush}"
                       FontSize="{DynamicResource FontSizeSmall}"
                       Text="{TemplateBinding Watermark}"
                       DockPanel.Dock="Top">
              <TextBlock.IsVisible>
                <MultiBinding Converter="{x:Static BoolConverters.And}">
                  <Binding RelativeSource="{RelativeSource TemplatedParent}"
                           Path="UseFloatingWatermark"/>
                  <Binding RelativeSource="{RelativeSource TemplatedParent}"
                           Path="Text"
                           Converter="{x:Static StringConverters.IsNotNullOrEmpty}"/>
                </MultiBinding>
              </TextBlock.IsVisible>
            </TextBlock>

            <DataValidationErrors>

              <Grid ColumnDefinitions="Auto,*,Auto">
                <ContentPresenter Grid.Column="0" Grid.ColumnSpan="1" Content="{TemplateBinding InnerLeftContent}"/>
                <ScrollViewer Grid.Column="1" Grid.ColumnSpan="1"
                              HorizontalScrollBarVisibility="{TemplateBinding (ScrollViewer.HorizontalScrollBarVisibility)}"
                              VerticalScrollBarVisibility="{TemplateBinding (ScrollViewer.VerticalScrollBarVisibility)}">
                  <Panel>
                    <TextBlock Name="watermark"
                              Opacity="0.5"
                              Text="{TemplateBinding Watermark}"
                              TextAlignment="{TemplateBinding TextAlignment}"
                              TextWrapping="{TemplateBinding TextWrapping}"
                              IsVisible="{TemplateBinding Text, Converter={x:Static StringConverters.IsNullOrEmpty}}"/>
                    <TextPresenter Name="PART_TextPresenter"
                                    Text="{TemplateBinding Text, Mode=TwoWay}"
                                    CaretIndex="{TemplateBinding CaretIndex}"
                                    SelectionStart="{TemplateBinding SelectionStart}"
                                    SelectionEnd="{TemplateBinding SelectionEnd}"
                                    TextAlignment="{TemplateBinding TextAlignment}"
                                    TextWrapping="{TemplateBinding TextWrapping}"
                                    PasswordChar="{TemplateBinding PasswordChar}"
                                    RevealPassword="{TemplateBinding RevealPassword}"
                                    SelectionBrush="{TemplateBinding SelectionBrush}"
                                    SelectionForegroundBrush="{TemplateBinding SelectionForegroundBrush}"
                                    CaretBrush="{TemplateBinding CaretBrush}" />
                  </Panel>
                </ScrollViewer>
                <ContentPresenter Grid.Column="2" Grid.ColumnSpan="1" Content="{TemplateBinding InnerRightContent}"/>             
              </Grid>
            </DataValidationErrors>
          </DockPanel>
        </Border>
      </ControlTemplate>
    </Setter>
  </Style>
  <Style Selector="TextBox:pointerover /template/ Border#border">
    <Setter Property="BorderBrush" Value="{DynamicResource ThemeBorderHighBrush}"/>
  </Style>
  <Style Selector="TextBox:focus /template/ Border#border">
    <Setter Property="BorderBrush" Value="{DynamicResource ThemeBorderHighBrush}"/>
  </Style>
  <Style Selector="TextBox:error /template/ Border#border">
    <Setter Property="BorderBrush" Value="{DynamicResource ErrorBrush}"/>
  </Style>
  <Style Selector="TextBox /template/ DockPanel">
    <Setter Property="Cursor" Value="IBeam" />
  </Style>
<<<<<<< HEAD
    <Style Selector="TextBox:disabled /template/ Border#border">
        <Setter Property="Opacity" Value="{DynamicResource ThemeDisabledOpacity}" />
    </Style>
=======
  <Style Selector="TextBox:disabled /template/ Border#border">
      <Setter Property="Opacity" Value="{DynamicResource ThemeDisabledOpacity}" />
  </Style>
  
  <Style Selector="TextBox.clearButton[AcceptsReturn=False][IsReadOnly=False]:focus:not(TextBox:empty)">
    <Setter Property="InnerRightContent">
      <Template>
        <Button Classes="textBoxClearButton"
                Command="{Binding $parent[TextBox].Clear}" />
      </Template>
    </Setter>
  </Style>
  
  <Style Selector="Button.textBoxClearButton">
    <Setter Property="Template">
      <Setter.Value>
        <ControlTemplate TargetType="Button">
          <Border x:Name="PART_ButtonLayoutBorder"
                  BorderThickness="{TemplateBinding BorderThickness}" 
                  Background="Transparent" 
                  Cursor="Arrow">
            <Path x:Name="PART_GlyphElement"
                  Fill="{DynamicResource ThemeForegroundColor}"
                  Data="{StaticResource TextBoxClearButtonData}"
                  Height="10"
                  Width="10"
                  Stretch="Uniform"
                  VerticalAlignment="Center"
                  HorizontalAlignment="Center"/>
          </Border>
        </ControlTemplate>
      </Setter.Value>
    </Setter>
  </Style>
  
  <Style Selector="TextBox.revealPasswordButton[AcceptsReturn=False][IsReadOnly=False]:not(TextBox:empty)">
    <Setter Property="InnerRightContent">
      <Template>
        <Panel Margin="4,0">
          <Panel.Styles>
            <Style Selector="ToggleButton[IsChecked=True]">
              <Setter Property="(ToolTip.Tip)" Value="Hide Password" />
            </Style>
            <Style Selector="ToggleButton[IsChecked=False]">
              <Setter Property="(ToolTip.Tip)" Value="Show Password" />
            </Style>
          </Panel.Styles>
          <ToggleButton Classes="passwordBoxRevealButton" Background="Transparent" Cursor="Arrow" IsChecked="{Binding $parent[TextBox].RevealPassword, Mode=TwoWay}" />
        </Panel>
      </Template>
    </Setter>
  </Style>
  
  <Style Selector="ToggleButton.passwordBoxRevealButton">
    <Setter Property="Template">
      <Setter.Value>
        <ControlTemplate TargetType="ToggleButton">
          <Border x:Name="PART_ButtonLayoutBorder"
                  Background="Transparent"
                  Width="12">
            <Panel>
              <Path x:Name="PART_GlyphElement_Reveal"
                    Fill="{DynamicResource ThemeForegroundColor}"
                    Data="{DynamicResource PasswordBoxRevealButtonData}"
                    Height="8"
                    Width="12"
                    Stretch="Uniform"
                    VerticalAlignment="Center"
                    HorizontalAlignment="Center" />
              <Path x:Name="PART_GlyphElement_Hide"
                    Fill="{DynamicResource ThemeForegroundColor}"
                    Data="{DynamicResource PasswordBoxHideButtonData}"
                    Height="12"
                    Width="12"
                    Stretch="Uniform"
                    VerticalAlignment="Center"
                    HorizontalAlignment="Center" />
            </Panel>
          </Border>
        </ControlTemplate>
      </Setter.Value>
    </Setter>
  </Style>
  
  <Style Selector="ToggleButton.passwordBoxRevealButton:not(ToggleButton:checked) /template/ Path#PART_GlyphElement_Hide">
    <Setter Property="IsVisible" Value="False" />
  </Style>
  
  <Style Selector="ToggleButton.passwordBoxRevealButton:checked /template/ Path#PART_GlyphElement_Reveal">
    <Setter Property="IsVisible" Value="False" />
  </Style>

  <Style Selector="Button.textBoxClearButton, ToggleButton.passwordBoxRevealButton">    
    <Setter Property="Focusable" Value="False" />
  </Style>
>>>>>>> 023b25f0
</Styles><|MERGE_RESOLUTION|>--- conflicted
+++ resolved
@@ -92,11 +92,6 @@
   <Style Selector="TextBox /template/ DockPanel">
     <Setter Property="Cursor" Value="IBeam" />
   </Style>
-<<<<<<< HEAD
-    <Style Selector="TextBox:disabled /template/ Border#border">
-        <Setter Property="Opacity" Value="{DynamicResource ThemeDisabledOpacity}" />
-    </Style>
-=======
   <Style Selector="TextBox:disabled /template/ Border#border">
       <Setter Property="Opacity" Value="{DynamicResource ThemeDisabledOpacity}" />
   </Style>
@@ -192,5 +187,4 @@
   <Style Selector="Button.textBoxClearButton, ToggleButton.passwordBoxRevealButton">    
     <Setter Property="Focusable" Value="False" />
   </Style>
->>>>>>> 023b25f0
 </Styles>