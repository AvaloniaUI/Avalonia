<Styles xmlns="https://github.com/avaloniaui"
        xmlns:x="http://schemas.microsoft.com/winfx/2006/xaml"
        xmlns:converters="clr-namespace:Avalonia.Controls.Converters;assembly=Avalonia.Controls">
  <Style Selector="ScrollViewer">
    <Setter Property="Background"
            Value="Transparent" />
    <Setter Property="Template">
      <ControlTemplate>
        <Grid ColumnDefinitions="*,Auto" RowDefinitions="*,Auto">
          <ScrollContentPresenter Name="PART_ContentPresenter"
                                  Background="{TemplateBinding Background}"
                                  CanHorizontallyScroll="{TemplateBinding CanHorizontallyScroll}"
                                  CanVerticallyScroll="{TemplateBinding CanVerticallyScroll}"
                                  Content="{TemplateBinding Content}"
                                  Extent="{TemplateBinding Extent, Mode=TwoWay}"
                                  Margin="{TemplateBinding Padding}"
                                  Offset="{TemplateBinding Offset, Mode=TwoWay}"
                                  Viewport="{TemplateBinding Viewport, Mode=TwoWay}">
            <ScrollContentPresenter.GestureRecognizers>
              <ScrollGestureRecognizer
                CanHorizontallyScroll="{TemplateBinding CanHorizontallyScroll}"
                CanVerticallyScroll="{TemplateBinding CanVerticallyScroll}"
            />
<<<<<<< HEAD
          </ScrollContentPresenter.GestureRecognizers>  
        </ScrollContentPresenter>
        <ScrollBar Name="horizontalScrollBar"
                   Orientation="Horizontal"
                   Maximum="{TemplateBinding HorizontalScrollBarMaximum}"
                   Value="{TemplateBinding HorizontalScrollBarValue, Mode=TwoWay}"
                   ViewportSize="{TemplateBinding HorizontalScrollBarViewportSize}"
                   Visibility="{TemplateBinding HorizontalScrollBarVisibility}"
                   Grid.Row="1"
                   Focusable="False"/>
        <ScrollBar Name="verticalScrollBar"
                   Orientation="Vertical"
                   Maximum="{TemplateBinding VerticalScrollBarMaximum}"
                   Value="{TemplateBinding VerticalScrollBarValue, Mode=TwoWay}"
                   ViewportSize="{TemplateBinding VerticalScrollBarViewportSize}"
                   Visibility="{TemplateBinding VerticalScrollBarVisibility}"
                   Grid.Column="1"
                   Focusable="False"/>
        <Panel Grid.Row="1" Grid.Column="1" Background="{DynamicResource ThemeControlMidBrush}"/>
      </Grid>
    </ControlTemplate>
  </Setter>
</Style>
=======
            </ScrollContentPresenter.GestureRecognizers>
          </ScrollContentPresenter>
          <ScrollBar Name="horizontalScrollBar"
                     Orientation="Horizontal"
                     LargeChange="{Binding LargeChange.Width, RelativeSource={RelativeSource TemplatedParent}}"
                     SmallChange="{Binding SmallChange.Width, RelativeSource={RelativeSource TemplatedParent}}"
                     Maximum="{TemplateBinding HorizontalScrollBarMaximum}"
                     Value="{TemplateBinding HorizontalScrollBarValue, Mode=TwoWay}"
                     ViewportSize="{TemplateBinding HorizontalScrollBarViewportSize}"
                     Visibility="{TemplateBinding HorizontalScrollBarVisibility}"
                     Grid.Row="1"
                     Focusable="False"/>
          <ScrollBar Name="verticalScrollBar"
                     Orientation="Vertical"
                     LargeChange="{Binding LargeChange.Height, RelativeSource={RelativeSource TemplatedParent}}"
                     SmallChange="{Binding SmallChange.Height, RelativeSource={RelativeSource TemplatedParent}}"
                     Maximum="{TemplateBinding VerticalScrollBarMaximum}"
                     Value="{TemplateBinding VerticalScrollBarValue, Mode=TwoWay}"
                     ViewportSize="{TemplateBinding VerticalScrollBarViewportSize}"
                     Visibility="{TemplateBinding VerticalScrollBarVisibility}"
                     Grid.Column="1"
                     Focusable="False"/>
          <Panel Grid.Row="1" Grid.Column="1" Background="{DynamicResource ThemeControlMidBrush}"/>
        </Grid>
      </ControlTemplate>
    </Setter>
  </Style>

  <Style Selector="ScrollViewer.menuscroller">
    <Setter Property="Template">
      <ControlTemplate>
        <DockPanel>
          <RepeatButton DockPanel.Dock="Top"
                        BorderThickness="0"
                        Background="Transparent"
                        Command="{Binding LineUp, RelativeSource={RelativeSource TemplatedParent}}">
            <RepeatButton.IsVisible>
              <MultiBinding Converter="{x:Static converters:MenuScrollingVisibilityConverter.Instance}"
                            ConverterParameter="0">
                <Binding RelativeSource="{RelativeSource TemplatedParent}" Path="VerticalScrollBarVisibility"/>
                <Binding RelativeSource="{RelativeSource TemplatedParent}" Path="Offset.Y"/>
                <Binding RelativeSource="{RelativeSource TemplatedParent}" Path="Extent.Height"/>
                <Binding RelativeSource="{RelativeSource TemplatedParent}" Path="Viewport.Height"/>
              </MultiBinding>
            </RepeatButton.IsVisible>
            <Path Data="M 0 4 L 8 4 L 4 0 Z"/>
          </RepeatButton>
          <RepeatButton DockPanel.Dock="Bottom"
                        BorderThickness="0"
                        Background="Transparent"
                        Command="{Binding LineDown, RelativeSource={RelativeSource TemplatedParent}}">
            <RepeatButton.IsVisible>
              <MultiBinding Converter="{x:Static converters:MenuScrollingVisibilityConverter.Instance}"
                            ConverterParameter="100">
                <Binding RelativeSource="{RelativeSource TemplatedParent}" Path="VerticalScrollBarVisibility"/>
                <Binding RelativeSource="{RelativeSource TemplatedParent}" Path="Offset.Y"/>
                <Binding RelativeSource="{RelativeSource TemplatedParent}" Path="Extent.Height"/>
                <Binding RelativeSource="{RelativeSource TemplatedParent}" Path="Viewport.Height"/>
              </MultiBinding>
            </RepeatButton.IsVisible>
            <Path Data="M 0 0 L 4 4 L 8 0 Z"/>
          </RepeatButton>
          <ScrollContentPresenter Name="PART_ContentPresenter"
                                  CanHorizontallyScroll="{TemplateBinding CanHorizontallyScroll}"
                                  CanVerticallyScroll="{TemplateBinding CanVerticallyScroll}"
                                  Content="{TemplateBinding Content}"
                                  Extent="{TemplateBinding Extent, Mode=TwoWay}"
                                  Margin="{TemplateBinding Padding}"
                                  Offset="{TemplateBinding Offset, Mode=TwoWay}"
                                  Viewport="{TemplateBinding Viewport, Mode=TwoWay}"/>
        </DockPanel>
      </ControlTemplate>
    </Setter>
  </Style>
  <Style Selector="ScrollViewer.menuscroller /template/ RepeatButton > Path">
    <Setter Property="Fill" Value="{DynamicResource ThemeForegroundLowBrush}" />
  </Style>

  <Style Selector="ScrollViewer.menuscroller /template/ RepeatButton:pointerover > Path">
    <Setter Property="Fill" Value="{DynamicResource ThemeAccentBrush}" />
  </Style>
</Styles>
>>>>>>> 023b25f0
<|MERGE_RESOLUTION|>--- conflicted
+++ resolved
@@ -21,31 +21,6 @@
                 CanHorizontallyScroll="{TemplateBinding CanHorizontallyScroll}"
                 CanVerticallyScroll="{TemplateBinding CanVerticallyScroll}"
             />
-<<<<<<< HEAD
-          </ScrollContentPresenter.GestureRecognizers>  
-        </ScrollContentPresenter>
-        <ScrollBar Name="horizontalScrollBar"
-                   Orientation="Horizontal"
-                   Maximum="{TemplateBinding HorizontalScrollBarMaximum}"
-                   Value="{TemplateBinding HorizontalScrollBarValue, Mode=TwoWay}"
-                   ViewportSize="{TemplateBinding HorizontalScrollBarViewportSize}"
-                   Visibility="{TemplateBinding HorizontalScrollBarVisibility}"
-                   Grid.Row="1"
-                   Focusable="False"/>
-        <ScrollBar Name="verticalScrollBar"
-                   Orientation="Vertical"
-                   Maximum="{TemplateBinding VerticalScrollBarMaximum}"
-                   Value="{TemplateBinding VerticalScrollBarValue, Mode=TwoWay}"
-                   ViewportSize="{TemplateBinding VerticalScrollBarViewportSize}"
-                   Visibility="{TemplateBinding VerticalScrollBarVisibility}"
-                   Grid.Column="1"
-                   Focusable="False"/>
-        <Panel Grid.Row="1" Grid.Column="1" Background="{DynamicResource ThemeControlMidBrush}"/>
-      </Grid>
-    </ControlTemplate>
-  </Setter>
-</Style>
-=======
             </ScrollContentPresenter.GestureRecognizers>
           </ScrollContentPresenter>
           <ScrollBar Name="horizontalScrollBar"
@@ -127,5 +102,4 @@
   <Style Selector="ScrollViewer.menuscroller /template/ RepeatButton:pointerover > Path">
     <Setter Property="Fill" Value="{DynamicResource ThemeAccentBrush}" />
   </Style>
-</Styles>
->>>>>>> 023b25f0
+</Styles>