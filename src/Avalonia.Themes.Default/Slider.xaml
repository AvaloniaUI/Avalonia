--- conflicted
+++ resolved
@@ -87,16 +87,10 @@
         </ControlTemplate>
     </Setter>
   </Style>
-<<<<<<< HEAD
-    <Style Selector="Slider:disabled /template/ Grid#grid">
-        <Setter Property="Opacity" Value="{DynamicResource ThemeDisabledOpacity}" />
-    </Style>
-=======
   <Style Selector="Slider /template/ TickBar">
     <Setter Property="Ticks" Value="{TemplateBinding Ticks}" />
   </Style>
   <Style Selector="Slider:disabled /template/ Grid#grid">
     <Setter Property="Opacity" Value="{DynamicResource ThemeDisabledOpacity}" />
   </Style>
->>>>>>> 023b25f0
 </Styles>