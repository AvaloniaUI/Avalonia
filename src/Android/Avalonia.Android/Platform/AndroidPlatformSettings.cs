﻿using System;
using Android.Content;
using Android.Content.Res;
using Android.Provider;
using Android.Views;
using Avalonia.Input;
using Avalonia.Platform;
using Color = Avalonia.Media.Color;

namespace Avalonia.Android.Platform;

// TODO: ideally should be created per view/activity.
internal class AndroidPlatformSettings : DefaultPlatformSettings
{
    private PlatformColorValues _latestValues;
    private TimeSpan _holdWaitDuration = TimeSpan.FromMilliseconds(300);
    private TimeSpan _doubleTapTime = TimeSpan.FromMilliseconds(500);
    private Size _doubleTapSize = new Size(16,16);
    private Size _tapSize = new Size(10,10);

    public AndroidPlatformSettings()
    {
        _latestValues = base.GetColorValues();
        if (global::Android.App.Application.Context is { } context)
        {
            GetInputConfigValues(context);
        }
    }

    public override PlatformColorValues GetColorValues()
    {
        return _latestValues;
    }

<<<<<<< HEAD
    internal void OnViewConfigurationChanged(Context context, Configuration configuration)
=======
    public override TimeSpan GetDoubleTapTime(PointerType type)
    {
        return type == PointerType.Mouse ? base.GetDoubleTapTime(type) : _doubleTapTime;
    }

    public override Size GetDoubleTapSize(PointerType type)
    {
        return type == PointerType.Mouse ? base.GetDoubleTapSize(type) : _doubleTapSize;
    }

    public override Size GetTapSize(PointerType type)
    {
        return type == PointerType.Mouse ? base.GetTapSize(type) : _tapSize;
    }

    public override TimeSpan HoldWaitDuration => _holdWaitDuration;

    internal void OnViewConfigurationChanged(Context context)
>>>>>>> f218fb73
    {
        if (context.Resources is null)
        {
            return;
        }

        PlatformThemeVariant systemTheme = (configuration.UiMode & UiMode.NightMask) switch
        {
            UiMode.NightYes => PlatformThemeVariant.Dark,
            UiMode.NightNo => PlatformThemeVariant.Light,
            _ => throw new ArgumentOutOfRangeException()
        };

        if (OperatingSystem.IsAndroidVersionAtLeast(31))
        {
            // See https://developer.android.com/reference/android/R.color
            var accent1 = context.Resources.GetColor(17170494, context.Theme); // Resource.Color.SystemAccent1500
            var accent2 = context.Resources.GetColor(17170507, context.Theme); // Resource.Color.SystemAccent2500
            var accent3 = context.Resources.GetColor(17170520, context.Theme); // Resource.Color.SystemAccent3500

            _latestValues = new PlatformColorValues
            {
                ThemeVariant = systemTheme,
                ContrastPreference = IsHighContrast(context),
                AccentColor1 = new Color(accent1.A, accent1.R, accent1.G, accent1.B),
                AccentColor2 = new Color(accent2.A, accent2.R, accent2.G, accent2.B),
                AccentColor3 = new Color(accent3.A, accent3.R, accent3.G, accent3.B),
            };
        }
        else if (OperatingSystem.IsAndroidVersionAtLeast(23))
        {
            // See https://developer.android.com/reference/android/R.attr
            var array = context.Theme?.ObtainStyledAttributes(new[] { 16843829 }); // Resource.Attribute.ColorAccent
            if (array is not null)
            {
                try
                {
                    var accent = array.GetColor(0, 0);

                    _latestValues = new PlatformColorValues
                    {
                        ThemeVariant = systemTheme,
                        ContrastPreference = IsHighContrast(context),
                        AccentColor1 = new Color(accent.A, accent.R, accent.G, accent.B)
                    };
                }
                finally
                {
                    array.Recycle();
                }
            }
        }
        else
        {
            _latestValues = _latestValues with { ThemeVariant = systemTheme };
        }

        GetInputConfigValues(context);

        OnColorValuesChanged(_latestValues);
    }

    private void GetInputConfigValues(Context context)
    {
        _holdWaitDuration = TimeSpan.FromMilliseconds(ViewConfiguration.LongPressTimeout);

        if (OperatingSystem.IsAndroidVersionAtLeast(31))
        {
            _doubleTapTime = TimeSpan.FromMilliseconds(ViewConfiguration.MultiPressTimeout);
        }
        var config = ViewConfiguration.Get(context);
        var scaling = context.Resources?.DisplayMetrics?.Density ?? 1;
        if (config != null)
        {
            var size = config.ScaledDoubleTapSlop * 2 / scaling;
            _doubleTapSize = new Size(size, size);
            size = config.ScaledTouchSlop * 2 / scaling;
            _tapSize = new Size(size, size);
        }
    }

    private static ColorContrastPreference IsHighContrast(Context context)
    {
        try
        {
            return Settings.Secure.GetInt(context.ContentResolver, "high_text_contrast_enabled", 0) == 1
                ? ColorContrastPreference.High : ColorContrastPreference.NoPreference;
        }
        catch
        {
            return ColorContrastPreference.NoPreference;
        }
    }
}<|MERGE_RESOLUTION|>--- conflicted
+++ resolved
@@ -32,9 +32,6 @@
         return _latestValues;
     }
 
-<<<<<<< HEAD
-    internal void OnViewConfigurationChanged(Context context, Configuration configuration)
-=======
     public override TimeSpan GetDoubleTapTime(PointerType type)
     {
         return type == PointerType.Mouse ? base.GetDoubleTapTime(type) : _doubleTapTime;
@@ -52,8 +49,7 @@
 
     public override TimeSpan HoldWaitDuration => _holdWaitDuration;
 
-    internal void OnViewConfigurationChanged(Context context)
->>>>>>> f218fb73
+    internal void OnViewConfigurationChanged(Context context, Configuration configuration)
     {
         if (context.Resources is null)
         {
