using System;
using System.Collections.Generic;
using System.Threading;
using Android.App;
using Android.Content;
using Android.Graphics;
using Android.Graphics.Drawables;
using Android.Runtime;
using Android.Text;
using Android.Views;
using Android.Views.InputMethods;
using AndroidX.AppCompat.App;
using Avalonia.Android.Platform.Input;
using Avalonia.Android.Platform.Specific;
using Avalonia.Android.Platform.Specific.Helpers;
using Avalonia.Android.Platform.Storage;
using Avalonia.Controls;
using Avalonia.Controls.Platform;
using Avalonia.Controls.Platform.Surfaces;
using Avalonia.Input;
using Avalonia.Input.Platform;
using Avalonia.Input.Raw;
using Avalonia.Input.TextInput;
using Avalonia.OpenGL.Egl;
using Avalonia.OpenGL.Surfaces;
using Avalonia.Platform;
using Avalonia.Platform.Storage;
using Avalonia.Rendering.Composition;
using Java.Lang;
using ClipboardManager = Android.Content.ClipboardManager;

namespace Avalonia.Android.Platform.SkiaPlatform
{
    class TopLevelImpl : IAndroidView, ITopLevelImpl, EglGlPlatformSurface.IEglWindowGlPlatformSurfaceInfo
    {
        private readonly IGlPlatformSurface _gl;
        private readonly IFramebufferPlatformSurface _framebuffer;

        private readonly AndroidKeyboardEventsHelper<TopLevelImpl> _keyboardHelper;
        private readonly AndroidMotionEventsHelper _pointerHelper;
        private readonly AndroidInputMethod<ViewImpl> _textInputMethod;
        private readonly INativeControlHostImpl _nativeControlHost;
        private readonly IStorageProvider? _storageProvider;
        private readonly AndroidSystemNavigationManagerImpl _systemNavigationManager;
<<<<<<< HEAD
        private readonly AndroidInsetsManager _insetsManager;
        private readonly AndroidMediaProvider _mediaProvider;
=======
        private readonly AndroidInsetsManager? _insetsManager;
>>>>>>> 76a1c707
        private readonly ClipboardImpl _clipboard;
        private readonly AndroidLauncher? _launcher;
        private ViewImpl _view;
        private WindowTransparencyLevel _transparencyLevel;

        public TopLevelImpl(AvaloniaView avaloniaView, bool placeOnTop = false)
        {
            if (avaloniaView.Context is null)
            {
                throw new ArgumentException("AvaloniaView.Context must not be null");
            }
            
            _view = new ViewImpl(avaloniaView.Context, this, placeOnTop);
            _textInputMethod = new AndroidInputMethod<ViewImpl>(_view);
            _keyboardHelper = new AndroidKeyboardEventsHelper<TopLevelImpl>(this);
            _pointerHelper = new AndroidMotionEventsHelper(this);
            _gl = new EglGlPlatformSurface(this);
            _framebuffer = new FramebufferManager(this);
<<<<<<< HEAD
            _mediaProvider = new AndroidMediaProvider(this);
            _clipboard = new ClipboardImpl(avaloniaView.Context?.GetSystemService(Context.ClipboardService).JavaCast<ClipboardManager>());
=======
            _clipboard = new ClipboardImpl(avaloniaView.Context.GetSystemService(Context.ClipboardService).JavaCast<ClipboardManager>());
>>>>>>> 76a1c707

            RenderScaling = _view.Scaling;

            if (avaloniaView.Context is Activity mainActivity)
            {
                _insetsManager = new AndroidInsetsManager(mainActivity, this);
                _storageProvider = new AndroidStorageProvider(mainActivity);
                _launcher = new AndroidLauncher(mainActivity);
            }

            _nativeControlHost = new AndroidNativeControlHostImpl(avaloniaView);
            _transparencyLevel = WindowTransparencyLevel.None;

            _systemNavigationManager = new AndroidSystemNavigationManagerImpl(avaloniaView.Context as IActivityNavigationService);

            Surfaces = new object[] { _gl, _framebuffer, Handle };
        }

        public IInputRoot? InputRoot { get; private set; }

        public virtual Size ClientSize => _view.Size.ToSize(RenderScaling);

        public Size? FrameSize => null;
        
        public Action? Closed { get; set; }

        public Action<RawInputEventArgs>? Input { get; set; }

        public Action<Rect>? Paint { get; set; }

        public Action<Size, WindowResizeReason>? Resized { get; set; }

        public Action<double>? ScalingChanged { get; set; }

        public View View => _view;

        internal InvalidationAwareSurfaceView InternalView => _view;

        public IPlatformHandle Handle => _view;

        public IEnumerable<object> Surfaces { get; }

        public Compositor Compositor => AndroidPlatform.Compositor ??
            throw new InvalidOperationException("Android backend wasn't initialized. Make sure .UseAndroid() was executed.");

        public virtual void Hide()
        {
            _view.Visibility = ViewStates.Invisible;
        }

        public void Invalidate(Rect rect)
        {
            if (_view.Holder?.Surface?.IsValid == true) _view.Invalidate();
        }

        public Point PointToClient(PixelPoint point)
        {
            return point.ToPoint(RenderScaling);
        }

        public PixelPoint PointToScreen(Point point)
        {
            return PixelPoint.FromPoint(point, RenderScaling);
        }

        public void SetCursor(ICursorImpl? cursor)
        {
            //still not implemented
        }

        public void SetInputRoot(IInputRoot inputRoot)
        {
            InputRoot = inputRoot;
        }
        
        public virtual void Show()
        {
            _view.Visibility = ViewStates.Visible;
        }

        public double RenderScaling { get; }

        void Draw()
        {
            Paint?.Invoke(new Rect(new Point(0, 0), ClientSize));
        }
        
        public virtual void Dispose()
        {
            _systemNavigationManager.Dispose();
            _view.Dispose();
            _view = null!;
        }

        protected virtual void OnResized(Size size)
        {
            Resized?.Invoke(size, WindowResizeReason.Unspecified);

            _mediaProvider?.RaiseSizeChanged();
        }

        internal void Resize(Size size)
        {
            Resized?.Invoke(size, WindowResizeReason.Layout);

            _mediaProvider?.RaiseSizeChanged();
        }

        class ViewImpl : InvalidationAwareSurfaceView, ISurfaceHolderCallback, IInitEditorInfo
        {
            private readonly TopLevelImpl _tl;
            private Size _oldSize;

            public ViewImpl(Context context, TopLevelImpl tl, bool placeOnTop) : base(context)
            {
                _tl = tl;
                if (placeOnTop)
                    SetZOrderOnTop(true);
            }

            public TopLevelImpl TopLevelImpl => _tl;

            protected override void Draw()
            {
                _tl.Draw();
            }

            protected override void DispatchDraw(global::Android.Graphics.Canvas canvas)
            {
                // Workaround issue #9230 on where screen remains gray after splash screen.
                // base.DispatchDraw should punch a hole into the canvas so the surface
                // can be seen below, but it does not.
                if (OperatingSystem.IsAndroidVersionAtLeast(29))
                {
                    // Android 10+ does this (BlendMode was new)
                    var paint = new Paint();
                    paint.SetColor(0);
                    paint.BlendMode = BlendMode.Clear;
                    canvas.DrawRect(0, 0, Width, Height, paint);
                }
                else
                {
                    // Android 9 did this
                    canvas.DrawColor(Color.Transparent, PorterDuff.Mode.Clear!);
                }

                base.DispatchDraw(canvas);
            }

            protected override bool DispatchGenericPointerEvent(MotionEvent? e)
            {
                var result = _tl._pointerHelper.DispatchMotionEvent(e, out var callBase);
                var baseResult = callBase && base.DispatchGenericPointerEvent(e);

                return result ?? baseResult;
            }

            public override bool DispatchTouchEvent(MotionEvent? e)
            {
                var result = _tl._pointerHelper.DispatchMotionEvent(e, out var callBase);
                var baseResult = callBase && base.DispatchTouchEvent(e);

                return result ?? baseResult;
            }

            public override bool DispatchKeyEvent(KeyEvent? e)
            {
                var res = _tl._keyboardHelper.DispatchKeyEvent(e, out var callBase);
                var baseResult = callBase && base.DispatchKeyEvent(e);

                return res ?? baseResult;
            }

            void ISurfaceHolderCallback.SurfaceChanged(ISurfaceHolder holder, Format format, int width, int height)
            {
                var newSize = new PixelSize(width, height).ToSize(_tl.RenderScaling);

                if (newSize != _oldSize)
                {
                    _oldSize = newSize;
                    _tl.OnResized(newSize);
                }

                base.SurfaceChanged(holder, format, width, height);
            }

            public sealed override bool OnCheckIsTextEditor()
            {
                return true;
            }

            private Func<TopLevelImpl, EditorInfo, IInputConnection>? _initEditorInfo;

            public void InitEditorInfo(Func<TopLevelImpl, EditorInfo, IInputConnection> init)
            {
                _initEditorInfo = init;
            }

            public sealed override IInputConnection OnCreateInputConnection(EditorInfo? outAttrs)
            {
                return _initEditorInfo?.Invoke(_tl, outAttrs!)!;
            }

        }

        public IPopupImpl? CreatePopup() => null;
        
        public Action? LostFocus { get; set; }
        public Action<WindowTransparencyLevel>? TransparencyLevelChanged { get; set; }

        public WindowTransparencyLevel TransparencyLevel 
        {
            get => _transparencyLevel;
            private set
            {
                if (_transparencyLevel != value)
                {
                    _transparencyLevel = value;
                    TransparencyLevelChanged?.Invoke(value);
                }
            }
        }

        public void SetFrameThemeVariant(PlatformThemeVariant themeVariant)
        {
            if(_insetsManager != null)
            {
                _insetsManager.SystemBarTheme = themeVariant switch
                {
                    PlatformThemeVariant.Light => SystemBarTheme.Light,
                    PlatformThemeVariant.Dark => SystemBarTheme.Dark,
                    _ => null,
                };
            }

            AppCompatDelegate.DefaultNightMode = themeVariant == PlatformThemeVariant.Light ? AppCompatDelegate.ModeNightNo : AppCompatDelegate.ModeNightYes;
        }

        public AcrylicPlatformCompensationLevels AcrylicCompensationLevels => new AcrylicPlatformCompensationLevels(1, 1, 1);

        IntPtr EglGlPlatformSurface.IEglWindowGlPlatformSurfaceInfo.Handle => ((IPlatformHandle)_view).Handle;

        public PixelSize Size => _view.Size;

        public double Scaling => RenderScaling;

        public void SetTransparencyLevelHint(IReadOnlyList<WindowTransparencyLevel> transparencyLevels)
        {
            if (_view.Context is not AvaloniaMainActivity activity)
                return;

            foreach (var level in transparencyLevels)
            {
                if (!IsSupported(level))
                {
                    continue;
                }

                if (level == TransparencyLevel)
                {
                    return;
                }

                if (level == WindowTransparencyLevel.None)
                {
                    if (OperatingSystem.IsAndroidVersionAtLeast(30))
                    {
                        activity.SetTranslucent(false);
                    }

                    activity.Window?.SetBackgroundDrawable(new ColorDrawable(Color.White));
                }
                else if (level == WindowTransparencyLevel.Transparent)
                {
                    if (OperatingSystem.IsAndroidVersionAtLeast(30))
                    {
                        activity.SetTranslucent(true);
                        SetBlurBehind(activity, 0);
                        activity.Window?.SetBackgroundDrawable(new ColorDrawable(Color.Transparent));
                    }
                }
                else if (level == WindowTransparencyLevel.Blur)
                {
                    if (OperatingSystem.IsAndroidVersionAtLeast(31))
                    {
                        activity.SetTranslucent(true);
                        SetBlurBehind(activity, 120);
                        activity.Window?.SetBackgroundDrawable(new ColorDrawable(Color.Transparent));
                    }
                }

                TransparencyLevel = level;
                return;
            }

            // If we get here, we didn't find a supported level. Use the default of None.
            if (OperatingSystem.IsAndroidVersionAtLeast(30))
            {
                activity.SetTranslucent(false);
            }

            activity.Window?.SetBackgroundDrawable(new ColorDrawable(Color.White));
        }

        public virtual object? TryGetFeature(Type featureType)
        {
            if (featureType == typeof(IStorageProvider))
            {
                return _storageProvider;
            }

            if (featureType == typeof(ITextInputMethodImpl))
            {
                return _textInputMethod;
            }

            if (featureType == typeof(ISystemNavigationManagerImpl))
            {
                return _systemNavigationManager;
            }

            if (featureType == typeof(INativeControlHostImpl))
            {
                return _nativeControlHost;
            }

            if (featureType == typeof(IInsetsManager) || featureType == typeof(IInputPane))
            {
                return _insetsManager;
            }

            if(featureType == typeof(IClipboard))
            {
                return _clipboard;
            }

<<<<<<< HEAD
            if(featureType == typeof(IMediaProvider))
            {
                return _mediaProvider;
=======
            if (featureType == typeof(ILauncher))
            {
                return _launcher;
>>>>>>> 76a1c707
            }

            return null;
        }

        private static bool IsSupported(WindowTransparencyLevel level)
        {
            if (level == WindowTransparencyLevel.None)
                return true;
            if (level == WindowTransparencyLevel.Transparent)
                return OperatingSystem.IsAndroidVersionAtLeast(30);
            if (level == WindowTransparencyLevel.Blur)
                return OperatingSystem.IsAndroidVersionAtLeast(31);
            return false;
        }

        private static void SetBlurBehind(AvaloniaMainActivity activity, int radius)
        {
            if (radius == 0)
                activity.Window?.ClearFlags(WindowManagerFlags.BlurBehind);
            else
                activity.Window?.AddFlags(WindowManagerFlags.BlurBehind);

            if (OperatingSystem.IsAndroidVersionAtLeast(31) && activity.Window?.Attributes is { } attr)
            {
                attr.BlurBehindRadius = radius;
                activity.Window.Attributes = attr;
            }
        }

        internal void TextInput(string text)
        {
            if(Input != null)
            {
                var args = new RawTextInputEventArgs(AndroidKeyboardDevice.Instance!, (ulong)DateTime.Now.Ticks, InputRoot!, text);

                Input(args);
            }
        }
    }

    internal class EditableWrapper : SpannableStringBuilder
    {
        private readonly AvaloniaInputConnection _inputConnection;

        public EditableWrapper(AvaloniaInputConnection inputConnection)
        {
            _inputConnection = inputConnection;
        }

        public TextSelection CurrentSelection => new TextSelection(Selection.GetSelectionStart(this), Selection.GetSelectionEnd(this));
        public TextSelection CurrentComposition => new TextSelection(BaseInputConnection.GetComposingSpanStart(this), BaseInputConnection.GetComposingSpanEnd(this));

        public bool IgnoreChange { get; set; }

        public override IEditable? Replace(int start, int end, ICharSequence? tb)
        {
            if (!IgnoreChange && start != end)
            {
                SelectSurroundingTextForDeletion(start, end);
            }

            return base.Replace(start, end, tb);
        }

        public override IEditable? Replace(int start, int end, ICharSequence? tb, int tbstart, int tbend)
        {
            if (!IgnoreChange && start != end)
            {
                SelectSurroundingTextForDeletion(start, end);
            }

            return base.Replace(start, end, tb, tbstart, tbend);
        }

        private void SelectSurroundingTextForDeletion(int start, int end)
        {
            _inputConnection.InputMethod.Client!.Selection = new TextSelection(start, end);
        }
    }

    internal class AvaloniaInputConnection : BaseInputConnection
    {
        private readonly TopLevelImpl _toplevel;
        private readonly IAndroidInputMethod _inputMethod;
        private readonly EditableWrapper _editable;
        private bool _commitInProgress;
        private int _batchLevel = 0;

        public AvaloniaInputConnection(TopLevelImpl toplevel, IAndroidInputMethod inputMethod) : base(inputMethod.View, true)
        {
            _toplevel = toplevel;
            _inputMethod = inputMethod;
            _editable = new EditableWrapper(this);
        }

        public int ExtractedTextToken { get; private set; }

        public override IEditable Editable => _editable;

        public EditableWrapper EditableWrapper => _editable;

        public IAndroidInputMethod InputMethod => _inputMethod;

        public TopLevelImpl Toplevel => _toplevel;

        public bool IsInBatchEdit => _batchLevel > 0;

        public override bool SetComposingRegion(int start, int end)
        {
            return base.SetComposingRegion(start, end);
        }

        public override bool SetComposingText(ICharSequence? text, int newCursorPosition)
        {
            if (InputMethod.Client is null || text is null)
            {
                return false;
            }

            BeginBatchEdit();
            _editable.IgnoreChange = true;

            try
            {
                if (_editable.CurrentComposition.Start > -1)
                {
                    // Select the composing region.
                    InputMethod.Client.Selection = new TextSelection(_editable.CurrentComposition.Start, _editable.CurrentComposition.End);
                }
                var compositionText = text.SubSequence(0, text.Length());

                if (_inputMethod.IsActive && !_commitInProgress)
                {
                    if (string.IsNullOrEmpty(compositionText))
                        _inputMethod.View.DispatchKeyEvent(new KeyEvent(KeyEventActions.Down, Keycode.ForwardDel));

                    else
                        _toplevel.TextInput(compositionText);
                }
                base.SetComposingText(text, newCursorPosition);
            }
            finally
            {
                _editable.IgnoreChange = false;

                EndBatchEdit();
            }

            return true;
        }

        public override bool BeginBatchEdit()
        {
            _batchLevel = Interlocked.Increment(ref _batchLevel);
            return base.BeginBatchEdit();
        }

        public override bool EndBatchEdit()
        {
            _batchLevel = Interlocked.Decrement(ref _batchLevel);

            _inputMethod.OnBatchEditedEnded();
            return base.EndBatchEdit();
        }

        public override bool CommitText(ICharSequence? text, int newCursorPosition)
        {
            if (InputMethod.Client is null || text is null)
            {
                return false;
            }

            BeginBatchEdit();
            _commitInProgress = true;

            var composingRegion = _editable.CurrentComposition;

            var ret = base.CommitText(text, newCursorPosition);

            if(composingRegion.Start != -1)
            {
                InputMethod.Client.Selection = composingRegion;
            }

            var committedText = text.SubSequence(0, text.Length());

            if (_inputMethod.IsActive)
                if (string.IsNullOrEmpty(committedText))
                    _inputMethod.View.DispatchKeyEvent(new KeyEvent(KeyEventActions.Down, Keycode.ForwardDel));
                else
                    _toplevel.TextInput(committedText);

            _commitInProgress = false;
            EndBatchEdit();

            return true;
        }

        public override bool DeleteSurroundingText(int beforeLength, int afterLength)
        {
            if (InputMethod.IsActive)
            {
                EditableWrapper.IgnoreChange = true;
            }

            if (InputMethod.IsActive)
            {
                var selection = _editable.CurrentSelection;

                InputMethod.Client.Selection = new TextSelection(selection.Start - beforeLength, selection.End + afterLength);

                InputMethod.View.DispatchKeyEvent(new KeyEvent(KeyEventActions.Down, Keycode.ForwardDel));

                EditableWrapper.IgnoreChange = true;
            }

            return true;
        }

        public override bool PerformEditorAction([GeneratedEnum] ImeAction actionCode)
        {
            switch (actionCode)
            {
                case ImeAction.Done:
                    {
                        _inputMethod.IMM.HideSoftInputFromWindow(_inputMethod.View.WindowToken, HideSoftInputFlags.ImplicitOnly);
                        break;
                    }
                case ImeAction.Next:
                    {
                        FocusManager.GetFocusManager(_toplevel.InputRoot)?
                            .TryMoveFocus(NavigationDirection.Next);
                        break;
                    }
            }

            return base.PerformEditorAction(actionCode);
        }

        public override ExtractedText? GetExtractedText(ExtractedTextRequest? request, [GeneratedEnum] GetTextFlags flags)
        {
            if (request == null)
                return null;

            ExtractedTextToken = request.Token;

            var editable = Editable;

            if (editable == null)
            {
                return null;
            }

            if (!_inputMethod.IsActive)
            {
                return null;
            }

            var selection = _editable.CurrentSelection;

            ExtractedText extract = new ExtractedText
            {
                Flags = 0,
                PartialStartOffset = -1,
                PartialEndOffset = -1,
                SelectionStart = selection.Start,
                SelectionEnd = selection.End,
                StartOffset = 0
            };

            if ((request.Flags & GetTextFlags.WithStyles) != 0)
            {
                extract.Text = new SpannableString(editable);
            }
            else
            {
                extract.Text = editable;
            }

            return extract;
        }
    }
}<|MERGE_RESOLUTION|>--- conflicted
+++ resolved
@@ -42,12 +42,8 @@
         private readonly INativeControlHostImpl _nativeControlHost;
         private readonly IStorageProvider? _storageProvider;
         private readonly AndroidSystemNavigationManagerImpl _systemNavigationManager;
-<<<<<<< HEAD
-        private readonly AndroidInsetsManager _insetsManager;
-        private readonly AndroidMediaProvider _mediaProvider;
-=======
+        private readonly AndroidMediaProvider? _mediaProvider;
         private readonly AndroidInsetsManager? _insetsManager;
->>>>>>> 76a1c707
         private readonly ClipboardImpl _clipboard;
         private readonly AndroidLauncher? _launcher;
         private ViewImpl _view;
@@ -66,12 +62,8 @@
             _pointerHelper = new AndroidMotionEventsHelper(this);
             _gl = new EglGlPlatformSurface(this);
             _framebuffer = new FramebufferManager(this);
-<<<<<<< HEAD
             _mediaProvider = new AndroidMediaProvider(this);
-            _clipboard = new ClipboardImpl(avaloniaView.Context?.GetSystemService(Context.ClipboardService).JavaCast<ClipboardManager>());
-=======
             _clipboard = new ClipboardImpl(avaloniaView.Context.GetSystemService(Context.ClipboardService).JavaCast<ClipboardManager>());
->>>>>>> 76a1c707
 
             RenderScaling = _view.Scaling;
 
@@ -408,15 +400,14 @@
                 return _clipboard;
             }
 
-<<<<<<< HEAD
-            if(featureType == typeof(IMediaProvider))
+            if (featureType == typeof(IMediaProvider))
             {
                 return _mediaProvider;
-=======
+            }
+
             if (featureType == typeof(ILauncher))
             {
                 return _launcher;
->>>>>>> 76a1c707
             }
 
             return null;
