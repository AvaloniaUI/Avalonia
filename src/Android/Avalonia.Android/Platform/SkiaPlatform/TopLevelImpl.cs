using System;
using System.Collections.Generic;
using Android.App;
using Android.Content;
using Android.Graphics;
using Android.Graphics.Drawables;
using Android.Runtime;
using Android.Views;
using AndroidX.AppCompat.App;
using Avalonia.Android.Platform.Input;
using Avalonia.Android.Platform.Specific;
using Avalonia.Android.Platform.Specific.Helpers;
using Avalonia.Android.Platform.Storage;
using Avalonia.Controls;
using Avalonia.Controls.Platform;
using Avalonia.Input;
using Avalonia.Input.Platform;
using Avalonia.Input.Raw;
using Avalonia.Input.TextInput;
using Avalonia.OpenGL.Egl;
using Avalonia.Platform;
using Avalonia.Platform.Storage;
using Avalonia.Rendering.Composition;
using Java.Lang;
using ClipboardManager = Android.Content.ClipboardManager;

namespace Avalonia.Android.Platform.SkiaPlatform
{
    class TopLevelImpl : IAndroidView, ITopLevelImpl, EglGlPlatformSurface.IEglWindowGlPlatformSurfaceInfoWithWaitPolicy
    {
        private readonly AndroidKeyboardEventsHelper<TopLevelImpl> _keyboardHelper;
        private readonly AndroidMotionEventsHelper _pointerHelper;
        private readonly AndroidInputMethod<AvaloniaView> _textInputMethod;
        private readonly INativeControlHostImpl _nativeControlHost;
        private readonly IStorageProvider? _storageProvider;
        private readonly AndroidSystemNavigationManagerImpl _systemNavigationManager;
        private readonly AndroidInsetsManager? _insetsManager;
        private readonly Clipboard _clipboard;
        private readonly AndroidLauncher? _launcher;
        private readonly AndroidScreens? _screens;
        private SurfaceViewImpl _view;
        private WindowTransparencyLevel _transparencyLevel;

        public TopLevelImpl(AvaloniaView avaloniaView, bool placeOnTop = false)
        {
            if (avaloniaView.Context is not { } context)
            {
                throw new ArgumentException("AvaloniaView.Context must not be null");
            }

<<<<<<< HEAD
            _view = new ViewImpl(context, this, placeOnTop);
            _textInputMethod = new AndroidInputMethod<ViewImpl>(_view);
=======
            _view = new SurfaceViewImpl(avaloniaView.Context, this, placeOnTop);
            _textInputMethod = new AndroidInputMethod<AvaloniaView>(avaloniaView);
>>>>>>> 27bba4c3
            _keyboardHelper = new AndroidKeyboardEventsHelper<TopLevelImpl>(this);
            _pointerHelper = new AndroidMotionEventsHelper(this);
            _clipboard = new Clipboard(new ClipboardImpl(
                context.GetSystemService(Context.ClipboardService).JavaCast<ClipboardManager>(),
                context));
            _screens = new AndroidScreens(context);

            if (context is Activity mainActivity)
            {
                _insetsManager = new AndroidInsetsManager(mainActivity, this);
                _storageProvider = new AndroidStorageProvider(mainActivity);
                _launcher = new AndroidLauncher(mainActivity);
            }

            _nativeControlHost = new AndroidNativeControlHostImpl(avaloniaView);
            _transparencyLevel = WindowTransparencyLevel.None;

            _systemNavigationManager = new AndroidSystemNavigationManagerImpl(context as IActivityNavigationService);

            var gl = new EglGlPlatformSurface(this);
            var framebuffer = new FramebufferManager(this);
            Surfaces = [gl, framebuffer, _view];
            Handle = new AndroidViewControlHandle(_view);
        }

        public IInputRoot? InputRoot { get; private set; }

        public Size ClientSize => _view.Size.ToSize(RenderScaling);
        public double RenderScaling => _view.Scaling;

        public Action? Closed { get; set; }

        public Action<RawInputEventArgs>? Input { get; set; }

        public Action<Rect>? Paint { get; set; }

        public Action<Size, WindowResizeReason>? Resized { get; set; }

        public Action<double>? ScalingChanged { get; set; }

        public View View => _view;

        internal InvalidationAwareSurfaceView InternalView => _view;

        public double DesktopScaling => RenderScaling;
        public IPlatformHandle Handle { get; }

        public IEnumerable<object> Surfaces { get; }

        public Compositor Compositor => AndroidPlatform.Compositor ??
            throw new InvalidOperationException("Android backend wasn't initialized. Make sure .UseAndroid() was executed.");

        public Point PointToClient(PixelPoint point)
        {
            return point.ToPoint(RenderScaling);
        }

        public PixelPoint PointToScreen(Point point)
        {
            return PixelPoint.FromPoint(point, RenderScaling);
        }

        public void SetCursor(ICursorImpl? cursor)
        {
            //still not implemented
        }

        public void SetInputRoot(IInputRoot inputRoot)
        {
            InputRoot = inputRoot;
        }

        public virtual void Dispose()
        {
            _systemNavigationManager.Dispose();
            _view.Dispose();
            _view = null!;
        }

        protected void OnResized(Size size)
        {
            Resized?.Invoke(size, WindowResizeReason.Unspecified);
        }

        internal void Resize(Size size)
        {
            Resized?.Invoke(size, WindowResizeReason.Layout);
        }

        sealed class SurfaceViewImpl : InvalidationAwareSurfaceView
        {
            private readonly TopLevelImpl _tl;
            private Size _oldSize;
            private double _oldScaling;

            public SurfaceViewImpl(Context context, TopLevelImpl tl, bool placeOnTop) : base(context)
            {
                _tl = tl;
                if (placeOnTop)
                    SetZOrderOnTop(true);
            }

            protected override void DispatchDraw(global::Android.Graphics.Canvas canvas)
            {
                // Workaround issue #9230 on where screen remains gray after splash screen.
                // base.DispatchDraw should punch a hole into the canvas so the surface
                // can be seen below, but it does not.
                if (OperatingSystem.IsAndroidVersionAtLeast(29))
                {
                    // Android 10+ does this (BlendMode was new)
                    var paint = new Paint();
                    paint.SetColor(0);
                    paint.BlendMode = BlendMode.Clear;
                    canvas.DrawRect(0, 0, Width, Height, paint);
                }
                else
                {
                    // Android 9 did this
                    canvas.DrawColor(Color.Transparent, PorterDuff.Mode.Clear!);
                }

                base.DispatchDraw(canvas);
            }

            public override void SurfaceChanged(ISurfaceHolder holder, Format format, int width, int height)
            {
                base.SurfaceChanged(holder, format, width, height);

                var newSize = Size.ToSize(Scaling);
                var newScaling = Scaling;

                if (newSize != _oldSize)
                {
                    _oldSize = newSize;
                    _tl.OnResized(newSize);
                }
                // ReSharper disable once CompareOfFloatsByEqualityOperator
                if (newScaling != _oldScaling)
                {
                    _oldScaling =  newScaling;
                    _tl.ScalingChanged?.Invoke(newScaling);
                }
            }

            public override void SurfaceRedrawNeeded(ISurfaceHolder holder)
            {
                // Compositor Renderer handles Paint event in-sync, which is perfect for sync SurfaceRedrawNeeded
                _tl.Paint?.Invoke(new Rect(new Point(), Size.ToSize(Scaling)));
                base.SurfaceRedrawNeeded(holder);
            }

            public override void SurfaceRedrawNeededAsync(ISurfaceHolder holder, IRunnable drawingFinished)
            {
                _tl.Compositor.RequestCompositionUpdate(drawingFinished.Run);
                base.SurfaceRedrawNeededAsync(holder, drawingFinished);
            }
        }

        public IPopupImpl? CreatePopup() => null;

        public Action? LostFocus { get; set; }
        public Action<WindowTransparencyLevel>? TransparencyLevelChanged { get; set; }

        public WindowTransparencyLevel TransparencyLevel
        {
            get => _transparencyLevel;
            private set
            {
                if (_transparencyLevel != value)
                {
                    _transparencyLevel = value;
                    TransparencyLevelChanged?.Invoke(value);
                }
            }
        }

        public void SetFrameThemeVariant(PlatformThemeVariant themeVariant)
        {
            if(_insetsManager != null)
            {
                _insetsManager.SystemBarTheme = themeVariant switch
                {
                    PlatformThemeVariant.Light => SystemBarTheme.Light,
                    PlatformThemeVariant.Dark => SystemBarTheme.Dark,
                    _ => null,
                };
            }

            AppCompatDelegate.DefaultNightMode = themeVariant == PlatformThemeVariant.Light ? AppCompatDelegate.ModeNightNo : AppCompatDelegate.ModeNightYes;
        }

        public AcrylicPlatformCompensationLevels AcrylicCompensationLevels => new AcrylicPlatformCompensationLevels(1, 1, 1);

        IntPtr EglGlPlatformSurface.IEglWindowGlPlatformSurfaceInfo.Handle => ((IPlatformHandle)_view).Handle;
        bool EglGlPlatformSurface.IEglWindowGlPlatformSurfaceInfoWithWaitPolicy.SkipWaits => true;
        PixelSize EglGlPlatformSurface.IEglWindowGlPlatformSurfaceInfo.Size => _view.Size;
        double EglGlPlatformSurface.IEglWindowGlPlatformSurfaceInfo.Scaling => _view.Scaling;

        internal AndroidKeyboardEventsHelper<TopLevelImpl> KeyboardHelper => _keyboardHelper;

        internal AndroidMotionEventsHelper PointerHelper => _pointerHelper;

        public void SetTransparencyLevelHint(IReadOnlyList<WindowTransparencyLevel> transparencyLevels)
        {
            if (_view.Context is not AvaloniaMainActivity activity)
                return;

            foreach (var level in transparencyLevels)
            {
                if (!IsSupported(level))
                {
                    continue;
                }

                if (level == TransparencyLevel)
                {
                    return;
                }

                if (level == WindowTransparencyLevel.None)
                {
                    if (OperatingSystem.IsAndroidVersionAtLeast(30))
                    {
                        activity.SetTranslucent(false);
                    }

                    activity.Window?.SetBackgroundDrawable(new ColorDrawable(Color.White));
                }
                else if (level == WindowTransparencyLevel.Transparent)
                {
                    if (OperatingSystem.IsAndroidVersionAtLeast(30))
                    {
                        activity.SetTranslucent(true);
                        SetBlurBehind(activity, 0);
                        activity.Window?.SetBackgroundDrawable(new ColorDrawable(Color.Transparent));
                    }
                }
                else if (level == WindowTransparencyLevel.Blur)
                {
                    if (OperatingSystem.IsAndroidVersionAtLeast(31))
                    {
                        activity.SetTranslucent(true);
                        SetBlurBehind(activity, 120);
                        activity.Window?.SetBackgroundDrawable(new ColorDrawable(Color.Transparent));
                    }
                }

                TransparencyLevel = level;
                return;
            }

            // If we get here, we didn't find a supported level. Use the default of None.
            if (OperatingSystem.IsAndroidVersionAtLeast(30))
            {
                activity.SetTranslucent(false);
            }

            activity.Window?.SetBackgroundDrawable(new ColorDrawable(Color.White));
        }

        public virtual object? TryGetFeature(Type featureType)
        {
            if (featureType == typeof(IStorageProvider))
            {
                return _storageProvider;
            }

            if (featureType == typeof(ITextInputMethodImpl))
            {
                return _textInputMethod;
            }

            if (featureType == typeof(ISystemNavigationManagerImpl))
            {
                return _systemNavigationManager;
            }

            if (featureType == typeof(INativeControlHostImpl))
            {
                return _nativeControlHost;
            }

            if (featureType == typeof(IInsetsManager) || featureType == typeof(IInputPane))
            {
                return _insetsManager;
            }

            if(featureType == typeof(IClipboard))
            {
                return _clipboard;
            }

            if (featureType == typeof(ILauncher))
            {
                return _launcher;
            }

            if (featureType == typeof(IScreenImpl))
            {
                return _screens;
            }
            
            return null;
        }

        private static bool IsSupported(WindowTransparencyLevel level)
        {
            if (level == WindowTransparencyLevel.None)
                return true;
            if (level == WindowTransparencyLevel.Transparent)
                return OperatingSystem.IsAndroidVersionAtLeast(30);
            if (level == WindowTransparencyLevel.Blur)
                return OperatingSystem.IsAndroidVersionAtLeast(31);
            return false;
        }

        private static void SetBlurBehind(AvaloniaMainActivity activity, int radius)
        {
            if (radius == 0)
                activity.Window?.ClearFlags(WindowManagerFlags.BlurBehind);
            else
                activity.Window?.AddFlags(WindowManagerFlags.BlurBehind);

            if (OperatingSystem.IsAndroidVersionAtLeast(31) && activity.Window?.Attributes is { } attr)
            {
                attr.BlurBehindRadius = radius;
                activity.Window.Attributes = attr;
            }
        }

        internal void TextInput(string text)
        {
            if(Input != null)
            {
                var args = new RawTextInputEventArgs(AndroidKeyboardDevice.Instance!, (ulong)DateTime.Now.Ticks, InputRoot!, text);

                Input(args);
            }
        }
    }
}<|MERGE_RESOLUTION|>--- conflicted
+++ resolved
@@ -48,13 +48,8 @@
                 throw new ArgumentException("AvaloniaView.Context must not be null");
             }
 
-<<<<<<< HEAD
-            _view = new ViewImpl(context, this, placeOnTop);
-            _textInputMethod = new AndroidInputMethod<ViewImpl>(_view);
-=======
-            _view = new SurfaceViewImpl(avaloniaView.Context, this, placeOnTop);
+            _view = new SurfaceViewImpl(context, this, placeOnTop);
             _textInputMethod = new AndroidInputMethod<AvaloniaView>(avaloniaView);
->>>>>>> 27bba4c3
             _keyboardHelper = new AndroidKeyboardEventsHelper<TopLevelImpl>(this);
             _pointerHelper = new AndroidMotionEventsHelper(this);
             _clipboard = new Clipboard(new ClipboardImpl(
