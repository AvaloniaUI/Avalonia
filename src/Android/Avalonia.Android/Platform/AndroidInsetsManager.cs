﻿using System;
using System.Collections.Generic;
using Android.OS;
using Android.Views;
using Android.Views.Animations;
using AndroidX.Core.View;
using Avalonia.Android.Platform.SkiaPlatform;
using Avalonia.Animation.Easings;
using Avalonia.Controls.Platform;
using Avalonia.Media;

namespace Avalonia.Android.Platform
{
    internal sealed class AndroidInsetsManager : WindowInsetsAnimationCompat.Callback, IInsetsManager, IOnApplyWindowInsetsListener, ViewTreeObserver.IOnGlobalLayoutListener, IInputPane
    {
        private readonly AvaloniaMainActivity _activity;
        private readonly TopLevelImpl _topLevel;
        private bool _displayEdgeToEdge;
        private bool? _systemUiVisibility;
        private SystemBarTheme? _statusBarTheme;
        private bool? _isDefaultSystemBarLightTheme;
        private Color? _systemBarColor;
        private InputPaneState _state;
        private Rect _previousRect;
        private readonly bool _usesLegacyLayouts;

        public event EventHandler<SafeAreaChangedArgs> SafeAreaChanged;
        public event EventHandler<InputPaneStateEventArgs> StateChanged;

        public InputPaneState State
        {
            get => _state; set
            {
                var oldState = _state;
                _state = value;

                if (oldState != value && Build.VERSION.SdkInt <= BuildVersionCodes.Q)
                {
                    var currentRect = OccludedRect;
                    StateChanged?.Invoke(this, new InputPaneStateEventArgs(value, _previousRect, currentRect, TimeSpan.Zero, null));
                    _previousRect = currentRect;
                }
            }
        }

        public bool DisplayEdgeToEdge
        {
            get => _displayEdgeToEdge;
            set
            {
                _displayEdgeToEdge = value;

<<<<<<< HEAD
                if (Build.VERSION.SdkInt >= BuildVersionCodes.P)
=======
                var window = _activity.Window;

                if (OperatingSystem.IsAndroidVersionAtLeast(28) && window?.Attributes is { } attributes)
>>>>>>> 59d44e97
                {
                    attributes.LayoutInDisplayCutoutMode = value ? LayoutInDisplayCutoutMode.ShortEdges : LayoutInDisplayCutoutMode.Default;
                }

                if (window is not null)
                {
                    WindowCompat.SetDecorFitsSystemWindows(_activity.Window, !value);
                }

                if (value)
                {
                    if (window is not null)
                    {
                        window.AddFlags(WindowManagerFlags.TranslucentStatus);
                        window.AddFlags(WindowManagerFlags.TranslucentNavigation);
                    }
                }
                else
                {
                    SystemBarColor = _systemBarColor;
                }
            }
        }

        internal AndroidInsetsManager(AvaloniaMainActivity activity, TopLevelImpl topLevel) : base(DispatchModeStop)
        {
            _activity = activity;
            _topLevel = topLevel;

            if (_activity.Window is { } window)
            {
                ViewCompat.SetOnApplyWindowInsetsListener(window.DecorView, this);

<<<<<<< HEAD
=======
                ViewCompat.SetWindowInsetsAnimationCallback(window.DecorView, _callback);
            }

>>>>>>> 59d44e97
            if (Build.VERSION.SdkInt < BuildVersionCodes.R)
            {
                _usesLegacyLayouts = true;
                _activity.Window?.DecorView.ViewTreeObserver?.AddOnGlobalLayoutListener(this);
            }

            DisplayEdgeToEdge = false;

            ViewCompat.SetWindowInsetsAnimationCallback(_activity.Window.DecorView, this);
        }

        public Thickness SafeAreaPadding
        {
            get
            {
                var insets = _activity.Window is { } window ? ViewCompat.GetRootWindowInsets(window.DecorView) : null;

                if (insets != null)
                {
                    var renderScaling = _topLevel.RenderScaling;

                    var inset = insets.GetInsets(
                        _displayEdgeToEdge ?
                            WindowInsetsCompat.Type.StatusBars() | WindowInsetsCompat.Type.NavigationBars() |
                            WindowInsetsCompat.Type.DisplayCutout() : 0);

                    return new Thickness(inset.Left / renderScaling,
                        inset.Top / renderScaling,
                        inset.Right / renderScaling,
                        inset.Bottom / renderScaling);
                }

                return default;
            }
        }

        public Rect OccludedRect
        {
            get
            {
                var insets = ViewCompat.GetRootWindowInsets(_activity.Window.DecorView);

                if (insets != null)
                {
                    var navbarInset = insets.GetInsets(WindowInsetsCompat.Type.NavigationBars()).Bottom;

                    var height = Math.Max((float)((insets.GetInsets(WindowInsetsCompat.Type.Ime()).Bottom - navbarInset) / _topLevel.RenderScaling), 0);

                    return new Rect(0, _topLevel.ClientSize.Height - SafeAreaPadding.Bottom - height, _topLevel.ClientSize.Width, height);
                }

                return default;
            }
        }

        public WindowInsetsCompat OnApplyWindowInsets(View v, WindowInsetsCompat insets)
        {
            insets = ViewCompat.OnApplyWindowInsets(v, insets);
            NotifySafeAreaChanged(SafeAreaPadding);

            if (_previousRect == default)
            {
                _previousRect = OccludedRect;
            }

            State = insets.IsVisible(WindowInsetsCompat.Type.Ime()) ? InputPaneState.Open : InputPaneState.Closed;

            return insets;
        }

        private void NotifySafeAreaChanged(Thickness safeAreaPadding)
        {
            SafeAreaChanged?.Invoke(this, new SafeAreaChangedArgs(safeAreaPadding));
        }

        public void OnGlobalLayout()
        {
            NotifySafeAreaChanged(SafeAreaPadding);

            if (_usesLegacyLayouts)
            {
                var insets = ViewCompat.GetRootWindowInsets(_activity.Window.DecorView);
                State = insets.IsVisible(WindowInsetsCompat.Type.Ime()) ? InputPaneState.Open : InputPaneState.Closed;
            }
        }

        public SystemBarTheme? SystemBarTheme
        {
            get
            {
                try
                {
                    var compat = new WindowInsetsControllerCompat(_activity.Window, _topLevel.View);

                    return compat.AppearanceLightStatusBars ? Controls.Platform.SystemBarTheme.Light : Controls.Platform.SystemBarTheme.Dark;
                }
                catch (Exception)
                {
                    return Controls.Platform.SystemBarTheme.Light;
                }
            }
            set
            {
                _statusBarTheme = value;

                if (!_topLevel.View.IsShown)
                {
                    return;
                }

                var compat = new WindowInsetsControllerCompat(_activity.Window, _topLevel.View);

                if (_isDefaultSystemBarLightTheme == null)
                {
                    _isDefaultSystemBarLightTheme = compat.AppearanceLightStatusBars;
                }

                if (value == null)
                {
                    value = (bool)_isDefaultSystemBarLightTheme ? Controls.Platform.SystemBarTheme.Light : Controls.Platform.SystemBarTheme.Dark;
                }

                compat.AppearanceLightStatusBars = value == Controls.Platform.SystemBarTheme.Light;
                compat.AppearanceLightNavigationBars = value == Controls.Platform.SystemBarTheme.Light;
            }
        }

        public bool? IsSystemBarVisible
        {
            get
            {
                if (_activity.Window == null)
                {
                    return true;
                }
                var compat = ViewCompat.GetRootWindowInsets(_activity.Window.DecorView);

                return compat?.IsVisible(WindowInsetsCompat.Type.StatusBars() | WindowInsetsCompat.Type.NavigationBars());
            }
            set
            {
                _systemUiVisibility = value;

                if (!_topLevel.View.IsShown)
                {
                    return;
                }

                var compat = WindowCompat.GetInsetsController(_activity.Window, _topLevel.View);

                if (value == null || value.Value)
                {
                    compat?.Show(WindowInsetsCompat.Type.StatusBars() | WindowInsetsCompat.Type.NavigationBars());
                }
                else
                {
                    compat?.Hide(WindowInsetsCompat.Type.StatusBars() | WindowInsetsCompat.Type.NavigationBars());

                    if (compat != null)
                    {
                        compat.SystemBarsBehavior = WindowInsetsControllerCompat.BehaviorShowTransientBarsBySwipe;
                    }
                }
            }
        }

        public Color? SystemBarColor
        {
            get => _systemBarColor;
            set
            {
                _systemBarColor = value;

                if (_systemBarColor is { } color && !_displayEdgeToEdge && _activity.Window != null)
                {
                    _activity.Window.ClearFlags(WindowManagerFlags.TranslucentStatus);
                    _activity.Window.ClearFlags(WindowManagerFlags.TranslucentNavigation);
                    _activity.Window.AddFlags(WindowManagerFlags.DrawsSystemBarBackgrounds);

                    var androidColor = global::Android.Graphics.Color.Argb(color.A, color.R, color.G, color.B);
                    _activity.Window.SetStatusBarColor(androidColor);

                    if (Build.VERSION.SdkInt >= BuildVersionCodes.O)
                    {
                        // As we can only change the navigation bar's foreground api 26 and newer, we only change the background color if running on those versions
                        _activity.Window.SetNavigationBarColor(androidColor);
                    }
                }
            }
        }

        internal void ApplyStatusBarState()
        {
            IsSystemBarVisible = _systemUiVisibility;
            SystemBarTheme = _statusBarTheme;
            SystemBarColor = _systemBarColor;
        }

        public override WindowInsetsAnimationCompat.BoundsCompat OnStart(WindowInsetsAnimationCompat animation, WindowInsetsAnimationCompat.BoundsCompat bounds)
        {
            if ((animation.TypeMask & WindowInsetsCompat.Type.Ime()) != 0)
            {
                var insets = ViewCompat.GetRootWindowInsets(_activity.Window.DecorView);

                if (insets != null)
                {
                    var navbarInset = insets.GetInsets(WindowInsetsCompat.Type.NavigationBars()).Bottom;
                    var height = Math.Max(0, (float)((bounds.LowerBound.Bottom - navbarInset) / _topLevel.RenderScaling));
                    var upperRect = new Rect(0, _topLevel.ClientSize.Height - SafeAreaPadding.Bottom - height, _topLevel.ClientSize.Width, height);
                    height = Math.Max(0, (float)((bounds.UpperBound.Bottom - navbarInset) / _topLevel.RenderScaling));
                    var lowerRect = new Rect(0, _topLevel.ClientSize.Height - SafeAreaPadding.Bottom - height, _topLevel.ClientSize.Width, height);

                    var duration = TimeSpan.FromMilliseconds(animation.DurationMillis);

                    bool isOpening = State == InputPaneState.Open;
                    StateChanged.Invoke(this, new InputPaneStateEventArgs(State, isOpening ? upperRect : lowerRect, isOpening ? lowerRect : upperRect, duration, new AnimationEasing(animation.Interpolator)));
                }
            }

            return base.OnStart(animation, bounds);
        }

        public override WindowInsetsCompat OnProgress(WindowInsetsCompat insets, IList<WindowInsetsAnimationCompat> runningAnimations)
        {
            return insets;
        }
    }

    internal sealed class AnimationEasing : Easing
    {
        private readonly IInterpolator _interpolator;

        public AnimationEasing(IInterpolator interpolator)
        {
            _interpolator = interpolator;
        }

        public override double Ease(double progress)
        {
            return _interpolator.GetInterpolation((float)progress);
        }
    }
}<|MERGE_RESOLUTION|>--- conflicted
+++ resolved
@@ -8,6 +8,7 @@
 using Avalonia.Animation.Easings;
 using Avalonia.Controls.Platform;
 using Avalonia.Media;
+using AndroidWindow = Android.Views.Window;
 
 namespace Avalonia.Android.Platform
 {
@@ -24,6 +25,8 @@
         private Rect _previousRect;
         private readonly bool _usesLegacyLayouts;
 
+        private AndroidWindow Window => _activity.Window ?? throw new InvalidOperationException("Activity.Window must be set."); 
+        
         public event EventHandler<SafeAreaChangedArgs> SafeAreaChanged;
         public event EventHandler<InputPaneStateEventArgs> StateChanged;
 
@@ -50,29 +53,17 @@
             {
                 _displayEdgeToEdge = value;
 
-<<<<<<< HEAD
-                if (Build.VERSION.SdkInt >= BuildVersionCodes.P)
-=======
-                var window = _activity.Window;
-
-                if (OperatingSystem.IsAndroidVersionAtLeast(28) && window?.Attributes is { } attributes)
->>>>>>> 59d44e97
+                if (OperatingSystem.IsAndroidVersionAtLeast(28) && Window.Attributes is { } attributes)
                 {
                     attributes.LayoutInDisplayCutoutMode = value ? LayoutInDisplayCutoutMode.ShortEdges : LayoutInDisplayCutoutMode.Default;
                 }
 
-                if (window is not null)
-                {
-                    WindowCompat.SetDecorFitsSystemWindows(_activity.Window, !value);
-                }
+                WindowCompat.SetDecorFitsSystemWindows(Window, !value);
 
                 if (value)
                 {
-                    if (window is not null)
-                    {
-                        window.AddFlags(WindowManagerFlags.TranslucentStatus);
-                        window.AddFlags(WindowManagerFlags.TranslucentNavigation);
-                    }
+                    Window.AddFlags(WindowManagerFlags.TranslucentStatus);
+                    Window.AddFlags(WindowManagerFlags.TranslucentNavigation);
                 }
                 else
                 {
@@ -86,16 +77,8 @@
             _activity = activity;
             _topLevel = topLevel;
 
-            if (_activity.Window is { } window)
-            {
-                ViewCompat.SetOnApplyWindowInsetsListener(window.DecorView, this);
-
-<<<<<<< HEAD
-=======
-                ViewCompat.SetWindowInsetsAnimationCallback(window.DecorView, _callback);
-            }
-
->>>>>>> 59d44e97
+            ViewCompat.SetOnApplyWindowInsetsListener(Window.DecorView, this);
+
             if (Build.VERSION.SdkInt < BuildVersionCodes.R)
             {
                 _usesLegacyLayouts = true;
@@ -104,14 +87,14 @@
 
             DisplayEdgeToEdge = false;
 
-            ViewCompat.SetWindowInsetsAnimationCallback(_activity.Window.DecorView, this);
+            ViewCompat.SetWindowInsetsAnimationCallback(Window.DecorView, this);
         }
 
         public Thickness SafeAreaPadding
         {
             get
             {
-                var insets = _activity.Window is { } window ? ViewCompat.GetRootWindowInsets(window.DecorView) : null;
+                var insets = ViewCompat.GetRootWindowInsets(Window.DecorView);
 
                 if (insets != null)
                 {
@@ -136,7 +119,7 @@
         {
             get
             {
-                var insets = ViewCompat.GetRootWindowInsets(_activity.Window.DecorView);
+                var insets = ViewCompat.GetRootWindowInsets(Window.DecorView);
 
                 if (insets != null)
                 {
@@ -177,8 +160,8 @@
 
             if (_usesLegacyLayouts)
             {
-                var insets = ViewCompat.GetRootWindowInsets(_activity.Window.DecorView);
-                State = insets.IsVisible(WindowInsetsCompat.Type.Ime()) ? InputPaneState.Open : InputPaneState.Closed;
+                var insets = ViewCompat.GetRootWindowInsets(Window.DecorView);
+                State = insets?.IsVisible(WindowInsetsCompat.Type.Ime()) == true ? InputPaneState.Open : InputPaneState.Closed;
             }
         }
 
@@ -188,7 +171,7 @@
             {
                 try
                 {
-                    var compat = new WindowInsetsControllerCompat(_activity.Window, _topLevel.View);
+                    var compat = new WindowInsetsControllerCompat(Window, _topLevel.View);
 
                     return compat.AppearanceLightStatusBars ? Controls.Platform.SystemBarTheme.Light : Controls.Platform.SystemBarTheme.Dark;
                 }
@@ -206,7 +189,7 @@
                     return;
                 }
 
-                var compat = new WindowInsetsControllerCompat(_activity.Window, _topLevel.View);
+                var compat = new WindowInsetsControllerCompat(Window, _topLevel.View);
 
                 if (_isDefaultSystemBarLightTheme == null)
                 {
@@ -215,7 +198,7 @@
 
                 if (value == null)
                 {
-                    value = (bool)_isDefaultSystemBarLightTheme ? Controls.Platform.SystemBarTheme.Light : Controls.Platform.SystemBarTheme.Dark;
+                    value = _isDefaultSystemBarLightTheme.Value ? Controls.Platform.SystemBarTheme.Light : Controls.Platform.SystemBarTheme.Dark;
                 }
 
                 compat.AppearanceLightStatusBars = value == Controls.Platform.SystemBarTheme.Light;
@@ -244,7 +227,7 @@
                     return;
                 }
 
-                var compat = WindowCompat.GetInsetsController(_activity.Window, _topLevel.View);
+                var compat = WindowCompat.GetInsetsController(Window, _topLevel.View);
 
                 if (value == null || value.Value)
                 {
@@ -298,7 +281,7 @@
         {
             if ((animation.TypeMask & WindowInsetsCompat.Type.Ime()) != 0)
             {
-                var insets = ViewCompat.GetRootWindowInsets(_activity.Window.DecorView);
+                var insets = ViewCompat.GetRootWindowInsets(Window.DecorView);
 
                 if (insets != null)
                 {
@@ -311,7 +294,7 @@
                     var duration = TimeSpan.FromMilliseconds(animation.DurationMillis);
 
                     bool isOpening = State == InputPaneState.Open;
-                    StateChanged.Invoke(this, new InputPaneStateEventArgs(State, isOpening ? upperRect : lowerRect, isOpening ? lowerRect : upperRect, duration, new AnimationEasing(animation.Interpolator)));
+                    StateChanged?.Invoke(this, new InputPaneStateEventArgs(State, isOpening ? upperRect : lowerRect, isOpening ? lowerRect : upperRect, duration, new AnimationEasing(animation.Interpolator)));
                 }
             }
 
