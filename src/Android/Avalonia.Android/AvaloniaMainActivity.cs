using System;
<<<<<<< HEAD
using System.Runtime.Versioning;
using Android.App;
using Android.Content;
using Android.Content.PM;
using Android.Content.Res;
=======
>>>>>>> 76a1c707
using Android.OS;
using Avalonia.Android.Platform;
using Avalonia.Controls.ApplicationLifetimes;
using Avalonia.Platform;

<<<<<<< HEAD
namespace Avalonia.Android
{
    public class AvaloniaMainActivity : AppCompatActivity, IAvaloniaActivity
    {
        private EventHandler<ActivatedEventArgs> _onActivated, _onDeactivated;
        
        public Action<int, Result, Intent> ActivityResult { get; set; }
        public Action<int, string[], Permission[]> RequestPermissionsResult { get; set; }

        public event EventHandler<AndroidBackRequestedEventArgs> BackRequested;

        public event EventHandler ConfigurationChanged;

        event EventHandler<ActivatedEventArgs> IAvaloniaActivity.Activated
        {
            add { _onActivated += value; }
            remove { _onActivated -= value; }
        }

        event EventHandler<ActivatedEventArgs> IAvaloniaActivity.Deactivated
        {
            add { _onDeactivated += value; }
            remove { _onDeactivated -= value; }
        }


        public override void OnBackPressed()
        {
            var eventArgs = new AndroidBackRequestedEventArgs();

            BackRequested?.Invoke(this, eventArgs);

            if (!eventArgs.Handled)
            {
                base.OnBackPressed();
            }
        }

        public override void OnConfigurationChanged(Configuration newConfig)
        {
            base.OnConfigurationChanged(newConfig);

            ConfigurationChanged?.Invoke(this, EventArgs.Empty);
        }

        protected override void OnCreate(Bundle savedInstanceState)
        {
            base.OnCreate(savedInstanceState);
            
            if (Intent?.Data is {} androidUri
                && androidUri.IsAbsolute
                && Uri.TryCreate(androidUri.ToString(), UriKind.Absolute, out var protocolUri))
            {
                _onActivated?.Invoke(this, new ProtocolActivatedEventArgs(ActivationKind.OpenUri, protocolUri));
            }
        }

        protected override void OnStop()
        {
            _onDeactivated?.Invoke(this, new ActivatedEventArgs(ActivationKind.Background));
            base.OnStop();
        }

        protected override void OnStart()
        {
            _onActivated?.Invoke(this, new ActivatedEventArgs(ActivationKind.Background));
            base.OnStart();
        }
=======
namespace Avalonia.Android;

public class AvaloniaMainActivity : AvaloniaActivity
{
    private protected static SingleViewLifetime? Lifetime;
>>>>>>> 76a1c707

    public override void OnCreate(Bundle? savedInstanceState, PersistableBundle? persistentState)
    {
        // Global IActivatableLifetime expects a main activity, so we need to replace it on each OnCreate.
        if (Avalonia.Application.Current?.TryGetFeature<IActivatableLifetime>()
            is AndroidActivatableLifetime activatableLifetime)
        {
            activatableLifetime.Activity = this;
        }

        base.OnCreate(savedInstanceState, persistentState);
    }

    private protected override void InitializeAvaloniaView(object? initialContent)
    {
        // Android can run OnCreate + InitializeAvaloniaView multiple times per process lifetime.
        // On each call we need to create new AvaloniaView, but we can't recreate Avalonia nor Avalonia controls.
        // So, if lifetime was already created previously - recreate AvaloniaView.
        // If not, initialize Avalonia, and create AvaloniaView inside of AfterSetup callback.
        // We need this AfterSetup callback to match iOS/Browser behavior and ensure that view/toplevel is available in custom AfterSetup calls.
        if (Lifetime is not null)
        {
            Lifetime.Activity = this;
            _view = new AvaloniaView(this) { Content = initialContent };
        }
        else
        {
            var builder = CreateAppBuilder();
            builder = CustomizeAppBuilder(builder);

            Lifetime = new SingleViewLifetime();
            Lifetime.Activity = this;
 
            builder
                .AfterApplicationSetup(_ =>
                {
                    _view = new AvaloniaView(this) { Content = initialContent };
                })
                .SetupWithLifetime(Lifetime);

            // AfterPlatformServicesSetup should always be called. If it wasn't, we have an unusual problem.
            if (_view is null)
                throw new InvalidOperationException("Unknown error: AvaloniaView initialization has failed.");
        }
    }

    protected virtual AppBuilder CreateAppBuilder() => AppBuilder.Configure<Application>().UseAndroid();
    protected virtual AppBuilder CustomizeAppBuilder(AppBuilder builder) => builder;
}<|MERGE_RESOLUTION|>--- conflicted
+++ resolved
@@ -1,93 +1,14 @@
 using System;
-<<<<<<< HEAD
-using System.Runtime.Versioning;
-using Android.App;
-using Android.Content;
-using Android.Content.PM;
-using Android.Content.Res;
-=======
->>>>>>> 76a1c707
 using Android.OS;
 using Avalonia.Android.Platform;
 using Avalonia.Controls.ApplicationLifetimes;
 using Avalonia.Platform;
 
-<<<<<<< HEAD
-namespace Avalonia.Android
-{
-    public class AvaloniaMainActivity : AppCompatActivity, IAvaloniaActivity
-    {
-        private EventHandler<ActivatedEventArgs> _onActivated, _onDeactivated;
-        
-        public Action<int, Result, Intent> ActivityResult { get; set; }
-        public Action<int, string[], Permission[]> RequestPermissionsResult { get; set; }
-
-        public event EventHandler<AndroidBackRequestedEventArgs> BackRequested;
-
-        public event EventHandler ConfigurationChanged;
-
-        event EventHandler<ActivatedEventArgs> IAvaloniaActivity.Activated
-        {
-            add { _onActivated += value; }
-            remove { _onActivated -= value; }
-        }
-
-        event EventHandler<ActivatedEventArgs> IAvaloniaActivity.Deactivated
-        {
-            add { _onDeactivated += value; }
-            remove { _onDeactivated -= value; }
-        }
-
-
-        public override void OnBackPressed()
-        {
-            var eventArgs = new AndroidBackRequestedEventArgs();
-
-            BackRequested?.Invoke(this, eventArgs);
-
-            if (!eventArgs.Handled)
-            {
-                base.OnBackPressed();
-            }
-        }
-
-        public override void OnConfigurationChanged(Configuration newConfig)
-        {
-            base.OnConfigurationChanged(newConfig);
-
-            ConfigurationChanged?.Invoke(this, EventArgs.Empty);
-        }
-
-        protected override void OnCreate(Bundle savedInstanceState)
-        {
-            base.OnCreate(savedInstanceState);
-            
-            if (Intent?.Data is {} androidUri
-                && androidUri.IsAbsolute
-                && Uri.TryCreate(androidUri.ToString(), UriKind.Absolute, out var protocolUri))
-            {
-                _onActivated?.Invoke(this, new ProtocolActivatedEventArgs(ActivationKind.OpenUri, protocolUri));
-            }
-        }
-
-        protected override void OnStop()
-        {
-            _onDeactivated?.Invoke(this, new ActivatedEventArgs(ActivationKind.Background));
-            base.OnStop();
-        }
-
-        protected override void OnStart()
-        {
-            _onActivated?.Invoke(this, new ActivatedEventArgs(ActivationKind.Background));
-            base.OnStart();
-        }
-=======
 namespace Avalonia.Android;
 
 public class AvaloniaMainActivity : AvaloniaActivity
 {
     private protected static SingleViewLifetime? Lifetime;
->>>>>>> 76a1c707
 
     public override void OnCreate(Bundle? savedInstanceState, PersistableBundle? persistentState)
     {
@@ -120,7 +41,7 @@
 
             Lifetime = new SingleViewLifetime();
             Lifetime.Activity = this;
- 
+
             builder
                 .AfterApplicationSetup(_ =>
                 {
