--- conflicted
+++ resolved
@@ -21,11 +21,8 @@
         private readonly ViewImpl _view;
 
         private IDisposable? _timerSubscription;
-<<<<<<< HEAD
         private object? _content;
-=======
         private bool _surfaceCreated;
->>>>>>> 82d64089
 
         public AvaloniaView(Context context) : base(context)
         {
@@ -33,9 +30,6 @@
             AddView(_view.View);
 
             this.SetBackgroundColor(global::Android.Graphics.Color.Transparent);
-<<<<<<< HEAD
-=======
-            OnConfigurationChanged();
 
             _view.InternalView.SurfaceWindowCreated += InternalView_SurfaceWindowCreated;
         }
@@ -48,7 +42,6 @@
             {
                 OnVisibilityChanged(true);
             }
->>>>>>> 82d64089
         }
 
         internal TopLevelImpl TopLevelImpl => _view;
@@ -71,19 +64,15 @@
 
         internal new void Dispose()
         {
-<<<<<<< HEAD
-            base.Dispose(disposing);
+            _root?.Dispose();
+            _root = null;
         }
 
         protected override void OnDetachedFromWindow()
         {
             base.OnDetachedFromWindow();
-=======
             OnVisibilityChanged(false);
             _surfaceCreated = false;
->>>>>>> 82d64089
-            _root?.Dispose();
-            _root = null;
         }
 
         protected override void OnAttachedToWindow()
@@ -119,12 +108,9 @@
 
         internal void OnVisibilityChanged(bool isVisible)
         {
-<<<<<<< HEAD
-            if (_root == null)
-=======
             if (_root == null || !_surfaceCreated)
->>>>>>> 82d64089
                 return;
+
             if (isVisible && _timerSubscription == null)
             {
                 if (AvaloniaLocator.Current.GetService<IRenderTimer>() is ChoreographerTimer timer)
@@ -160,12 +146,8 @@
             {
                 var settings =
                     AvaloniaLocator.Current.GetRequiredService<IPlatformSettings>() as AndroidPlatformSettings;
-<<<<<<< HEAD
                 settings?.OnViewConfigurationChanged(context, config);
-=======
-                settings?.OnViewConfigurationChanged(context);
                 ((AndroidScreens)_view.TryGetFeature<IScreenImpl>()!).OnChanged();
->>>>>>> 82d64089
             }
         }
 
