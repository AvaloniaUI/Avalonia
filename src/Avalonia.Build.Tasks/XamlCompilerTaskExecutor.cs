--- conflicted
+++ resolved
@@ -42,11 +42,7 @@
         }
         
         public static CompileResult Compile(IBuildEngine engine, string input, string[] references, string projectDirectory,
-<<<<<<< HEAD
-            string output, bool verifyIl)
-=======
             string output, bool verifyIl, MessageImportance logImportance)
->>>>>>> 023b25f0
         {
             var typeSystem = new CecilTypeSystem(references.Concat(new[] {input}), input);
             var asm = typeSystem.TargetAssemblyDefinition;
@@ -80,11 +76,7 @@
             var contextClass = XamlILContextDefinition.GenerateContextClass(typeSystem.CreateTypeBuilder(contextDef), typeSystem,
                 xamlLanguage, emitConfig);
 
-<<<<<<< HEAD
-            var compiler = new AvaloniaXamlIlCompiler(compilerConfig, contextClass) { EnableIlVerification = verifyIl };
-=======
             var compiler = new AvaloniaXamlIlCompiler(compilerConfig, emitConfig, contextClass) { EnableIlVerification = verifyIl };
->>>>>>> 023b25f0
 
             var editorBrowsableAttribute = typeSystem
                 .GetTypeReference(typeSystem.FindType("System.ComponentModel.EditorBrowsableAttribute"))
