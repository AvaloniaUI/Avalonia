--- conflicted
+++ resolved
@@ -80,14 +80,11 @@
       <Compile Include="../Avalonia.Base/CornerRadius.cs">
         <Link>Markup/%(RecursiveDir)%(FileName)%(Extension)</Link>
       </Compile>
-<<<<<<< HEAD
       <Compile Include="../Avalonia.Visuals/EllipticalRadius.cs">
         <Link>Markup/%(RecursiveDir)%(FileName)%(Extension)</Link>
       </Compile>
       <Compile Include="../Avalonia.Visuals/Media/Color.cs">
-=======
       <Compile Include="../Avalonia.Base/Media/Color.cs">
->>>>>>> 95c8fa2e
         <Link>Markup/%(RecursiveDir)%(FileName)%(Extension)</Link>
       </Compile>
       <Compile Include="../Avalonia.Base/Media/HslColor.cs">
