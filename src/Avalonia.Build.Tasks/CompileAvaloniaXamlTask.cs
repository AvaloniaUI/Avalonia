--- conflicted
+++ resolved
@@ -39,11 +39,7 @@
 
             var res = XamlCompilerTaskExecutor.Compile(BuildEngine, input,
                 File.ReadAllLines(ReferencesFilePath).Where(l => !string.IsNullOrWhiteSpace(l)).ToArray(),
-<<<<<<< HEAD
-                ProjectDirectory, OutputPath, VerifyIl);
-=======
                 ProjectDirectory, OutputPath, VerifyIl, outputImportance);
->>>>>>> 023b25f0
             if (!res.Success)
                 return false;
             if (!res.WrittenFile)
@@ -77,13 +73,9 @@
         public string OutputPath { get; set; }
 
         public bool VerifyIl { get; set; }
-<<<<<<< HEAD
-        
-=======
 
         public string ReportImportance { get; set; }
 
->>>>>>> 023b25f0
         public IBuildEngine BuildEngine { get; set; }
         public ITaskHost HostObject { get; set; }
     }
