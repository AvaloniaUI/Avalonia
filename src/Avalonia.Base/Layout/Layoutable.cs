using System;
using Avalonia.Diagnostics;
using Avalonia.Logging;
using Avalonia.Reactive;
<<<<<<< HEAD
using Avalonia.Styling;
=======
using Avalonia.Utilities;
>>>>>>> 8e8ee242
using Avalonia.VisualTree;

#nullable enable

namespace Avalonia.Layout
{
    /// <summary>
    /// Defines how a control aligns itself horizontally in its parent control.
    /// </summary>
    public enum HorizontalAlignment
    {
        /// <summary>
        /// The control stretches to fill the width of the parent control.
        /// </summary>
        Stretch,

        /// <summary>
        /// The control aligns itself to the left of the parent control.
        /// </summary>
        Left,

        /// <summary>
        /// The control centers itself in the parent control.
        /// </summary>
        Center,

        /// <summary>
        /// The control aligns itself to the right of the parent control.
        /// </summary>
        Right,
    }

    /// <summary>
    /// Defines how a control aligns itself vertically in its parent control.
    /// </summary>
    public enum VerticalAlignment
    {
        /// <summary>
        /// The control stretches to fill the height of the parent control.
        /// </summary>
        Stretch,

        /// <summary>
        /// The control aligns itself to the top of the parent control.
        /// </summary>
        Top,

        /// <summary>
        /// The control centers itself within the parent control.
        /// </summary>
        Center,

        /// <summary>
        /// The control aligns itself to the bottom of the parent control.
        /// </summary>
        Bottom,
    }

    /// <summary>
    /// Implements layout-related functionality for a control.
    /// </summary>
    public class Layoutable : Visual
    {
        /// <summary>
        /// Defines the <see cref="DesiredSize"/> property.
        /// </summary>
        public static readonly DirectProperty<Layoutable, Size> DesiredSizeProperty =
            AvaloniaProperty.RegisterDirect<Layoutable, Size>(nameof(DesiredSize), o => o.DesiredSize);

        /// <summary>
        /// Defines the <see cref="Width"/> property.
        /// </summary>
        public static readonly StyledProperty<double> WidthProperty =
            AvaloniaProperty.Register<Layoutable, double>(nameof(Width), double.NaN, validate: ValidateDimension);

        /// <summary>
        /// Defines the <see cref="Height"/> property.
        /// </summary>
        public static readonly StyledProperty<double> HeightProperty =
            AvaloniaProperty.Register<Layoutable, double>(nameof(Height), double.NaN, validate: ValidateDimension);

        /// <summary>
        /// Defines the <see cref="MinWidth"/> property.
        /// </summary>
        public static readonly StyledProperty<double> MinWidthProperty =
            AvaloniaProperty.Register<Layoutable, double>(nameof(MinWidth), validate: ValidateMinimumDimension);

        /// <summary>
        /// Defines the <see cref="MaxWidth"/> property.
        /// </summary>
        public static readonly StyledProperty<double> MaxWidthProperty =
            AvaloniaProperty.Register<Layoutable, double>(nameof(MaxWidth), double.PositiveInfinity, validate: ValidateMaximumDimension);

        /// <summary>
        /// Defines the <see cref="MinHeight"/> property.
        /// </summary>
        public static readonly StyledProperty<double> MinHeightProperty =
            AvaloniaProperty.Register<Layoutable, double>(nameof(MinHeight), validate: ValidateMinimumDimension);

        /// <summary>
        /// Defines the <see cref="MaxHeight"/> property.
        /// </summary>
        public static readonly StyledProperty<double> MaxHeightProperty =
            AvaloniaProperty.Register<Layoutable, double>(nameof(MaxHeight), double.PositiveInfinity, validate: ValidateMaximumDimension);

        /// <summary>
        /// Defines the <see cref="Margin"/> property.
        /// </summary>
        public static readonly StyledProperty<Thickness> MarginProperty =
            AvaloniaProperty.Register<Layoutable, Thickness>(nameof(Margin));

        /// <summary>
        /// Defines the <see cref="HorizontalAlignment"/> property.
        /// </summary>
        public static readonly StyledProperty<HorizontalAlignment> HorizontalAlignmentProperty =
            AvaloniaProperty.Register<Layoutable, HorizontalAlignment>(nameof(HorizontalAlignment));

        /// <summary>
        /// Defines the <see cref="VerticalAlignment"/> property.
        /// </summary>
        public static readonly StyledProperty<VerticalAlignment> VerticalAlignmentProperty =
            AvaloniaProperty.Register<Layoutable, VerticalAlignment>(nameof(VerticalAlignment));

        /// <summary>
        /// Defines the <see cref="UseLayoutRounding"/> property.
        /// </summary>
        public static readonly StyledProperty<bool> UseLayoutRoundingProperty =
            AvaloniaProperty.Register<Layoutable, bool>(nameof(UseLayoutRounding), defaultValue: true, inherits: true);

        private bool _measuring;
        private Size? _previousMeasure;
        private Rect? _previousArrange;
        private EventHandler<EffectiveViewportChangedEventArgs>? _effectiveViewportChanged;
        private EventHandler? _layoutUpdated;
        private bool _isAttachingToVisualTree;

        /// <summary>
        /// Initializes static members of the <see cref="Layoutable"/> class.
        /// </summary>
        static Layoutable()
        {
            AffectsMeasure<Layoutable>(
                WidthProperty,
                HeightProperty,
                MinWidthProperty,
                MaxWidthProperty,
                MinHeightProperty,
                MaxHeightProperty,
                MarginProperty,
                HorizontalAlignmentProperty,
                VerticalAlignmentProperty);
        }

        private static bool ValidateDimension(double value) => double.IsNaN(value) || ValidateMinimumDimension(value);
        private static bool ValidateMinimumDimension(double value) => !double.IsPositiveInfinity(value) && ValidateMaximumDimension(value);
        private static bool ValidateMaximumDimension(double value) => value >= 0;

        /// <summary>
        /// Occurs when the element's effective viewport changes.
        /// </summary>
        public event EventHandler<EffectiveViewportChangedEventArgs>? EffectiveViewportChanged
        {
            add
            {
                if (_effectiveViewportChanged is null && VisualRoot is ILayoutRoot r && !_isAttachingToVisualTree)
                {
                    r.LayoutManager.RegisterEffectiveViewportListener(this);
                }

                _effectiveViewportChanged += value;
            }

            remove
            {
                _effectiveViewportChanged -= value;

                if (_effectiveViewportChanged is null && VisualRoot is ILayoutRoot r)
                {
                    r.LayoutManager.UnregisterEffectiveViewportListener(this);
                }
            }
        }

        /// <summary>
        /// Occurs when a layout pass completes for the control.
        /// </summary>
        public event EventHandler? LayoutUpdated
        {
            add
            {
                if (_layoutUpdated is null && VisualRoot is ILayoutRoot r && !_isAttachingToVisualTree)
                {
                    r.LayoutManager.LayoutUpdated += LayoutManagedLayoutUpdated;
                }

                _layoutUpdated += value;
            }

            remove
            {
                _layoutUpdated -= value;

                if (_layoutUpdated is null && VisualRoot is ILayoutRoot r)
                {
                    r.LayoutManager.LayoutUpdated -= LayoutManagedLayoutUpdated;
                }
            }
        }

        /// <summary>
        /// Executes a layout pass.
        /// </summary>
        /// <remarks>
        /// You should not usually need to call this method explictly, the layout manager will
        /// schedule layout passes itself.
        /// </remarks>
        public void UpdateLayout() => (this.GetVisualRoot() as ILayoutRoot)?.LayoutManager?.ExecuteLayoutPass();

        /// <summary>
        /// Gets or sets the width of the element.
        /// </summary>
        public double Width
        {
            get { return GetValue(WidthProperty); }
            set { SetValue(WidthProperty, value); }
        }

        /// <summary>
        /// Gets or sets the height of the element.
        /// </summary>
        public double Height
        {
            get { return GetValue(HeightProperty); }
            set { SetValue(HeightProperty, value); }
        }

        /// <summary>
        /// Gets or sets the minimum width of the element.
        /// </summary>
        public double MinWidth
        {
            get { return GetValue(MinWidthProperty); }
            set { SetValue(MinWidthProperty, value); }
        }

        /// <summary>
        /// Gets or sets the maximum width of the element.
        /// </summary>
        public double MaxWidth
        {
            get { return GetValue(MaxWidthProperty); }
            set { SetValue(MaxWidthProperty, value); }
        }

        /// <summary>
        /// Gets or sets the minimum height of the element.
        /// </summary>
        public double MinHeight
        {
            get { return GetValue(MinHeightProperty); }
            set { SetValue(MinHeightProperty, value); }
        }

        /// <summary>
        /// Gets or sets the maximum height of the element.
        /// </summary>
        public double MaxHeight
        {
            get { return GetValue(MaxHeightProperty); }
            set { SetValue(MaxHeightProperty, value); }
        }

        /// <summary>
        /// Gets or sets the margin around the element.
        /// </summary>
        public Thickness Margin
        {
            get { return GetValue(MarginProperty); }
            set { SetValue(MarginProperty, value); }
        }

        /// <summary>
        /// Gets or sets the element's preferred horizontal alignment in its parent.
        /// </summary>
        public HorizontalAlignment HorizontalAlignment
        {
            get { return GetValue(HorizontalAlignmentProperty); }
            set { SetValue(HorizontalAlignmentProperty, value); }
        }

        /// <summary>
        /// Gets or sets the element's preferred vertical alignment in its parent.
        /// </summary>
        public VerticalAlignment VerticalAlignment
        {
            get { return GetValue(VerticalAlignmentProperty); }
            set { SetValue(VerticalAlignmentProperty, value); }
        }

        /// <summary>
        /// Gets the size that this element computed during the measure pass of the layout process.
        /// </summary>
        public Size DesiredSize
        {
            get;
            private set;
        }

        /// <summary>
        /// Gets a value indicating whether the control's layout measure is valid.
        /// </summary>
        public bool IsMeasureValid
        {
            get;
            private set;
        }

        /// <summary>
        /// Gets a value indicating whether the control's layouts arrange is valid.
        /// </summary>
        public bool IsArrangeValid
        {
            get;
            private set;
        }

        /// <summary>
        /// Gets or sets a value that determines whether the element should be snapped to pixel
        /// boundaries at layout time.
        /// </summary>
        public bool UseLayoutRounding
        {
            get { return GetValue(UseLayoutRoundingProperty); }
            set { SetValue(UseLayoutRoundingProperty, value); }
        }

        /// <summary>
        /// Gets the available size passed in the previous layout pass, if any.
        /// </summary>
        internal Size? PreviousMeasure => _previousMeasure;

        /// <summary>
        /// Gets the layout rect passed in the previous layout pass, if any.
        /// </summary>
        internal Rect? PreviousArrange => _previousArrange;

        /// <summary>
        /// Creates the visual children of the control, if necessary
        /// </summary>
        public virtual void ApplyTemplate()
        {
        }

        /// <summary>
        /// Carries out a measure of the control.
        /// </summary>
        /// <param name="availableSize">The available size for the control.</param>
        public void Measure(Size availableSize)
        {
            if (double.IsNaN(availableSize.Width) || double.IsNaN(availableSize.Height))
            {
                throw new InvalidOperationException("Cannot call Measure using a size with NaN values.");
            }

            if (!IsMeasureValid || _previousMeasure != availableSize)
            {
                using var activity = Diagnostic.MeasuringLayoutable()?
                    .AddTag(Diagnostic.Tags.Control, this);

                var previousDesiredSize = DesiredSize;
                var desiredSize = default(Size);

                IsMeasureValid = true;

                try
                {
                    _measuring = true;
                    desiredSize = MeasureCore(availableSize);
                }
                finally
                {
                    _measuring = false;
                }

                if (IsInvalidSize(desiredSize))
                {
                    throw new InvalidOperationException("Invalid size returned for Measure.");
                }

                DesiredSize = desiredSize;
                _previousMeasure = availableSize;

                Logger.TryGet(LogEventLevel.Verbose, LogArea.Layout)?.Log(this, "Measure requested {DesiredSize}", DesiredSize);

                if (DesiredSize != previousDesiredSize)
                {
                    this.GetVisualParent<Layoutable>()?.ChildDesiredSizeChanged(this);
                }
            }
        }

        /// <summary>
        /// Arranges the control and its children.
        /// </summary>
        /// <param name="rect">The control's new bounds.</param>
        public void Arrange(Rect rect)
        {
            if (IsInvalidRect(rect))
            {
                throw new InvalidOperationException("Invalid Arrange rectangle.");
            }

            if (!IsMeasureValid)
            {
                Measure(_previousMeasure ?? rect.Size);
            }

            if (!IsArrangeValid || _previousArrange != rect)
            {
                using var activity = Diagnostic.ArrangingLayoutable()?
                    .AddTag(Diagnostic.Tags.Control, this);

                Logger.TryGet(LogEventLevel.Verbose, LogArea.Layout)?.Log(this, "Arrange to {Rect} ", rect);

                IsArrangeValid = true;
                ArrangeCore(rect);
                _previousArrange = rect;
            }
        }

        /// <summary>
        /// Invalidates the measurement of the control and queues a new layout pass.
        /// </summary>
        public void InvalidateMeasure()
        {
            if (IsMeasureValid)
            {
                Logger.TryGet(LogEventLevel.Verbose, LogArea.Layout)?.Log(this, "Invalidated measure");

                IsMeasureValid = false;
                IsArrangeValid = false;

                if (IsAttachedToVisualTree)
                {
                    (VisualRoot as ILayoutRoot)?.LayoutManager.InvalidateMeasure(this);
                    InvalidateVisual();
                }
                OnMeasureInvalidated();
            }
        }

        /// <summary>
        /// Invalidates the arrangement of the control and queues a new layout pass.
        /// </summary>
        public void InvalidateArrange()
        {
            if (IsArrangeValid)
            {
                Logger.TryGet(LogEventLevel.Verbose, LogArea.Layout)?.Log(this, "Invalidated arrange");

                IsArrangeValid = false;
                (VisualRoot as ILayoutRoot)?.LayoutManager?.InvalidateArrange(this);
                InvalidateVisual();
            }
        }

        /// <inheritdoc/>
        internal void ChildDesiredSizeChanged(Layoutable control)
        {
            if (!_measuring)
            {
                InvalidateMeasure();
            }
        }

        internal void RaiseEffectiveViewportChanged(EffectiveViewportChangedEventArgs e)
        {
            _effectiveViewportChanged?.Invoke(this, e);
        }
        
        /// <summary>
        /// Marks a property as affecting the control's measurement.
        /// </summary>
        /// <typeparam name="T">The control which the property affects.</typeparam>
        /// <param name="properties">The properties.</param>
        /// <remarks>
        /// After a call to this method in a control's static constructor, any change to the
        /// property will cause <see cref="InvalidateMeasure"/> to be called on the element.
        /// </remarks>
        protected static void AffectsMeasure<T>(params AvaloniaProperty[] properties)
            where T : Layoutable
        {
            var invalidateObserver = new AnonymousObserver<AvaloniaPropertyChangedEventArgs>(
                static e => (e.Sender as T)?.InvalidateMeasure());

            foreach (var property in properties)
            {
                property.Changed.Subscribe(invalidateObserver);
            }
        }

        /// <summary>
        /// Marks a property as affecting the control's arrangement.
        /// </summary>
        /// <typeparam name="T">The control which the property affects.</typeparam>
        /// <param name="properties">The properties.</param>
        /// <remarks>
        /// After a call to this method in a control's static constructor, any change to the
        /// property will cause <see cref="InvalidateArrange"/> to be called on the element.
        /// </remarks>
        protected static void AffectsArrange<T>(params AvaloniaProperty[] properties)
            where T : Layoutable
        {
            var invalidate = new AnonymousObserver<AvaloniaPropertyChangedEventArgs>(
                static e => (e.Sender as T)?.InvalidateArrange());

            foreach (var property in properties)
            {
                property.Changed.Subscribe(invalidate);
            }
        }

        /// <summary>
        /// The default implementation of the control's measure pass.
        /// </summary>
        /// <param name="availableSize">The size available to the control.</param>
        /// <returns>The desired size for the control.</returns>
        /// <remarks>
        /// This method calls <see cref="MeasureOverride(Size)"/> which is probably the method you
        /// want to override in order to modify a control's arrangement.
        /// </remarks>
        protected virtual Size MeasureCore(Size availableSize)
        {
            if (IsVisible)
            {
                var margin = Margin;
                var useLayoutRounding = UseLayoutRounding;
                var scale = 1.0;

                if (useLayoutRounding)
                {
                    scale = LayoutHelper.GetLayoutScale(this);
                    margin = LayoutHelper.RoundLayoutThickness(margin, scale);
                }

                ApplyStyling();
                ApplyTemplate();

<<<<<<< HEAD
                var constrainedSize = LayoutHelper.ApplyLayoutConstraints(
                    this,
=======
                var minMax = new MinMax(this);

                var constrained = LayoutHelper.ApplyLayoutConstraints(
                    minMax,
>>>>>>> 8e8ee242
                    availableSize.Deflate(margin));

<<<<<<< HEAD
                var isContainer = false;
                ContainerSizing containerSizing = ContainerSizing.Normal;

                if (Container.GetQueryProvider(this) is { } queryProvider && Container.GetSizing(this) is { } sizing && sizing != ContainerSizing.Normal)
                {
                    isContainer = true;
                    containerSizing = sizing;
                    queryProvider.SetSize(constrainedSize.Width, constrainedSize.Height, containerSizing);
                }

                var measured = MeasureOverride(constrainedSize);

                double width, height;

                if (isContainer)
                {
                    switch (containerSizing)
                    {
                        case ContainerSizing.Width:
                            width = double.IsInfinity(constrainedSize.Width) ? measured.Width : constrainedSize.Width;
                            height = measured.Height;
                            break;
                        case ContainerSizing.Height:
                            width = measured.Width;
                            height = double.IsInfinity(constrainedSize.Height) ? measured.Height : constrainedSize.Height;
                            break;
                        case ContainerSizing.WidthAndHeight:
                            width = double.IsInfinity(constrainedSize.Width) ? measured.Width : constrainedSize.Width;
                            height = double.IsInfinity(constrainedSize.Height) ? measured.Height : constrainedSize.Height;
                            break;
                        default:
                            width = measured.Width;
                            height = measured.Height;
                            break;
                    }
                }
                else
                {
                    width = measured.Width;
                    height = measured.Height;
                }
=======
                var width = MathUtilities.Clamp(measured.Width, minMax.MinWidth, minMax.MaxWidth);
                var height = MathUtilities.Clamp(measured.Height, minMax.MinHeight, minMax.MaxHeight);
>>>>>>> 8e8ee242

                if (useLayoutRounding)
                {
                    (width, height) = LayoutHelper.RoundLayoutSizeUp(new Size(width, height), scale);
                }

                if (width > availableSize.Width)
                    width = availableSize.Width;

                if (height > availableSize.Height)
                    height = availableSize.Height;

                width += margin.Left + margin.Right;
                height += margin.Top + margin.Bottom;

                if (width < 0)
                    width = 0;

                if (height < 0)
                    height = 0;

                return new Size(width, height);
            }
            else
            {
                return new Size();
            }
        }

        /// <summary>
        /// Measures the control and its child elements as part of a layout pass.
        /// </summary>
        /// <param name="availableSize">The size available to the control.</param>
        /// <returns>The desired size for the control.</returns>
        protected virtual Size MeasureOverride(Size availableSize)
        {
            double width = 0;
            double height = 0;

            var visualChildren = VisualChildren;
            var visualCount = visualChildren.Count;

            for (var i = 0; i < visualCount; i++)
            {
                Visual visual = visualChildren[i];

                if (visual is Layoutable layoutable)
                {
                    layoutable.Measure(availableSize);
                    var childSize = layoutable.DesiredSize;

                    if (childSize.Width > width)
                        width = childSize.Width;

                    if (childSize.Height > height)
                        height = childSize.Height;
                }
            }

            return new Size(width, height);
        }

        /// <summary>
        /// The default implementation of the control's arrange pass.
        /// </summary>
        /// <param name="finalRect">The control's new bounds.</param>
        /// <remarks>
        /// This method calls <see cref="ArrangeOverride(Size)"/> which is probably the method you
        /// want to override in order to modify a control's arrangement.
        /// </remarks>
        protected virtual void ArrangeCore(Rect finalRect)
        {
            if (IsVisible)
            {
                var useLayoutRounding = UseLayoutRounding;
                var scale = LayoutHelper.GetLayoutScale(this);

                var margin = Margin;
                var originX = finalRect.X + margin.Left;
                var originY = finalRect.Y + margin.Top;

                // Margin has to be treated separately because the layout rounding function is not linear
                // f(a + b) != f(a) + f(b)
                // If the margin isn't pre-rounded some sizes will be offset by 1 pixel in certain scales.
                if (useLayoutRounding)
                {
                    margin = LayoutHelper.RoundLayoutThickness(margin, scale);
                }


                var availableWidthMinusMargins = finalRect.Width - margin.Left - margin.Right;
                if (availableWidthMinusMargins < 0)
                    availableWidthMinusMargins = 0;

                var availableHeightMinusMargins = finalRect.Height - margin.Top - margin.Bottom;
                if (availableHeightMinusMargins < 0)
                    availableHeightMinusMargins = 0;

                var availableSizeMinusMargins = new Size(availableWidthMinusMargins, availableHeightMinusMargins);
                var horizontalAlignment = HorizontalAlignment;
                var verticalAlignment = VerticalAlignment;
                var size = availableSizeMinusMargins;

                if (horizontalAlignment != HorizontalAlignment.Stretch)
                {
                    size = size.WithWidth(Math.Min(size.Width, DesiredSize.Width - margin.Left - margin.Right));
                }

                if (verticalAlignment != VerticalAlignment.Stretch)
                {
                    size = size.WithHeight(Math.Min(size.Height, DesiredSize.Height - margin.Top - margin.Bottom));
                }

                size = LayoutHelper.ApplyLayoutConstraints(new MinMax(this), size);

                if (useLayoutRounding)
                {
                    size = LayoutHelper.RoundLayoutSizeUp(size, scale);
                    availableSizeMinusMargins = LayoutHelper.RoundLayoutSizeUp(availableSizeMinusMargins, scale);
                }

                size = ArrangeOverride(size).Constrain(size);

                switch (horizontalAlignment)
                {
                    case HorizontalAlignment.Center:
                    case HorizontalAlignment.Stretch:
                        originX += (availableSizeMinusMargins.Width - size.Width) / 2;
                        break;
                    case HorizontalAlignment.Right:
                        originX += availableSizeMinusMargins.Width - size.Width;
                        break;
                }

                switch (verticalAlignment)
                {
                    case VerticalAlignment.Center:
                    case VerticalAlignment.Stretch:
                        originY += (availableSizeMinusMargins.Height - size.Height) / 2;
                        break;
                    case VerticalAlignment.Bottom:
                        originY += availableSizeMinusMargins.Height - size.Height;
                        break;
                }

                var origin = new Point(originX, originY);

                if (useLayoutRounding)
                {
                    origin = LayoutHelper.RoundLayoutPoint(origin, scale);
                }

                Bounds = new Rect(origin, size);
            }
        }

        /// <summary>
        /// Positions child elements as part of a layout pass.
        /// </summary>
        /// <param name="finalSize">The size available to the control.</param>
        /// <returns>The actual size used.</returns>
        protected virtual Size ArrangeOverride(Size finalSize)
        {
            var arrangeRect = new Rect(finalSize);

            var visualChildren = VisualChildren;
            var visualCount = visualChildren.Count;

            for (var i = 0; i < visualCount; i++)
            {
                Visual visual = visualChildren[i];

                if (visual is Layoutable layoutable)
                {
                    layoutable.Arrange(arrangeRect);
                }
            }

            return finalSize;
        }

        internal sealed override void InvalidateStyles(bool recurse)
        {
            base.InvalidateStyles(recurse);
            InvalidateMeasure();
        }

        /// <inheritdoc />
        protected override void OnAttachedToVisualTreeCore(VisualTreeAttachmentEventArgs e)
        {
            _isAttachingToVisualTree = true;
            try
            {
                base.OnAttachedToVisualTreeCore(e);
            }
            finally
            {
                _isAttachingToVisualTree = false;
            }

            if (e.Root is ILayoutRoot r)
            {
                if (_layoutUpdated is object)
                {
                    r.LayoutManager.LayoutUpdated += LayoutManagedLayoutUpdated;
                }

                if (_effectiveViewportChanged is object)
                {
                    r.LayoutManager.RegisterEffectiveViewportListener(this);
                }
            }
        }

        protected override void OnDetachedFromVisualTreeCore(VisualTreeAttachmentEventArgs e)
        {
            if (e.Root is ILayoutRoot r)
            {
                if (_layoutUpdated is object)
                {
                    r.LayoutManager.LayoutUpdated -= LayoutManagedLayoutUpdated;
                }

                if (_effectiveViewportChanged is object)
                {
                    r.LayoutManager.UnregisterEffectiveViewportListener(this);
                }
            }

            base.OnDetachedFromVisualTreeCore(e);
        }

        /// <summary>
        /// Called by InvalidateMeasure
        /// </summary>
        protected virtual void OnMeasureInvalidated()
        {
        }

        protected override void OnPropertyChanged(AvaloniaPropertyChangedEventArgs change)
        {
            base.OnPropertyChanged(change);

            if (change.Property == IsVisibleProperty)
            {
                DesiredSize = default;

                // All changes to visibility cause the parent element to be notified.
                this.GetVisualParent<Layoutable>()?.ChildDesiredSizeChanged(this);

                if (change.GetNewValue<bool>())
                {
                    // We only invalidate ourselves when visibility is changed to true.
                    InvalidateMeasure();

                    // If any descendant had its measure/arrange invalidated while we were hidden,
                    // they will need to be registered with the layout manager now that they
                    // are again effectively visible. If IsEffectivelyVisible becomes an observable
                    // property then we can piggy-pack on that; for the moment we do this manually.
                    if (VisualRoot is ILayoutRoot layoutRoot)
                    {
                        var count = VisualChildren.Count;

                        for (var i = 0; i < count; ++i)
                        {
                            (VisualChildren[i] as Layoutable)?.AncestorBecameVisible(layoutRoot.LayoutManager);
                        }
                    }
                }
            }
        }

        /// <inheritdoc/>
        protected sealed override void OnVisualParentChanged(Visual? oldParent, Visual? newParent)
        {
            LayoutHelper.InvalidateSelfAndChildrenMeasure(this);

            base.OnVisualParentChanged(oldParent, newParent);
        }

        private protected override void OnControlThemeChanged()
        {
            base.OnControlThemeChanged();
            InvalidateMeasure();
        }

        internal override void OnTemplatedParentControlThemeChanged()
        {
            base.OnTemplatedParentControlThemeChanged();
            InvalidateMeasure();
        }

        private void AncestorBecameVisible(ILayoutManager layoutManager)
        {
            if (!IsVisible)
                return;

            if (!IsMeasureValid)
            {
                layoutManager.InvalidateMeasure(this);
                InvalidateVisual();
            }
            else if (!IsArrangeValid)
            {
                layoutManager.InvalidateArrange(this);
                InvalidateVisual();
            }

            var count = VisualChildren.Count;

            for (var i = 0; i < count; ++i)
            {
                (VisualChildren[i] as Layoutable)?.AncestorBecameVisible(layoutManager);
            }
        }

        /// <summary>
        /// Called when the layout manager raises a LayoutUpdated event.
        /// </summary>
        /// <param name="sender">The sender.</param>
        /// <param name="e">The event args.</param>
        private void LayoutManagedLayoutUpdated(object? sender, EventArgs e) => _layoutUpdated?.Invoke(this, e);

        /// <summary>
        /// Tests whether any of a <see cref="Rect"/>'s properties include negative values,
        /// a NaN or Infinity.
        /// </summary>
        /// <param name="rect">The rect.</param>
        /// <returns>True if the rect is invalid; otherwise false.</returns>
        private static bool IsInvalidRect(Rect rect)
        {
            return MathUtilities.IsNegativeOrNonFinite(rect.Width) ||
                MathUtilities.IsNegativeOrNonFinite(rect.Height) ||
                !MathUtilities.IsFinite(rect.X) ||
                !MathUtilities.IsFinite(rect.Y);
        }

        /// <summary>
        /// Tests whether any of a <see cref="Size"/>'s properties include negative values,
        /// a NaN or Infinity.
        /// </summary>
        /// <param name="size">The size.</param>
        /// <returns>True if the size is invalid; otherwise false.</returns>
        private static bool IsInvalidSize(Size size)
        {
            return MathUtilities.IsNegativeOrNonFinite(size.Width) ||
                MathUtilities.IsNegativeOrNonFinite(size.Height);
        }

        /// <summary>
        /// Ensures neither component of a <see cref="Size"/> is negative.
        /// </summary>
        /// <param name="size">The size.</param>
        /// <returns>The non-negative size.</returns>
        private static Size NonNegative(Size size)
        {
            return new Size(Math.Max(size.Width, 0), Math.Max(size.Height, 0));
        }
    }
}<|MERGE_RESOLUTION|>--- conflicted
+++ resolved
@@ -2,11 +2,8 @@
 using Avalonia.Diagnostics;
 using Avalonia.Logging;
 using Avalonia.Reactive;
-<<<<<<< HEAD
 using Avalonia.Styling;
-=======
 using Avalonia.Utilities;
->>>>>>> 8e8ee242
 using Avalonia.VisualTree;
 
 #nullable enable
@@ -555,18 +552,12 @@
                 ApplyStyling();
                 ApplyTemplate();
 
-<<<<<<< HEAD
+                var minMax = new MinMax(this);
+
                 var constrainedSize = LayoutHelper.ApplyLayoutConstraints(
-                    this,
-=======
-                var minMax = new MinMax(this);
-
-                var constrained = LayoutHelper.ApplyLayoutConstraints(
                     minMax,
->>>>>>> 8e8ee242
                     availableSize.Deflate(margin));
 
-<<<<<<< HEAD
                 var isContainer = false;
                 ContainerSizing containerSizing = ContainerSizing.Normal;
 
@@ -579,39 +570,26 @@
 
                 var measured = MeasureOverride(constrainedSize);
 
-                double width, height;
+                var width = MathUtilities.Clamp(measured.Width, minMax.MinWidth, minMax.MaxWidth);
+                var height = MathUtilities.Clamp(measured.Height, minMax.MinHeight, minMax.MaxHeight);
 
                 if (isContainer)
                 {
                     switch (containerSizing)
                     {
                         case ContainerSizing.Width:
-                            width = double.IsInfinity(constrainedSize.Width) ? measured.Width : constrainedSize.Width;
-                            height = measured.Height;
+                            width = double.IsInfinity(constrainedSize.Width) ? width : constrainedSize.Width;
                             break;
                         case ContainerSizing.Height:
                             width = measured.Width;
-                            height = double.IsInfinity(constrainedSize.Height) ? measured.Height : constrainedSize.Height;
+                            height = double.IsInfinity(constrainedSize.Height) ? height : constrainedSize.Height;
                             break;
                         case ContainerSizing.WidthAndHeight:
-                            width = double.IsInfinity(constrainedSize.Width) ? measured.Width : constrainedSize.Width;
-                            height = double.IsInfinity(constrainedSize.Height) ? measured.Height : constrainedSize.Height;
-                            break;
-                        default:
-                            width = measured.Width;
-                            height = measured.Height;
+                            width = double.IsInfinity(constrainedSize.Width) ? width : constrainedSize.Width;
+                            height = double.IsInfinity(constrainedSize.Height) ? height : constrainedSize.Height;
                             break;
                     }
                 }
-                else
-                {
-                    width = measured.Width;
-                    height = measured.Height;
-                }
-=======
-                var width = MathUtilities.Clamp(measured.Width, minMax.MinWidth, minMax.MaxWidth);
-                var height = MathUtilities.Clamp(measured.Height, minMax.MinHeight, minMax.MaxHeight);
->>>>>>> 8e8ee242
 
                 if (useLayoutRounding)
                 {
