--- conflicted
+++ resolved
@@ -596,23 +596,15 @@
                     (width, height) = LayoutHelper.RoundLayoutSizeUp(new Size(width, height), scale);
                 }
 
-<<<<<<< HEAD
-                (width, height) = new Size(width, height).Inflate(margin);
-
-                width = Math.Min(width, availableSize.Width);
-                height = Math.Min(height, availableSize.Height);
-
-                return NonNegative(new Size(width, height));
-=======
+                width += margin.Left + margin.Right;
+                height += margin.Top + margin.Bottom;
+
                 if (width > availableSize.Width)
                     width = availableSize.Width;
 
                 if (height > availableSize.Height)
                     height = availableSize.Height;
 
-                width += margin.Left + margin.Right;
-                height += margin.Top + margin.Bottom;
-
                 if (width < 0)
                     width = 0;
 
@@ -620,7 +612,6 @@
                     height = 0;
 
                 return new Size(width, height);
->>>>>>> 808c86f9
             }
             else
             {
