--- conflicted
+++ resolved
@@ -79,31 +79,10 @@
         }
     }
 
-<<<<<<< HEAD
-        /// <summary>
-        /// Allows unit tests to change the platform threading interface.
-        /// </summary>
-        public void UpdateServices()
-        {
-            if (_platform != null)
-            {
-                _platform.Signaled -= _jobRunner.RunJobs;
-            }
-
-            _platform = AvaloniaLocator.Current.GetService<IPlatformThreadingInterface>();
-            _jobRunner.UpdateServices();
-
-            if (_platform != null)
-            {
-                _platform.Signaled += _jobRunner.RunJobs;
-            }
-        }
-=======
     internal AvaloniaSynchronizationContext GetContextWithPriority(DispatcherPriority priority)
     {
         DispatcherPriority.Validate(priority, nameof(priority));
         var index = priority - DispatcherPriority.MinValue;
         return _priorityContexts[index] ??= new(priority);
->>>>>>> a7d111ed
     }
 }