--- conflicted
+++ resolved
@@ -10,11 +10,7 @@
     /// Applying this attribute to a property indicates that the binding should be assigned to 
     /// the property rather than bound.
     /// </remarks>
-<<<<<<< HEAD
-    [AttributeUsage(AttributeTargets.Property | AttributeTargets.Parameter)]
-=======
     [AttributeUsage(AttributeTargets.Property | AttributeTargets.Method)]
->>>>>>> af7c3c7d
     public sealed class AssignBindingAttribute : Attribute
     {
     }
