using System;
using System.Diagnostics;
using Avalonia.Data.Core.Plugins;

namespace Avalonia.Data.Core
{
    public class PropertyAccessorNode : SettableNode
    {
        private readonly bool _enableValidation;
        private IPropertyAccessorPlugin _customPlugin;
        private IPropertyAccessor _accessor;

        public PropertyAccessorNode(string propertyName, bool enableValidation)
        {
            PropertyName = propertyName;
            _enableValidation = enableValidation;
        }

        public PropertyAccessorNode(string propertyName, bool enableValidation, IPropertyAccessorPlugin customPlugin)
        {
            PropertyName = propertyName;
            _enableValidation = enableValidation;
            _customPlugin = customPlugin;
        }

        public override string Description => PropertyName;
        public string PropertyName { get; }
        public override Type PropertyType => _accessor?.PropertyType;

        protected override bool SetTargetValueCore(object value, BindingPriority priority)
        {
            if (_accessor != null)
            {
                try
                {
                    return _accessor.SetValue(value, priority);
                }
                catch { }
            }

            return false;
        }

        protected override void StartListeningCore(WeakReference<object> reference)
        {
            reference.TryGetTarget(out object target);

<<<<<<< HEAD
            var plugin = _customPlugin ?? GetPropertyAccessorPluginForObject(target);
=======
            IPropertyAccessorPlugin plugin = null;

            foreach (IPropertyAccessorPlugin x in ExpressionObserver.PropertyAccessors)
            {
                if (x.Match(target, PropertyName))
                {
                    plugin = x;
                    break;
                }
            }

>>>>>>> f3bab32a
            var accessor = plugin?.Start(reference, PropertyName);

            // We need to handle accessor fallback before handling validation. Validators do not support null accessors.
            if (accessor == null)
            {
                reference.TryGetTarget(out object instance);

                var message = $"Could not find a matching property accessor for '{PropertyName}' on '{instance}'";

                var exception = new MissingMemberException(message);

                accessor = new PropertyError(new BindingNotification(exception, BindingErrorType.Error));
            }

            if (_enableValidation && Next == null)
            {
                foreach (var validator in ExpressionObserver.DataValidators)
                {
                    if (validator.Match(reference, PropertyName))
                    {
                        accessor = validator.Start(reference, PropertyName, accessor);
                    }
                }
            }

<<<<<<< HEAD
            _accessor = accessor ?? throw new NotSupportedException(
                    $"Could not find a matching property accessor for {PropertyName}.");
=======
            if (accessor is null)
            {
                throw new AvaloniaInternalException("Data validators must return non-null accessor.");
            }

            _accessor = accessor;
>>>>>>> f3bab32a
            accessor.Subscribe(ValueChanged);
        }

        private IPropertyAccessorPlugin GetPropertyAccessorPluginForObject(object target)
        {
            return ExpressionObserver.PropertyAccessors.FirstOrDefault(x => x.Match(target, PropertyName));
        }

        protected override void StopListeningCore()
        {
            _accessor.Dispose();
            _accessor = null;
        }
    }
}<|MERGE_RESOLUTION|>--- conflicted
+++ resolved
@@ -45,21 +45,7 @@
         {
             reference.TryGetTarget(out object target);
 
-<<<<<<< HEAD
             var plugin = _customPlugin ?? GetPropertyAccessorPluginForObject(target);
-=======
-            IPropertyAccessorPlugin plugin = null;
-
-            foreach (IPropertyAccessorPlugin x in ExpressionObserver.PropertyAccessors)
-            {
-                if (x.Match(target, PropertyName))
-                {
-                    plugin = x;
-                    break;
-                }
-            }
-
->>>>>>> f3bab32a
             var accessor = plugin?.Start(reference, PropertyName);
 
             // We need to handle accessor fallback before handling validation. Validators do not support null accessors.
@@ -85,23 +71,24 @@
                 }
             }
 
-<<<<<<< HEAD
-            _accessor = accessor ?? throw new NotSupportedException(
-                    $"Could not find a matching property accessor for {PropertyName}.");
-=======
             if (accessor is null)
             {
                 throw new AvaloniaInternalException("Data validators must return non-null accessor.");
             }
 
             _accessor = accessor;
->>>>>>> f3bab32a
             accessor.Subscribe(ValueChanged);
         }
 
         private IPropertyAccessorPlugin GetPropertyAccessorPluginForObject(object target)
         {
-            return ExpressionObserver.PropertyAccessors.FirstOrDefault(x => x.Match(target, PropertyName));
+            foreach (IPropertyAccessorPlugin x in ExpressionObserver.PropertyAccessors)
+            {
+                if (x.Match(target, PropertyName))
+                {
+                    return x;
+                }
+            }
         }
 
         protected override void StopListeningCore()
