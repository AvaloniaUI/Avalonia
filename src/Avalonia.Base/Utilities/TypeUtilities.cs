using System;
using System.ComponentModel;
using System.Globalization;
using System.Linq;
using System.Reflection;

namespace Avalonia.Utilities
{
    /// <summary>
    /// Provides utilities for working with types at runtime.
    /// </summary>
    public static class TypeUtilities
    {
        private static readonly int[] Conversions =
        {
            0b101111111111101, // Boolean
            0b100001111111110, // Char
            0b101111111111111, // SByte
            0b101111111111111, // Byte
            0b101111111111111, // Int16
            0b101111111111111, // UInt16
            0b101111111111111, // Int32
            0b101111111111111, // UInt32
            0b101111111111111, // Int64
            0b101111111111111, // UInt64
            0b101111111111101, // Single
            0b101111111111101, // Double
            0b101111111111101, // Decimal
            0b110000000000000, // DateTime
            0b111111111111111, // String
        };

        private static readonly int[] ImplicitConversions =
        {
            0b000000000000001, // Boolean
            0b001110111100010, // Char
            0b001110101010100, // SByte
            0b001111111111000, // Byte
            0b001110101010000, // Int16
            0b001111111100000, // UInt16
            0b001110101000000, // Int32
            0b001111110000000, // UInt32
            0b001110100000000, // Int64
            0b001111000000000, // UInt64
            0b000110000000000, // Single
            0b000100000000000, // Double
            0b001000000000000, // Decimal
            0b010000000000000, // DateTime
            0b100000000000000, // String
        };

        private static readonly Type[] InbuiltTypes =
        {
            typeof(Boolean),
            typeof(Char),
            typeof(SByte),
            typeof(Byte),
            typeof(Int16),
            typeof(UInt16),
            typeof(Int32),
            typeof(UInt32),
            typeof(Int64),
            typeof(UInt64),
            typeof(Single),
            typeof(Double),
            typeof(Decimal),
            typeof(DateTime),
            typeof(String),
        };

        private static readonly Type[] NumericTypes =
        {
            typeof(Byte),
            typeof(Decimal),
            typeof(Double),
            typeof(Int16),
            typeof(Int32),
            typeof(Int64),
            typeof(SByte),
            typeof(Single),
            typeof(UInt16),
            typeof(UInt32),
            typeof(UInt64),
        };

        /// <summary>
        /// Returns a value indicating whether null can be assigned to the specified type.
        /// </summary>
        /// <param name="type">The type.</param>
        /// <returns>True if the type accepts null values; otherwise false.</returns>
        public static bool AcceptsNull(Type type)
        {
            return !type.IsValueType || IsNullableType(type);
        }

        /// <summary>
        /// Try to convert a value to a type by any means possible.
        /// </summary>
        /// <param name="to">The type to cast to.</param>
        /// <param name="value">The value to cast.</param>
        /// <param name="culture">The culture to use.</param>
        /// <param name="result">If successful, contains the cast value.</param>
        /// <returns>True if the cast was successful, otherwise false.</returns>
        public static bool TryConvert(Type to, object value, CultureInfo culture, out object result)
        {
            if (value == null)
            {
                result = null;
                return AcceptsNull(to);
            }

            if (value == AvaloniaProperty.UnsetValue)
            {
                result = value;
                return true;
            }

            var toUnderl = Nullable.GetUnderlyingType(to) ?? to;
            var from = value.GetType();

            if (toUnderl.IsAssignableFrom(from))
            {
                result = value;
                return true;
            }

            if (toUnderl == typeof(string))
            {
                result = Convert.ToString(value, culture);
                return true;
            }

            if (toUnderl.IsEnum && from == typeof(string))
            {
                if (Enum.IsDefined(toUnderl, (string)value))
                {
                    result = Enum.Parse(toUnderl, (string)value);
                    return true;
                }
            }

            if (!from.IsEnum && toUnderl.IsEnum)
            {
                result = null;

                if (TryConvert(Enum.GetUnderlyingType(toUnderl), value, culture, out object enumValue))
                {
                    result = Enum.ToObject(toUnderl, enumValue);
                    return true;
                }
            }

            if (from.IsEnum && IsNumeric(toUnderl))
            {
                try
                {
                    result = Convert.ChangeType((int)value, toUnderl, culture);
                    return true;
                }
                catch
                {
                    result = null;
                    return false;
                }
            }

            var convertableFrom = Array.IndexOf(InbuiltTypes, from);
            var convertableTo = Array.IndexOf(InbuiltTypes, toUnderl);

            if (convertableFrom != -1 && convertableTo != -1)
            {
                if ((Conversions[convertableFrom] & 1 << convertableTo) != 0)
                {
                    try
                    {
                        result = Convert.ChangeType(value, toUnderl, culture);
                        return true;
                    }
                    catch
                    {
                        result = null;
                        return false;
                    }
                }
            }

<<<<<<< HEAD
            var typeConverter = TypeDescriptor.GetConverter(to);

            if (typeConverter.CanConvertFrom(from) == true)
            {
                result = typeConverter.ConvertFrom(null, culture, value);
                return true;
            }

            var cast = FindTypeConversionOperatorMethod(from, to, OperatorType.Implicit | OperatorType.Explicit);
=======
            var toTypeConverter = TypeDescriptor.GetConverter(toUnderl);

            if (toTypeConverter.CanConvertFrom(from) == true)
            {
                result = toTypeConverter.ConvertFrom(null, culture, value);
                return true;
            }

            var fromTypeConverter = TypeDescriptor.GetConverter(from);

            if (fromTypeConverter.CanConvertTo(toUnderl) == true)
            {
                result = fromTypeConverter.ConvertTo(null, culture, value, toUnderl);
                return true;
            }

            var cast = FindTypeConversionOperatorMethod(from, toUnderl, OperatorType.Implicit | OperatorType.Explicit);
>>>>>>> 023b25f0

            if (cast != null)
            {
                result = cast.Invoke(null, new[] { value });
                return true;
            }

            result = null;
            return false;
        }

        /// <summary>
        /// Try to convert a value to a type using the implicit conversions allowed by the C#
        /// language.
        /// </summary>
        /// <param name="to">The type to cast to.</param>
        /// <param name="value">The value to cast.</param>
        /// <param name="result">If successful, contains the cast value.</param>
        /// <returns>True if the cast was successful, otherwise false.</returns>
        public static bool TryConvertImplicit(Type to, object value, out object result)
        {
            if (value == null)
            {
                result = null;
                return AcceptsNull(to);
            }

            if (value == AvaloniaProperty.UnsetValue)
            {
                result = value;
                return true;
            }

            var from = value.GetType();

            if (to.IsAssignableFrom(from))
            {
                result = value;
                return true;
            }

            var convertableFrom = Array.IndexOf(InbuiltTypes, from);
            var convertableTo = Array.IndexOf(InbuiltTypes, to);

            if (convertableFrom != -1 && convertableTo != -1)
            {
                if ((ImplicitConversions[convertableFrom] & 1 << convertableTo) != 0)
                {
                    try
                    {
                        result = Convert.ChangeType(value, to, CultureInfo.InvariantCulture);
                        return true;
                    }
                    catch
                    {
                        result = null;
                        return false;
                    }
                }
            }

            var cast = FindTypeConversionOperatorMethod(from, to, OperatorType.Implicit);

            if (cast != null)
            {
                result = cast.Invoke(null, new[] { value });
                return true;
            }

            result = null;
            return false;
        }

        /// <summary>
        /// Convert a value to a type by any means possible, returning the default for that type
        /// if the value could not be converted.
        /// </summary>
        /// <param name="value">The value to cast.</param>
        /// <param name="type">The type to cast to..</param>
        /// <param name="culture">The culture to use.</param>
        /// <returns>A value of <paramref name="type"/>.</returns>
        public static object ConvertOrDefault(object value, Type type, CultureInfo culture)
        {
            return TryConvert(type, value, culture, out object result) ? result : Default(type);
        }

        /// <summary>
        /// Convert a value to a type using the implicit conversions allowed by the C# language or
        /// return the default for the type if the value could not be converted.
        /// </summary>
        /// <param name="value">The value to cast.</param>
        /// <param name="type">The type to cast to..</param>
        /// <returns>A value of <paramref name="type"/>.</returns>
        public static object ConvertImplicitOrDefault(object value, Type type)
        {
            return TryConvertImplicit(type, value, out object result) ? result : Default(type);
        }

        public static T ConvertImplicit<T>(object value)
        {
            if (TryConvertImplicit(typeof(T), value, out var result))
            {
                return (T)result;
            }

            throw new InvalidCastException(
                $"Unable to convert object '{value ?? "(null)"}' of type '{value?.GetType()}' to type '{typeof(T)}'.");
        }

        /// <summary>
        /// Gets the default value for the specified type.
        /// </summary>
        /// <param name="type">The type.</param>
        /// <returns>The default value.</returns>
        public static object Default(Type type)
        {
            if (type.IsValueType)
            {
                return Activator.CreateInstance(type);
            }
            else
            {
                return null;
            }
        }

        /// <summary>
        /// Determines if a type is numeric.  Nullable numeric types are considered numeric.
        /// </summary>
        /// <returns>
        /// True if the type is numeric; otherwise false.
        /// </returns>
        /// <remarks>
        /// Boolean is not considered numeric.
        /// </remarks>
        public static bool IsNumeric(Type type)
        {
            if (type == null)
            {
                return false;
            }

            Type underlyingType = Nullable.GetUnderlyingType(type);

            if (underlyingType != null)
            {
                return IsNumeric(underlyingType);
            }
            else
            {
                return NumericTypes.Contains(type);
            }
        }

        [Flags]
        private enum OperatorType
        {
            Implicit = 1,
            Explicit = 2
        }

        private static bool IsNullableType(Type type)
        {
            return type.IsGenericType && type.GetGenericTypeDefinition() == typeof(Nullable<>);
        }

        private static MethodInfo FindTypeConversionOperatorMethod(Type fromType, Type toType, OperatorType operatorType)
        {
            const string implicitName = "op_Implicit";
            const string explicitName = "op_Explicit";

            bool allowImplicit = (operatorType & OperatorType.Implicit) != 0;
            bool allowExplicit = (operatorType & OperatorType.Explicit) != 0;

            foreach (MethodInfo method in fromType.GetMethods())
            {
                if (!method.IsSpecialName || method.ReturnType != toType)
                {
                    continue;
                }

                if (allowImplicit && method.Name == implicitName)
                {
                    return method;
                }

                if (allowExplicit && method.Name == explicitName)
                {
                    return method;
                }
            }

            return null;
        }
    }
}<|MERGE_RESOLUTION|>--- conflicted
+++ resolved
@@ -184,17 +184,6 @@
                 }
             }
 
-<<<<<<< HEAD
-            var typeConverter = TypeDescriptor.GetConverter(to);
-
-            if (typeConverter.CanConvertFrom(from) == true)
-            {
-                result = typeConverter.ConvertFrom(null, culture, value);
-                return true;
-            }
-
-            var cast = FindTypeConversionOperatorMethod(from, to, OperatorType.Implicit | OperatorType.Explicit);
-=======
             var toTypeConverter = TypeDescriptor.GetConverter(toUnderl);
 
             if (toTypeConverter.CanConvertFrom(from) == true)
@@ -212,7 +201,6 @@
             }
 
             var cast = FindTypeConversionOperatorMethod(from, toUnderl, OperatorType.Implicit | OperatorType.Explicit);
->>>>>>> 023b25f0
 
             if (cast != null)
             {
