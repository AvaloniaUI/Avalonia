using System;
using System.Collections.Generic;
using Avalonia.Controls;
using Avalonia.Controls.Metadata;
using Avalonia.Input.GestureRecognizers;
using Avalonia.Input.TextInput;
using Avalonia.Interactivity;
using Avalonia.VisualTree;

#nullable enable

namespace Avalonia.Input
{
    /// <summary>
    /// Implements input-related functionality for a control.
    /// </summary>
    [PseudoClasses(":disabled", ":focus", ":focus-visible", ":focus-within", ":pointerover")]
    public class InputElement : Interactive, IInputElement
    {
        /// <summary>
        /// Defines the <see cref="Focusable"/> property.
        /// </summary>
        public static readonly StyledProperty<bool> FocusableProperty =
            AvaloniaProperty.Register<InputElement, bool>(nameof(Focusable));

        /// <summary>
        /// Defines the <see cref="AllowFocusWhenDisabled"/> property
        /// </summary>
        public static readonly StyledProperty<bool> AllowFocusWhenDisabledProperty =
            AvaloniaProperty.Register<InputElement, bool>(nameof(AllowFocusWhenDisabled));

        /// <summary>
        /// Defines the <see cref="IsEnabled"/> property.
        /// </summary>
        public static readonly StyledProperty<bool> IsEnabledProperty =
            AvaloniaProperty.Register<InputElement, bool>(nameof(IsEnabled), true);

        /// <summary>
        /// Defines the <see cref="IsEffectivelyEnabled"/> property.
        /// </summary>
        public static readonly DirectProperty<InputElement, bool> IsEffectivelyEnabledProperty =
            AvaloniaProperty.RegisterDirect<InputElement, bool>(
                nameof(IsEffectivelyEnabled),
                o => o.IsEffectivelyEnabled);

        /// <summary>
        /// Gets or sets associated mouse cursor.
        /// </summary>
        public static readonly StyledProperty<Cursor?> CursorProperty =
            AvaloniaProperty.Register<InputElement, Cursor?>(nameof(Cursor), null, true);

        /// <summary>
        /// Defines the <see cref="IsKeyboardFocusWithin"/> property.
        /// </summary>
        public static readonly DirectProperty<InputElement, bool> IsKeyboardFocusWithinProperty =
            AvaloniaProperty.RegisterDirect<InputElement, bool>(
                nameof(IsKeyboardFocusWithin),
                o => o.IsKeyboardFocusWithin);

        /// <summary>
        /// Defines the <see cref="IsFocused"/> property.
        /// </summary>
        public static readonly DirectProperty<InputElement, bool> IsFocusedProperty =
            AvaloniaProperty.RegisterDirect<InputElement, bool>(nameof(IsFocused), o => o.IsFocused);

        /// <summary>
        /// Defines the <see cref="IsHitTestVisible"/> property.
        /// </summary>
        public static readonly StyledProperty<bool> IsHitTestVisibleProperty =
            AvaloniaProperty.Register<InputElement, bool>(nameof(IsHitTestVisible), true);

        /// <summary>
        /// Defines the <see cref="IsPointerOver"/> property.
        /// </summary>
        public static readonly DirectProperty<InputElement, bool> IsPointerOverProperty =
            AvaloniaProperty.RegisterDirect<InputElement, bool>(nameof(IsPointerOver), o => o.IsPointerOver);

        /// <summary>
        /// Defines the <see cref="FocusState"/> property
        /// </summary>
        public static readonly DirectProperty<InputElement, FocusState> FocusStateProperty =
            AvaloniaProperty.RegisterDirect<InputElement, FocusState>(nameof(FocusState), x => x.FocusState);

        /// <summary>
        /// Defines the <see cref="IsTabStop"/> property.
        /// </summary>
        public static readonly StyledProperty<bool> IsTabStopProperty =
            KeyboardNavigation.IsTabStopProperty.AddOwner<InputElement>();

        /// <summary>
        /// Defines the <see cref="XYFocusKeyboardNavigation"/> property
        /// </summary>
        public static readonly StyledProperty<XYFocusNavigationMode> XYFocusKeyboardNavigationProperty =
            AvaloniaProperty.Register<InputElement, XYFocusNavigationMode>(nameof(XYFocusKeyboardNavigation));

        /// <summary>
        /// Defines the <see cref="XYFocusDown"/> property
        /// </summary>
        public static readonly StyledProperty<IInputElement?> XYFocusDownProperty =
            AvaloniaProperty.Register<InputElement, IInputElement?>(nameof(XYFocusDown));

        /// <summary>
        /// Defines the <see cref="XYFocusDownStrategy"/> property
        /// </summary>
        public static readonly StyledProperty<XYFocusNavigationStrategy> XYFocusDownStrategyProperty =
            AvaloniaProperty.Register<InputElement, XYFocusNavigationStrategy>(nameof(XYFocusDownStrategy));

        /// <summary>
        /// Defines the <see cref="XYFocusLeft"/> property
        /// </summary>
        public static readonly StyledProperty<IInputElement?> XYFocusLeftProperty =
            AvaloniaProperty.Register<InputElement, IInputElement?>(nameof(XYFocusLeft));

        /// <summary>
        /// Defines the <see cref="XYFocusLeftStrategy"/> property
        /// </summary>
        public static readonly StyledProperty<XYFocusNavigationStrategy> XYFocusLeftStrategyProperty =
            AvaloniaProperty.Register<InputElement, XYFocusNavigationStrategy>(nameof(XYFocusLeftStrategy));

        /// <summary>
        /// Defines the <see cref="XYFocusRight"/> property
        /// </summary>
        public static readonly StyledProperty<IInputElement?> XYFocusRightProperty =
            AvaloniaProperty.Register<InputElement, IInputElement?>(nameof(XYFocusRight));

        /// <summary>
        /// Defines the <see cref="XYFocusRightStrategy"/> property
        /// </summary>
        public static readonly StyledProperty<XYFocusNavigationStrategy> XYFocusRightStrategyProperty =
            AvaloniaProperty.Register<InputElement, XYFocusNavigationStrategy>(nameof(XYFocusRightStrategy));

        /// <summary>
        /// Defines the <see cref="XYFocusUp"/> property
        /// </summary>
        public static readonly StyledProperty<IInputElement?> XYFocusUpProperty =
            AvaloniaProperty.Register<InputElement, IInputElement?>(nameof(XYFocusUp));

        /// <summary>
        /// Defines the <see cref="XYFocusUpStrategy"/> property
        /// </summary>
        public static readonly StyledProperty<XYFocusNavigationStrategy> XYFocusUpStrategyProperty =
            AvaloniaProperty.Register<InputElement, XYFocusNavigationStrategy>(nameof(XYFocusUpStrategy));

        /// <summary>
        /// Defines the <see cref="GettingFocus"/> event
        /// </summary>
        public static readonly RoutedEvent<GettingFocusEventArgs> GettingFocusEvent =
            RoutedEvent.Register<InputElement, GettingFocusEventArgs>(nameof(GettingFocus), RoutingStrategies.Bubble);

        /// <summary>
        /// Defines the <see cref="GotFocus"/> event.
        /// </summary>
        public static readonly RoutedEvent<RoutedEventArgs> GotFocusEvent =
            RoutedEvent.Register<InputElement, RoutedEventArgs>(nameof(GotFocus), RoutingStrategies.Bubble);

        /// <summary>
        /// Defines the <see cref="LosingFocus"/> event
        /// </summary>
        public static readonly RoutedEvent<LosingFocusEventArgs> LosingFocusEvent =
            RoutedEvent.Register<InputElement, LosingFocusEventArgs>(nameof(LosingFocus), RoutingStrategies.Bubble);

        /// <summary>
        /// Defines the <see cref="LostFocus"/> event.
        /// </summary>
        public static readonly RoutedEvent<RoutedEventArgs> LostFocusEvent =
            RoutedEvent.Register<InputElement, RoutedEventArgs>(nameof(LostFocus), RoutingStrategies.Bubble);

        /// <summary>
        /// Defines the <see cref="NoFocusCandidateFound"/> event
        /// </summary>
        public static readonly RoutedEvent<NoFocusCandidateFoundEventArgs> NoFocusCandidateFoundEvent =
            RoutedEvent.Register<InputElement, NoFocusCandidateFoundEventArgs>(nameof(NoFocusCandidateFoundEvent), RoutingStrategies.Bubble);

        /// <summary>
        /// Defines the <see cref="KeyDown"/> event.
        /// </summary>
        public static readonly RoutedEvent<KeyEventArgs> KeyDownEvent =
            RoutedEvent.Register<InputElement, KeyEventArgs>(
                nameof(KeyDown),
                RoutingStrategies.Tunnel | RoutingStrategies.Bubble);

        /// <summary>
        /// Defines the <see cref="KeyUp"/> event.
        /// </summary>
        public static readonly RoutedEvent<KeyEventArgs> KeyUpEvent =
            RoutedEvent.Register<InputElement, KeyEventArgs>(
                nameof(KeyUp),
                RoutingStrategies.Tunnel | RoutingStrategies.Bubble);

        /// <summary>
        /// Defines the <see cref="TabIndex"/> property.
        /// </summary>
        public static readonly StyledProperty<int> TabIndexProperty =
            KeyboardNavigation.TabIndexProperty.AddOwner<InputElement>();

        /// <summary>
        /// Defines the <see cref="TextInput"/> event.
        /// </summary>
        public static readonly RoutedEvent<TextInputEventArgs> TextInputEvent =
            RoutedEvent.Register<InputElement, TextInputEventArgs>(
                nameof(TextInput),
                RoutingStrategies.Tunnel | RoutingStrategies.Bubble);

        /// <summary>
        /// Defines the <see cref="TextInputMethodClientRequested"/> event.
        /// </summary>
        public static readonly RoutedEvent<TextInputMethodClientRequestedEventArgs> TextInputMethodClientRequestedEvent =
            RoutedEvent.Register<InputElement, TextInputMethodClientRequestedEventArgs>(
                nameof(TextInputMethodClientRequested),
                RoutingStrategies.Tunnel | RoutingStrategies.Bubble);

        /// <summary>
        /// Defines the <see cref="PointerEnter"/> event.
        /// </summary>
        public static readonly RoutedEvent<PointerEventArgs> PointerEnterEvent =
            RoutedEvent.Register<InputElement, PointerEventArgs>(nameof(PointerEnter), RoutingStrategies.Direct);

        /// <summary>
        /// Defines the <see cref="PointerLeave"/> event.
        /// </summary>
        public static readonly RoutedEvent<PointerEventArgs> PointerLeaveEvent =
            RoutedEvent.Register<InputElement, PointerEventArgs>(nameof(PointerLeave), RoutingStrategies.Direct);

        /// <summary>
        /// Defines the <see cref="PointerMoved"/> event.
        /// </summary>
        public static readonly RoutedEvent<PointerEventArgs> PointerMovedEvent =
            RoutedEvent.Register<InputElement, PointerEventArgs>(
                nameof(PointerMoved),
                RoutingStrategies.Tunnel | RoutingStrategies.Bubble);

        /// <summary>
        /// Defines the <see cref="PointerPressed"/> event.
        /// </summary>
        public static readonly RoutedEvent<PointerPressedEventArgs> PointerPressedEvent =
            RoutedEvent.Register<InputElement, PointerPressedEventArgs>(
                nameof(PointerPressed),
                RoutingStrategies.Tunnel | RoutingStrategies.Bubble);

        /// <summary>
        /// Defines the <see cref="PointerReleased"/> event.
        /// </summary>
        public static readonly RoutedEvent<PointerReleasedEventArgs> PointerReleasedEvent =
            RoutedEvent.Register<InputElement, PointerReleasedEventArgs>(
                nameof(PointerReleased),
                RoutingStrategies.Tunnel | RoutingStrategies.Bubble);

        /// <summary>
        /// Defines the <see cref="PointerCaptureLost"/> routed event.
        /// </summary>
        public static readonly RoutedEvent<PointerCaptureLostEventArgs> PointerCaptureLostEvent =
            RoutedEvent.Register<InputElement, PointerCaptureLostEventArgs>(
<<<<<<< HEAD
                "PointerCaptureLost",
=======
                nameof(PointerCaptureLost), 
>>>>>>> e4e0ba16
                RoutingStrategies.Direct);

        /// <summary>
        /// Defines the <see cref="PointerWheelChanged"/> event.
        /// </summary>
        public static readonly RoutedEvent<PointerWheelEventArgs> PointerWheelChangedEvent =
            RoutedEvent.Register<InputElement, PointerWheelEventArgs>(
                nameof(PointerWheelChanged),
                RoutingStrategies.Tunnel | RoutingStrategies.Bubble);

        /// <summary>
        /// Defines the <see cref="Tapped"/> event.
        /// </summary>
        public static readonly RoutedEvent<TappedEventArgs> TappedEvent = Gestures.TappedEvent;

        /// <summary>
        /// Defines the <see cref="DoubleTapped"/> event.
        /// </summary>
        public static readonly RoutedEvent<TappedEventArgs> DoubleTappedEvent = Gestures.DoubleTappedEvent;

        private bool _isEffectivelyEnabled = true;
        private bool _isFocused;
        private bool _isKeyboardFocusWithin;
        private bool _isFocusVisible;
        private bool _isPointerOver;
        private GestureRecognizerCollection? _gestureRecognizers;
        private FocusState _focusState;

        /// <summary>
        /// Initializes static members of the <see cref="InputElement"/> class.
        /// </summary>
        static InputElement()
        {
            IsEnabledProperty.Changed.Subscribe(IsEnabledChanged);

            GettingFocusEvent.AddClassHandler<InputElement>((x, e) => x.OnGettingFocus(e));
            LosingFocusEvent.AddClassHandler<InputElement>((x, e) => x.OnLosingFocus(e));
            GotFocusEvent.AddClassHandler<InputElement>((x, e) => x.OnGotFocus(e));
            LostFocusEvent.AddClassHandler<InputElement>((x, e) => x.OnLostFocus(e));
            KeyDownEvent.AddClassHandler<InputElement>((x, e) => x.OnKeyDown(e));
            KeyUpEvent.AddClassHandler<InputElement>((x, e) => x.OnKeyUp(e));
            TextInputEvent.AddClassHandler<InputElement>((x, e) => x.OnTextInput(e));
            PointerEnterEvent.AddClassHandler<InputElement>((x, e) => x.OnPointerEnterCore(e));
            PointerLeaveEvent.AddClassHandler<InputElement>((x, e) => x.OnPointerLeaveCore(e));
            PointerMovedEvent.AddClassHandler<InputElement>((x, e) => x.OnPointerMoved(e));
            PointerPressedEvent.AddClassHandler<InputElement>((x, e) => x.OnPointerPressed(e));
            PointerReleasedEvent.AddClassHandler<InputElement>((x, e) => x.OnPointerReleased(e));
            PointerCaptureLostEvent.AddClassHandler<InputElement>((x, e) => x.OnPointerCaptureLost(e));
            PointerWheelChangedEvent.AddClassHandler<InputElement>((x, e) => x.OnPointerWheelChanged(e));
        }

        public InputElement()
        {
            UpdatePseudoClasses(IsFocused, IsPointerOver);
        }

        /// <inheritdoc/>
        public event EventHandler<GettingFocusEventArgs>? GettingFocus
        {
            add => AddHandler(GettingFocusEvent, value);
            remove => RemoveHandler(GettingFocusEvent, value);
        }

        /// <summary>
        /// Occurs when the control receives focus.
        /// </summary>
        public event EventHandler<RoutedEventArgs>? GotFocus
        {
            add { AddHandler(GotFocusEvent, value); }
            remove { RemoveHandler(GotFocusEvent, value); }
        }

        /// <summary>
        /// Occurs before the control loses focus
        /// </summary>
        public event EventHandler<LosingFocusEventArgs>? LosingFocus
        {
            add => AddHandler(LosingFocusEvent, value);
            remove => RemoveHandler(LosingFocusEvent, value);
        }

        /// <summary>
        /// Occurs when the control loses focus.
        /// </summary>
        public event EventHandler<RoutedEventArgs>? LostFocus
        {
            add { AddHandler(LostFocusEvent, value); }
            remove { RemoveHandler(LostFocusEvent, value); }
        }

        /// <summary>
        /// Occurs when the user attempts to change focus (via keyboard) but focus is unable
        /// to move because no focus candidate is found in the direction of movement
        /// </summary>
        public event EventHandler<NoFocusCandidateFoundEventArgs>? NoFocusCandidateFound
        {
            add => AddHandler(NoFocusCandidateFoundEvent, value);
            remove => RemoveHandler(NoFocusCandidateFoundEvent, value);
        }

        /// <summary>
        /// Occurs when a key is pressed while the control has focus.
        /// </summary>
        public event EventHandler<KeyEventArgs>? KeyDown
        {
            add { AddHandler(KeyDownEvent, value); }
            remove { RemoveHandler(KeyDownEvent, value); }
        }

        /// <summary>
        /// Occurs when a key is released while the control has focus.
        /// </summary>
        public event EventHandler<KeyEventArgs>? KeyUp
        {
            add { AddHandler(KeyUpEvent, value); }
            remove { RemoveHandler(KeyUpEvent, value); }
        }

        /// <summary>
        /// Occurs when a user typed some text while the control has focus.
        /// </summary>
        public event EventHandler<TextInputEventArgs>? TextInput
        {
            add { AddHandler(TextInputEvent, value); }
            remove { RemoveHandler(TextInputEvent, value); }
        }

        /// <summary>
        /// Occurs when an input element gains input focus and input method is looking for the corresponding client
        /// </summary>
        public event EventHandler<TextInputMethodClientRequestedEventArgs>? TextInputMethodClientRequested
        {
            add { AddHandler(TextInputMethodClientRequestedEvent, value); }
            remove { RemoveHandler(TextInputMethodClientRequestedEvent, value); }
        }

        /// <summary>
        /// Occurs when the pointer enters the control.
        /// </summary>
        public event EventHandler<PointerEventArgs>? PointerEnter
        {
            add { AddHandler(PointerEnterEvent, value); }
            remove { RemoveHandler(PointerEnterEvent, value); }
        }

        /// <summary>
        /// Occurs when the pointer leaves the control.
        /// </summary>
        public event EventHandler<PointerEventArgs>? PointerLeave
        {
            add { AddHandler(PointerLeaveEvent, value); }
            remove { RemoveHandler(PointerLeaveEvent, value); }
        }

        /// <summary>
        /// Occurs when the pointer moves over the control.
        /// </summary>
        public event EventHandler<PointerEventArgs>? PointerMoved
        {
            add { AddHandler(PointerMovedEvent, value); }
            remove { RemoveHandler(PointerMovedEvent, value); }
        }

        /// <summary>
        /// Occurs when the pointer is pressed over the control.
        /// </summary>
        public event EventHandler<PointerPressedEventArgs>? PointerPressed
        {
            add { AddHandler(PointerPressedEvent, value); }
            remove { RemoveHandler(PointerPressedEvent, value); }
        }

        /// <summary>
        /// Occurs when the pointer is released over the control.
        /// </summary>
        public event EventHandler<PointerReleasedEventArgs>? PointerReleased
        {
            add { AddHandler(PointerReleasedEvent, value); }
            remove { RemoveHandler(PointerReleasedEvent, value); }
        }

        /// <summary>
        /// Occurs when the control or its child control loses the pointer capture for any reason,
        /// event will not be triggered for a parent control if capture was transferred to another child of that parent control
        /// </summary>
        public event EventHandler<PointerCaptureLostEventArgs>? PointerCaptureLost
        {
            add => AddHandler(PointerCaptureLostEvent, value);
            remove => RemoveHandler(PointerCaptureLostEvent, value);
        }

        /// <summary>
        /// Occurs when the mouse is scrolled over the control.
        /// </summary>
        public event EventHandler<PointerWheelEventArgs>? PointerWheelChanged
        {
            add { AddHandler(PointerWheelChangedEvent, value); }
            remove { RemoveHandler(PointerWheelChangedEvent, value); }
        }

        /// <summary>
        /// Occurs when a tap gesture occurs on the control.
        /// </summary>
        public event EventHandler<TappedEventArgs>? Tapped
        {
            add { AddHandler(TappedEvent, value); }
            remove { RemoveHandler(TappedEvent, value); }
        }

        /// <summary>
        /// Occurs when a double-tap gesture occurs on the control.
        /// </summary>
        public event EventHandler<TappedEventArgs>? DoubleTapped
        {
            add { AddHandler(DoubleTappedEvent, value); }
            remove { RemoveHandler(DoubleTappedEvent, value); }
        }

        /// <summary>
        /// Gets or sets a value indicating whether the control can receive focus.
        /// </summary>
        public bool Focusable
        {
            get { return GetValue(FocusableProperty); }
            set { SetValue(FocusableProperty, value); }
        }

        /// <inheritdoc/>
        public bool AllowFocusWhenDisabled
        {
            get => GetValue(AllowFocusWhenDisabledProperty);
            set => SetValue(AllowFocusWhenDisabledProperty, value);
        }

        /// <summary>
        /// Gets or sets a value indicating whether the control is enabled for user interaction.
        /// </summary>
        public bool IsEnabled
        {
            get { return GetValue(IsEnabledProperty); }
            set { SetValue(IsEnabledProperty, value); }
        }

        /// <summary>
        /// Gets or sets associated mouse cursor.
        /// </summary>
        public Cursor? Cursor
        {
            get { return GetValue(CursorProperty); }
            set { SetValue(CursorProperty, value); }
        }

        /// <summary>
        /// Gets a value indicating whether keyboard focus is anywhere within the element or its visual tree child elements.
        /// </summary>
        public bool IsKeyboardFocusWithin
        {
            get => _isKeyboardFocusWithin;
            internal set => SetAndRaise(IsKeyboardFocusWithinProperty, ref _isKeyboardFocusWithin, value);
        }

        /// <summary>
        /// Gets a value indicating whether the control is focused.
        /// </summary>
        public bool IsFocused
        {
            get { return _isFocused; }
            private set { SetAndRaise(IsFocusedProperty, ref _isFocused, value); }
        }

        /// <inheritdoc/>
        public FocusState FocusState
        {
            get => _focusState;
            internal set => SetAndRaise(FocusStateProperty, ref _focusState, value);
        }

        /// <summary>
        /// Gets or sets a value indicating whether the control is considered for hit testing.
        /// </summary>
        public bool IsHitTestVisible
        {
            get { return GetValue(IsHitTestVisibleProperty); }
            set { SetValue(IsHitTestVisibleProperty, value); }
        }

        /// <summary>
        /// Gets a value indicating whether the pointer is currently over the control.
        /// </summary>
        public bool IsPointerOver
        {
            get { return _isPointerOver; }
            internal set { SetAndRaise(IsPointerOverProperty, ref _isPointerOver, value); }
        }

        /// <summary>
        /// Gets or sets a value that indicates whether the control is included in tab navigation.
        /// </summary>
        public bool IsTabStop
        {
            get => GetValue(IsTabStopProperty);
            set => SetValue(IsTabStopProperty, value);
        }

        /// <inheritdoc/>
        public bool IsEffectivelyEnabled
        {
            get => _isEffectivelyEnabled;
            private set
            {
                SetAndRaise(IsEffectivelyEnabledProperty, ref _isEffectivelyEnabled, value);
                PseudoClasses.Set(":disabled", !value);
            }
        }

        /// <summary>
        /// Gets or sets a value that determines the order in which elements receive focus when the
        /// user navigates through controls by pressing the Tab key.
        /// </summary>
        public int TabIndex
        {
            get => GetValue(TabIndexProperty);
            set => SetValue(TabIndexProperty, value);
        }

        public List<KeyBinding> KeyBindings { get; } = new List<KeyBinding>();

        /// <inheritdoc/>
        public XYFocusNavigationMode XYFocusKeyboardNavigation
        {
            get => GetValue(XYFocusKeyboardNavigationProperty);
            set => SetValue(XYFocusKeyboardNavigationProperty, value);
        }

        /// <inheritdoc/>
        public IInputElement? XYFocusDown
        {
            get => GetValue(XYFocusDownProperty);
            set => SetValue(XYFocusDownProperty, value);
        }

        /// <inheritdoc/>
        public XYFocusNavigationStrategy XYFocusDownStrategy
        {
            get => GetValue(XYFocusDownStrategyProperty);
            set => SetValue(XYFocusDownStrategyProperty, value);
        }

        /// <inheritdoc/>
        public IInputElement? XYFocusLeft
        {
            get => GetValue(XYFocusLeftProperty);
            set => SetValue(XYFocusLeftProperty, value);
        }

        /// <inheritdoc/>
        public XYFocusNavigationStrategy XYFocusLeftStrategy
        {
            get => GetValue(XYFocusLeftStrategyProperty);
            set => SetValue(XYFocusLeftStrategyProperty, value);
        }

        /// <inheritdoc/>
        public IInputElement? XYFocusRight
        {
            get => GetValue(XYFocusRightProperty);
            set => SetValue(XYFocusRightProperty, value);
        }

        /// <inheritdoc/>
        public XYFocusNavigationStrategy XYFocusRightStrategy
        {
            get => GetValue(XYFocusRightStrategyProperty);
            set => SetValue(XYFocusRightStrategyProperty, value);
        }

        /// <inheritdoc/>
        public IInputElement? XYFocusUp
        {
            get => GetValue(XYFocusUpProperty);
            set => SetValue(XYFocusUpProperty, value);
        }

        /// <inheritdoc/>
        public XYFocusNavigationStrategy XYFocusUpStrategy
        {
            get => GetValue(XYFocusUpStrategyProperty);
            set => SetValue(XYFocusUpStrategyProperty, value);
        }

        /// <summary>
        /// Allows a derived class to override the enabled state of the control.
        /// </summary>
        /// <remarks>
        /// Derived controls may wish to disable the enabled state of the control without overwriting the
        /// user-supplied <see cref="IsEnabled"/> setting. This can be done by overriding this property
        /// to return the overridden enabled state. If the value returned from <see cref="IsEnabledCore"/>
        /// should change, then the derived control should call <see cref="UpdateIsEffectivelyEnabled()"/>.
        /// </remarks>
        protected virtual bool IsEnabledCore => IsEnabled;

        public GestureRecognizerCollection GestureRecognizers
            => _gestureRecognizers ?? (_gestureRecognizers = new GestureRecognizerCollection(this));

        /// <summary>
        /// Focuses the control.
        /// </summary>
        public void Focus()
        {
            Focus(FocusState.Programmatic);
        }

        /// <summary>
        /// Focuses the control with the given <see cref="FocusState"/>
        /// </summary>
        public void Focus(FocusState focusState)
        {
            var root = VisualRoot as IInputRoot ?? this.FindAncestorOfType<IInputRoot>();
            if (root == null)
            {
                throw new InvalidOperationException("Unable to find IInputRoot or FocusManager from current element.");
            }

            root.FocusManager.SetFocusedElement(this, focusState);
        }

        /// <inheritdoc/>
        protected override void OnDetachedFromVisualTreeCore(VisualTreeAttachmentEventArgs e)
        {
            base.OnDetachedFromVisualTreeCore(e);

            if (IsFocused)
            {
                // TODO_FOCUS
                //FocusManager.Instance?.Focus(null);
            }
        }

        /// <inheritdoc/>
        protected override void OnAttachedToVisualTreeCore(VisualTreeAttachmentEventArgs e)
        {
            base.OnAttachedToVisualTreeCore(e);
            UpdateIsEffectivelyEnabled();
        }

        protected virtual void OnGettingFocus(GettingFocusEventArgs e)
        {

        }

        /// <summary>
        /// Called before the <see cref="GotFocus"/> event occurs.
        /// </summary>
        /// <param name="e">The event args.</param>
        protected virtual void OnGotFocus(RoutedEventArgs e)
        {
            var isFocused = e.Source == this;
            _isFocusVisible = isFocused && FocusState == FocusState.Keyboard;
            IsFocused = isFocused;
        }

        protected virtual void OnLosingFocus(LosingFocusEventArgs e)
        {

        }

        /// <summary>
        /// Called before the <see cref="LostFocus"/> event occurs.
        /// </summary>
        /// <param name="e">The event args.</param>
        protected virtual void OnLostFocus(RoutedEventArgs e)
        {
            _isFocusVisible = false;
            IsFocused = false;
        }

        /// <summary>
        /// Called before the <see cref="KeyDown"/> event occurs.
        /// </summary>
        /// <param name="e">The event args.</param>
        protected virtual void OnKeyDown(KeyEventArgs e)
        {
        }

        /// <summary>
        /// Called before the <see cref="KeyUp"/> event occurs.
        /// </summary>
        /// <param name="e">The event args.</param>
        protected virtual void OnKeyUp(KeyEventArgs e)
        {
        }

        /// <summary>
        /// Called before the <see cref="TextInput"/> event occurs.
        /// </summary>
        /// <param name="e">The event args.</param>
        protected virtual void OnTextInput(TextInputEventArgs e)
        {
        }

        /// <summary>
        /// Called before the <see cref="PointerEnter"/> event occurs.
        /// </summary>
        /// <param name="e">The event args.</param>
        protected virtual void OnPointerEnter(PointerEventArgs e)
        {
        }

        /// <summary>
        /// Called before the <see cref="PointerLeave"/> event occurs.
        /// </summary>
        /// <param name="e">The event args.</param>
        protected virtual void OnPointerLeave(PointerEventArgs e)
        {
        }

        /// <summary>
        /// Called before the <see cref="PointerMoved"/> event occurs.
        /// </summary>
        /// <param name="e">The event args.</param>
        protected virtual void OnPointerMoved(PointerEventArgs e)
        {
            if (_gestureRecognizers?.HandlePointerMoved(e) == true)
                e.Handled = true;
        }

        /// <summary>
        /// Called before the <see cref="PointerPressed"/> event occurs.
        /// </summary>
        /// <param name="e">The event args.</param>
        protected virtual void OnPointerPressed(PointerPressedEventArgs e)
        {
            if (_gestureRecognizers?.HandlePointerPressed(e) == true)
                e.Handled = true;
        }

        /// <summary>
        /// Called before the <see cref="PointerReleased"/> event occurs.
        /// </summary>
        /// <param name="e">The event args.</param>
        protected virtual void OnPointerReleased(PointerReleasedEventArgs e)
        {
            if (_gestureRecognizers?.HandlePointerReleased(e) == true)
                e.Handled = true;
        }

        /// <summary>
        /// Called before the <see cref="PointerCaptureLost"/> event occurs.
        /// </summary>
        /// <param name="e">The event args.</param>
        protected virtual void OnPointerCaptureLost(PointerCaptureLostEventArgs e)
        {
            _gestureRecognizers?.HandlePointerCaptureLost(e);
        }

        /// <summary>
        /// Called before the <see cref="PointerWheelChanged"/> event occurs.
        /// </summary>
        /// <param name="e">The event args.</param>
        protected virtual void OnPointerWheelChanged(PointerWheelEventArgs e)
        {
        }

        protected override void OnPropertyChanged(AvaloniaPropertyChangedEventArgs change)
        {
            base.OnPropertyChanged(change);

            if (change.Property == IsFocusedProperty)
            {
                UpdatePseudoClasses(change.GetNewValue<bool>(), null);
            }
            else if (change.Property == IsPointerOverProperty)
            {
                UpdatePseudoClasses(null, change.GetNewValue<bool>());
            }
            else if (change.Property == IsKeyboardFocusWithinProperty)
            {
                PseudoClasses.Set(":focus-within", change.GetNewValue<bool>());
            }
        }

        /// <summary>
        /// Updates the <see cref="IsEffectivelyEnabled"/> property value according to the parent
        /// control's enabled state and <see cref="IsEnabledCore"/>.
        /// </summary>
        protected void UpdateIsEffectivelyEnabled()
        {
            UpdateIsEffectivelyEnabled(this.GetVisualParent<InputElement>());
        }

        private static void IsEnabledChanged(AvaloniaPropertyChangedEventArgs e)
        {
            ((InputElement)e.Sender).UpdateIsEffectivelyEnabled();
            // TODO_FOCUS: Adjust focus if lost focus
        }

        /// <summary>
        /// Called before the <see cref="PointerEnter"/> event occurs.
        /// </summary>
        /// <param name="e">The event args.</param>
        private void OnPointerEnterCore(PointerEventArgs e)
        {
            IsPointerOver = true;
            OnPointerEnter(e);
        }

        /// <summary>
        /// Called before the <see cref="PointerLeave"/> event occurs.
        /// </summary>
        /// <param name="e">The event args.</param>
        private void OnPointerLeaveCore(PointerEventArgs e)
        {
            IsPointerOver = false;
            OnPointerLeave(e);
        }

        /// <summary>
        /// Updates the <see cref="IsEffectivelyEnabled"/> property based on the parent's
        /// <see cref="IsEffectivelyEnabled"/>.
        /// </summary>
        /// <param name="parent">The parent control.</param>
        private void UpdateIsEffectivelyEnabled(InputElement? parent)
        {
            IsEffectivelyEnabled = IsEnabledCore && (parent?.IsEffectivelyEnabled ?? true);

            // PERF-SENSITIVE: This is called on entire hierarchy and using foreach or LINQ
            // will cause extra allocations and overhead.

            var children = VisualChildren;

            // ReSharper disable once ForCanBeConvertedToForeach
            for (int i = 0; i < children.Count; ++i)
            {
                var child = children[i] as InputElement;

                child?.UpdateIsEffectivelyEnabled(this);
            }
        }

        private void UpdatePseudoClasses(bool? isFocused, bool? isPointerOver)
        {
            if (isFocused.HasValue)
            {
                PseudoClasses.Set(":focus", isFocused.Value);
                PseudoClasses.Set(":focus-visible", _isFocusVisible);
            }

            if (isPointerOver.HasValue)
            {
                PseudoClasses.Set(":pointerover", isPointerOver.Value);
            }
        }
    }
}<|MERGE_RESOLUTION|>--- conflicted
+++ resolved
@@ -250,11 +250,7 @@
         /// </summary>
         public static readonly RoutedEvent<PointerCaptureLostEventArgs> PointerCaptureLostEvent =
             RoutedEvent.Register<InputElement, PointerCaptureLostEventArgs>(
-<<<<<<< HEAD
-                "PointerCaptureLost",
-=======
                 nameof(PointerCaptureLost), 
->>>>>>> e4e0ba16
                 RoutingStrategies.Direct);
 
         /// <summary>
