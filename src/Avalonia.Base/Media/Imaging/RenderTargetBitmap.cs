--- conflicted
+++ resolved
@@ -62,19 +62,11 @@
             return factory.CreateRenderTargetBitmap(size, dpi);
         }
 
-<<<<<<< HEAD
-        /// <inheritdoc/>
-        public IDrawingContextImpl CreateDrawingContext(IVisualBrushRenderer? vbr) => PlatformImpl.Item.CreateDrawingContext(vbr);
-
-        /// <inheritdoc/>
-        bool IRenderTarget.IsCorrupted => false;
-=======
         public DrawingContext CreateDrawingContext()
         {
             var platform = PlatformImpl.Item.CreateDrawingContext();
             platform.Clear(Colors.Transparent);
             return new PlatformDrawingContext(platform);
         }
->>>>>>> 4003b0e7
     }
 }