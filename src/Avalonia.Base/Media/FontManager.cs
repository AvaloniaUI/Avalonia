﻿using System;
using System.Collections.Concurrent;
using System.Collections.Generic;
using System.Diagnostics.CodeAnalysis;
using System.Globalization;
using System.Linq;
using Avalonia.Media.Fonts;
using Avalonia.Platform;
using Avalonia.Utilities;

namespace Avalonia.Media
{
    /// <summary>
    ///     The font manager is used to query the system's installed fonts and is responsible for caching loaded fonts.
    ///     It is also responsible for the font fallback.
    /// </summary>
    public sealed class FontManager
    {
        internal static Uri SystemFontsKey = new Uri("fonts:SystemFonts", UriKind.Absolute);

        public const string FontCollectionScheme = "fonts";
        public const string SystemFontScheme = "systemfont";
        public const string CompositeFontScheme = "compositefont";

        private readonly ConcurrentDictionary<Uri, IFontCollection> _fontCollections = new ConcurrentDictionary<Uri, IFontCollection>();
        private readonly IReadOnlyList<FontFallback>? _fontFallbacks;

        public FontManager(IFontManagerImpl platformImpl)
        {
            PlatformImpl = platformImpl;

            AddFontCollection(new SystemFontCollection(this));

            var options = AvaloniaLocator.Current.GetService<FontManagerOptions>();
            _fontFallbacks = options?.FontFallbacks;

            var defaultFontFamilyName = GetDefaultFontFamilyName(options);
            DefaultFontFamily = new FontFamily(defaultFontFamilyName);
        }

        /// <summary>
        /// Get the current font manager instance.
        /// </summary>
        public static FontManager Current
        {
            get
            {
                var current = AvaloniaLocator.Current.GetService<FontManager>();

                if (current != null)
                {
                    return current;
                }

                var fontManagerImpl = AvaloniaLocator.Current.GetRequiredService<IFontManagerImpl>();

                current = new FontManager(fontManagerImpl);

                AvaloniaLocator.CurrentMutable.Bind<FontManager>().ToConstant(current);

                return current;
            }
        }

        /// <summary>
        ///     Gets the system's default font family.
        /// </summary>
        public FontFamily DefaultFontFamily
        {
            get;
        }

        /// <summary>
        ///     Get all system fonts.
        /// </summary>
        public IFontCollection SystemFonts => _fontCollections[SystemFontsKey];

        internal IFontManagerImpl PlatformImpl { get; }

        /// <summary>
        ///     Tries to get a glyph typeface for specified typeface.
        /// </summary>
        /// <param name="typeface">The typeface.</param>
        /// <param name="glyphTypeface">The created glyphTypeface</param>
        /// <returns>
        ///     <c>True</c>, if the <see cref="FontManager"/> could create the glyph typeface, <c>False</c> otherwise.
        /// </returns>
        public bool TryGetGlyphTypeface(Typeface typeface, [NotNullWhen(true)] out IGlyphTypeface? glyphTypeface)
        {
            glyphTypeface = null;

            var fontFamily = typeface.FontFamily;

            if (typeface.FontFamily.Name == FontFamily.DefaultFontFamilyName)
            {
                return TryGetGlyphTypeface(new Typeface(DefaultFontFamily, typeface.Style, typeface.Weight, typeface.Stretch), out glyphTypeface);
            }

            if (fontFamily.Key is FontFamilyKey)
            {
                if (fontFamily.Key is CompositeFontFamilyKey compositeKey)
                {
                    for (int i = 0; i < compositeKey.Keys.Count; i++)
                    {
                        var key = compositeKey.Keys[i];

                        var familyName = fontFamily.FamilyNames[i];
                        
                        if (TryGetGlyphTypefaceByKeyAndName(typeface, key, familyName, out glyphTypeface) && 
                            glyphTypeface.FamilyName.Contains(familyName))
                        {
                            return true;
                        }
                    }
                }
                else
                {
                    if (TryGetGlyphTypefaceByKeyAndName(typeface, fontFamily.Key, fontFamily.FamilyNames.PrimaryFamilyName, out glyphTypeface))
                    {
                        return true;
                    }

                    return false;
                }
            }
            else
            {
                if (SystemFonts.TryGetGlyphTypeface(fontFamily.FamilyNames.PrimaryFamilyName, typeface.Style, typeface.Weight, typeface.Stretch, out glyphTypeface))
                {
                    return true;
                }
            }

            if (typeface.FontFamily == DefaultFontFamily)
            {
                return false;
            }

            //Nothing was found so use the default
            return TryGetGlyphTypeface(new Typeface(FontFamily.DefaultFontFamilyName, typeface.Style, typeface.Weight, typeface.Stretch), out glyphTypeface);
        }

        private bool TryGetGlyphTypefaceByKeyAndName(Typeface typeface, FontFamilyKey key, string familyName, [NotNullWhen(true)] out IGlyphTypeface? glyphTypeface)
        {
            var source = key.Source;

            if (source.Scheme == SystemFontScheme)
            {
                return SystemFonts.TryGetGlyphTypeface(familyName, typeface.Style, typeface.Weight, typeface.Stretch, out glyphTypeface);
            }

            if (!source.IsAbsoluteUri)
            {
                if (key.BaseUri == null)
                {
                    throw new NotSupportedException($"{nameof(key.BaseUri)} can't be null.");
                }

                source = new Uri(key.BaseUri, source);
            }

<<<<<<< HEAD
            if (typeface.FontFamily == DefaultFontFamily)
=======
            if (TryGetFontCollection(source, out var fontCollection) && 
                fontCollection.TryGetGlyphTypeface(familyName, typeface.Style, typeface.Weight, typeface.Stretch, out glyphTypeface))
>>>>>>> 09c5f209
            {
                if (glyphTypeface.FamilyName.Contains(familyName))
                {
                    return true;
                }
            }

            glyphTypeface = null;

            return false;
        }

        /// <summary>
        /// Add a font collection to the manager.
        /// </summary>
        /// <param name="fontCollection">The font collection.</param>
        /// <exception cref="ArgumentException"></exception>
        /// <remarks>If a font collection's key is already present the collection is replaced.</remarks>
        public void AddFontCollection(IFontCollection fontCollection)
        {
            var key = fontCollection.Key;

            if (!fontCollection.Key.IsFontCollection())
            {
                throw new ArgumentException("Font collection Key should follow the fonts: scheme.", nameof(fontCollection));
            }

            _fontCollections.AddOrUpdate(key, fontCollection, (_, oldCollection) =>
            {
                oldCollection.Dispose();

                return fontCollection;
            });

            fontCollection.Initialize(PlatformImpl);
        }

        /// <summary>
        /// Removes the font collection that corresponds to specified key.
        /// </summary>
        /// <param name="key">The font collection's key.</param>
        public void RemoveFontCollection(Uri key)
        {
            if (_fontCollections.TryRemove(key, out var fontCollection))
            {
                fontCollection.Dispose();
            }
        }

        /// <summary>
        ///     Tries to match a specified character to a <see cref="Typeface"/> that supports specified font properties.
        /// </summary>
        /// <param name="codepoint">The codepoint to match against.</param>
        /// <param name="fontStyle">The font style.</param>
        /// <param name="fontWeight">The font weight.</param>
        /// <param name="fontStretch">The font stretch.</param>
        /// <param name="fontFamily">The font family. This is optional and used for fallback lookup.</param>
        /// <param name="culture">The culture.</param>
        /// <param name="typeface">The matching <see cref="Typeface"/>.</param>
        /// <returns>
        ///     <c>True</c>, if the <see cref="FontManager"/> could match the character to specified parameters, <c>False</c> otherwise.
        /// </returns>
        public bool TryMatchCharacter(int codepoint, FontStyle fontStyle, FontWeight fontWeight,
            FontStretch fontStretch, FontFamily? fontFamily, CultureInfo? culture, out Typeface typeface)
        {
            if (_fontFallbacks != null)
            {
                foreach (var fallback in _fontFallbacks)
                {
                    if (fallback.UnicodeRange.IsInRange(codepoint))
                    {
                        typeface = new Typeface(fallback.FontFamily, fontStyle, fontWeight, fontStretch);

                        if (TryGetGlyphTypeface(typeface, out var glyphTypeface) && glyphTypeface.TryGetGlyph((uint)codepoint, out _))
                        {
                            return true;
                        }
                    }
                }
            }

            //Try to match against fallbacks first
            if (fontFamily != null && fontFamily.Key is CompositeFontFamilyKey compositeKey)
            {
                for (int i = 0; i < compositeKey.Keys.Count; i++)
                {
                    var key = compositeKey.Keys[i];
                    var familyName = fontFamily.FamilyNames[i];

                    if (TryGetFontCollection(key.Source, out var fontCollection) &&
                        fontCollection.TryMatchCharacter(codepoint, fontStyle, fontWeight, fontStretch, familyName, culture, out typeface))
                    {
                        return true;
                    }
                }
            }

            //Try to find a match with the system font manager
            return PlatformImpl.TryMatchCharacter(codepoint, fontStyle, fontWeight, fontStretch, culture, out typeface);
        }

<<<<<<< HEAD
        private string GetDefaultFontFamilyName(FontManagerOptions? options)
        {
            var defaultFontFamilyName = options?.DefaultFamilyName
                ?? PlatformImpl.GetDefaultFontFamilyName();

            if (string.IsNullOrEmpty(defaultFontFamilyName) && this.SystemFonts.Any())
            {
                defaultFontFamilyName = this.SystemFonts.First().Name;
            }

            if (string.IsNullOrEmpty(defaultFontFamilyName))
            {
                throw new InvalidOperationException(
                    "Default font family name can't be null or empty.");
            }

            return defaultFontFamilyName;
=======
        private bool TryGetFontCollection(Uri source, [NotNullWhen(true)] out IFontCollection? fontCollection)
        {
            if(source.Scheme == SystemFontScheme)
            {
                source = SystemFontsKey;
            }

            if (!_fontCollections.TryGetValue(source, out fontCollection) && (source.IsAbsoluteResm() || source.IsAvares()))
            {
                var embeddedFonts = new EmbeddedFontCollection(source, source);

                embeddedFonts.Initialize(PlatformImpl);

                if (embeddedFonts.Count > 0 && _fontCollections.TryAdd(source, embeddedFonts))
                {
                    fontCollection = embeddedFonts;
                }
            }

            return fontCollection != null;
>>>>>>> 09c5f209
        }
    }
}<|MERGE_RESOLUTION|>--- conflicted
+++ resolved
@@ -3,7 +3,6 @@
 using System.Collections.Generic;
 using System.Diagnostics.CodeAnalysis;
 using System.Globalization;
-using System.Linq;
 using Avalonia.Media.Fonts;
 using Avalonia.Platform;
 using Avalonia.Utilities;
@@ -29,13 +28,20 @@
         {
             PlatformImpl = platformImpl;
 
+            var options = AvaloniaLocator.Current.GetService<FontManagerOptions>();
+
+            _fontFallbacks = options?.FontFallbacks;
+
+            var defaultFontFamilyName = options?.DefaultFamilyName ?? PlatformImpl.GetDefaultFontFamilyName();
+
+            if (string.IsNullOrEmpty(defaultFontFamilyName))
+            {
+                throw new InvalidOperationException("Default font family name can't be null or empty.");
+            }
+
+            DefaultFontFamily = new FontFamily(defaultFontFamilyName);
+
             AddFontCollection(new SystemFontCollection(this));
-
-            var options = AvaloniaLocator.Current.GetService<FontManagerOptions>();
-            _fontFallbacks = options?.FontFallbacks;
-
-            var defaultFontFamilyName = GetDefaultFontFamilyName(options);
-            DefaultFontFamily = new FontFamily(defaultFontFamilyName);
         }
 
         /// <summary>
@@ -159,12 +165,8 @@
                 source = new Uri(key.BaseUri, source);
             }
 
-<<<<<<< HEAD
-            if (typeface.FontFamily == DefaultFontFamily)
-=======
             if (TryGetFontCollection(source, out var fontCollection) && 
                 fontCollection.TryGetGlyphTypeface(familyName, typeface.Style, typeface.Weight, typeface.Stretch, out glyphTypeface))
->>>>>>> 09c5f209
             {
                 if (glyphTypeface.FamilyName.Contains(familyName))
                 {
@@ -266,25 +268,6 @@
             return PlatformImpl.TryMatchCharacter(codepoint, fontStyle, fontWeight, fontStretch, culture, out typeface);
         }
 
-<<<<<<< HEAD
-        private string GetDefaultFontFamilyName(FontManagerOptions? options)
-        {
-            var defaultFontFamilyName = options?.DefaultFamilyName
-                ?? PlatformImpl.GetDefaultFontFamilyName();
-
-            if (string.IsNullOrEmpty(defaultFontFamilyName) && this.SystemFonts.Any())
-            {
-                defaultFontFamilyName = this.SystemFonts.First().Name;
-            }
-
-            if (string.IsNullOrEmpty(defaultFontFamilyName))
-            {
-                throw new InvalidOperationException(
-                    "Default font family name can't be null or empty.");
-            }
-
-            return defaultFontFamilyName;
-=======
         private bool TryGetFontCollection(Uri source, [NotNullWhen(true)] out IFontCollection? fontCollection)
         {
             if(source.Scheme == SystemFontScheme)
@@ -305,7 +288,6 @@
             }
 
             return fontCollection != null;
->>>>>>> 09c5f209
         }
     }
 }