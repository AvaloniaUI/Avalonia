--- conflicted
+++ resolved
@@ -6,35 +6,27 @@
 {
     public sealed class TransformGroup : Transform
     {
-        private Matrix? _lastMatrix;
         /// <summary>
         /// Defines the <see cref="Children"/> property.
         /// </summary>
         public static readonly StyledProperty<Transforms> ChildrenProperty =
             AvaloniaProperty.Register<TransformGroup, Transforms>(nameof(Children));
 
-<<<<<<< HEAD
-=======
         private IDisposable? _childrenNotificationSubscription;
         private readonly EventHandler _childTransformChangedHandler;
+        private Matrix? _lastMatrix;
 
->>>>>>> d2aa8e65
         [System.Diagnostics.CodeAnalysis.SuppressMessage("AvaloniaProperty", "AVP1012",
             Justification = "Collection properties shouldn't be set with SetCurrentValue.")]
         public TransformGroup()
         {
-            _childTransformChangedHandler = (_, _) => RaiseChanged();
+            _childTransformChangedHandler = (_, _) =>
+            {
+                _lastMatrix = null;
+                RaiseChanged();
+            };
             Children = new Transforms();
         }
-
-<<<<<<< HEAD
-        private void ChildTransform_Changed(object? sender, System.EventArgs e)
-        {
-            _lastMatrix = null;
-            this.RaiseChanged();
-        }
-=======
->>>>>>> d2aa8e65
 
         /// <summary>
         /// Gets or sets the children.
