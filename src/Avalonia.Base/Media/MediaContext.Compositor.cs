using System.Linq;
using System.Threading.Tasks;

using Avalonia.Platform;
using Avalonia.Rendering.Composition;
using Avalonia.Rendering.Composition.Transport;
using Avalonia.Threading;
using Avalonia.Utilities;

namespace Avalonia.Media;

partial class MediaContext
{
    private bool _scheduleCommitOnLastCompositionBatchCompletion;
    
    /// <summary>
    /// Actually sends the current batch to the compositor and does the required housekeeping
    /// This is the only place that should be allowed to call Commit
    /// </summary>
    private CompositionBatch CommitCompositor(Compositor compositor)
    {
        var commit = compositor.Commit();
        _requestedCommits.Remove(compositor);
        _pendingCompositionBatches[compositor] = commit;
        commit.Processed.ContinueWith(_ =>
            _dispatcher.Post(() => CompositionBatchFinished(compositor, commit), DispatcherPriority.Send),
            TaskContinuationOptions.ExecuteSynchronously);
        return commit;
    }
    
    /// <summary>
    /// Handles batch completion, required to re-schedule a render pass if one was skipped due to compositor throttling
    /// </summary>
    private void CompositionBatchFinished(Compositor compositor, CompositionBatch batch)
    {
        // Check if it was the last commited batch, since sometimes we are forced to send a new
        // one without waiting for the previous one to complete  
        if (_pendingCompositionBatches.TryGetValue(compositor, out var waitingForBatch) && waitingForBatch == batch)
            _pendingCompositionBatches.Remove(compositor);

        if (_pendingCompositionBatches.Count == 0)
        {
            _animationsAreWaitingForComposition = false;

            // Check if we have uncommited changes
            if (_scheduleCommitOnLastCompositionBatchCompletion)
            {
                _scheduleCommitOnLastCompositionBatchCompletion = false;
                if (!CommitCompositorsWithThrottling())
                    ScheduleRenderForAnimationsIfNeeded();

            }
            // Check if there are active animations and schedule the next render
            else
                ScheduleRenderForAnimationsIfNeeded();
        }
    }

    void ScheduleRenderForAnimationsIfNeeded()
    {
        if (_clock.HasSubscriptions) 
            ScheduleRender(false);
    }

    /// <summary>
    /// Triggers a composition commit if any batches are waiting to be sent,
    /// handles throttling
    /// </summary>
    /// <returns>true if there are pending commits in-flight and there will be a "all-done" callback later</returns>
    private bool CommitCompositorsWithThrottling()
    {
        // Check if we are still waiting for previous composition batches
        if (_pendingCompositionBatches.Count > 0)
        {
            _scheduleCommitOnLastCompositionBatchCompletion = true;
            // Previous commit isn't handled yet
            return true;
        }
        
        if (_requestedCommits.Count == 0)
            // Nothing to do, and there are no pending commits
            return false;
        
        foreach (var c in _requestedCommits.ToArray())
            CommitCompositor(c);
        
        _requestedCommits.Clear();
        return true;
    }
    
    /// <summary>
    /// Executes a synchronous commit when we need to wait for composition jobs to be done
    /// Is used in resize and TopLevel destruction scenarios
    /// </summary>
    private void SyncCommit(Compositor compositor, bool waitFullRender, bool catchExceptions)
    {
        // Unit tests are assuming that they can call any API without setting up platforms
        if (AvaloniaLocator.Current.GetService<IPlatformRenderInterface>() == null)
            return;

<<<<<<< HEAD
        SyncWaitCompositorBatch(compositor, CommitCompositor(compositor), waitFullRender, catchExceptions);
    }

    private void SyncWaitCompositorBatch(Compositor compositor, CompositionBatch batch,
        bool waitFullRender, bool catchExceptions)
    {
=======
        using var _ = NonPumpingLockHelper.Use();
>>>>>>> eafb41d6
        if (compositor is
            {
                UseUiThreadForSynchronousCommits: false,
                Loop.RunsInBackground: true
            })
        {
            (waitFullRender ? batch.Rendered : batch.Processed).Wait();
        }
        else
        {
            CommitCompositor(compositor);
            compositor.Server.Render(catchExceptions);
        }
    }
    
    /// <summary>
    /// This method handles synchronous rendering of a surface when requested by the OS (typically during the resize)
    /// </summary>
    // TODO: do we need to execute a render pass here too?
    // We've previously tried that and it made the resize experience worse
    public void ImmediateRenderRequested(CompositionTarget target, bool catchExceptions)
    {
        SyncCommit(target.Compositor, true, catchExceptions);
    }


    /// <summary>
    /// This method handles synchronous destruction of the composition target, so we are guaranteed
    /// to release all resources when a TopLevel is being destroyed 
    /// </summary>
    public void SyncDisposeCompositionTarget(CompositionTarget compositionTarget)
    {
        using var _ = NonPumpingLockHelper.Use();
        
        // TODO: We are sending a dispose command outside of the normal commit cycle and we might
        // want to ask the compositor to skip any actual rendering and return the control ASAP
        // Not sure if we should do that for background thread rendering since it might affect the animation
        // smoothness of other windows
        
        var oobBatch = compositionTarget.Compositor.OobDispose(compositionTarget);
        SyncWaitCompositorBatch(compositionTarget.Compositor, oobBatch, false, true);
    }
    
    /// <summary>
    /// This method schedules a render when something has called RequestCommitAsync
    /// This can be triggered by user code outside of our normal layout and rendering
    /// </summary>
    void ICompositorScheduler.CommitRequested(Compositor compositor)
    {
        if(!_requestedCommits.Add(compositor))
            return;

        // TODO: maybe skip the full render here?
        ScheduleRender(false);
    }
}<|MERGE_RESOLUTION|>--- conflicted
+++ resolved
@@ -98,16 +98,14 @@
         if (AvaloniaLocator.Current.GetService<IPlatformRenderInterface>() == null)
             return;
 
-<<<<<<< HEAD
+        using var _ = NonPumpingLockHelper.Use();
         SyncWaitCompositorBatch(compositor, CommitCompositor(compositor), waitFullRender, catchExceptions);
     }
 
     private void SyncWaitCompositorBatch(Compositor compositor, CompositionBatch batch,
         bool waitFullRender, bool catchExceptions)
     {
-=======
         using var _ = NonPumpingLockHelper.Use();
->>>>>>> eafb41d6
         if (compositor is
             {
                 UseUiThreadForSynchronousCommits: false,
