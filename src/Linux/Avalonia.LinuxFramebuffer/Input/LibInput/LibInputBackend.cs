using System;
using System.Collections.Generic;
using System.IO;
using System.Runtime.InteropServices;
using System.Threading;
using Avalonia.Input;
using Avalonia.Input.Raw;
using Avalonia.Logging;
using static Avalonia.LinuxFramebuffer.Input.LibInput.LibInputNativeUnsafeMethods;
namespace Avalonia.LinuxFramebuffer.Input.LibInput
{
    public partial class LibInputBackend : IInputBackend
    {
        private IScreenInfoProvider _screen;
        private IInputRoot _inputRoot;
        private const string LibInput = nameof(LinuxFramebuffer) + "/" + nameof(Input) + "/" + nameof(LibInput);
        private readonly RawEventGrouper _rawEventGrouper;
        private Action<RawInputEventArgs> _onInput;
        private readonly Dictionary<int, Point> _pointers = new();

        /// <summary>
        ///  Default constructor
        /// </summary>
        public LibInputBackend()
        {
            var ctx = libinput_path_create_context();
<<<<<<< HEAD
            _rawEventGrouper = new(DispatchInput);
            new Thread(InputThread)
            {
                IsBackground = false,
                Name = "Input Manager Worker",
                Priority = ThreadPriority.Lowest
            }.Start(ctx);
        }
        
        private void DispatchInput(RawInputEventArgs args)
        {
            _onInput?.Invoke(args);
            if (!args.Handled && args is RawKeyEventArgsWithText text && !string.IsNullOrEmpty(text.Text))
                _onInput?.Invoke(new RawTextInputEventArgs((IKeyboardDevice)args.Device
                    , args.Timestamp
                    , _inputRoot
                    , text.Text));
=======
            new Thread(() => InputThread(ctx))
            {
                IsBackground = true
            }.Start();
>>>>>>> b94b011c
        }

        private unsafe void InputThread(object state)
        {
            var ctx = (IntPtr)state;
            var fd = libinput_get_fd(ctx);
            
            var pfd = new pollfd { fd = fd, events = NativeUnsafeMethods.EPOLLIN };

            foreach (var f in Directory.GetFiles("/dev/input", "event*"))
            {
                libinput_path_add_device(ctx, f);
            }

            while (true)
            {
                if (NativeUnsafeMethods.poll(&pfd, 1, 200) < 0)
                {
                    Logger.TryGet(LogEventLevel.Error,LibInput)
                        ?.Log(this,$"Pool err{Marshal.GetLastWin32Error()}");
                }
                libinput_dispatch(ctx);
                IntPtr ev;
                while ((ev = libinput_get_event(ctx)) != IntPtr.Zero)
                {
                    var type = libinput_event_get_type(ev);
#if DEBUG
                    Logger.TryGet(LogEventLevel.Verbose, LibInput)
                        ?.Log(this,$"Event Type {type}");
#endif
                    switch (type)
                    {
                        case LibInputEventType.LIBINPUT_EVENT_DEVICE_REMOVED:
                        {
                           var  dev = libinput_event_get_device(ev);
                           libinput_device_uref(dev);
                        } break;
                        case LibInputEventType.LIBINPUT_EVENT_DEVICE_ADDED:
                        {
                            var  dev = libinput_event_get_device(ev);
                            libinput_device_ref(dev);
                        } break;
                            
                        case >= LibInputEventType.LIBINPUT_EVENT_TOUCH_DOWN and <= LibInputEventType.LIBINPUT_EVENT_TOUCH_CANCEL:
                            HandleTouch(ev, type);
                            break;
                        case >= LibInputEventType.LIBINPUT_EVENT_POINTER_MOTION and <= LibInputEventType.LIBINPUT_EVENT_POINTER_SCROLL_CONTINUOUS:
                            HandlePointer(ev, type);
                            break;
                        case LibInputEventType.LIBINPUT_EVENT_KEYBOARD_KEY:
                            HandleKeyboardEvent(ev, type);
                            break;
                    }
                    libinput_event_destroy(ev);
                }
            }
        }

        private void ScheduleInput(RawInputEventArgs args)
        {
            /*
            if (args is RawPointerEventArgs mouse)
                mouse.Position = mouse.Position / RenderScaling;
            if (args is RawDragEvent drag)
                drag.Location = drag.Location / RenderScaling;
            */
            _rawEventGrouper.HandleEvent(args);
        }
        
        /// <inheritdoc />
        public void Initialize(IScreenInfoProvider screen, Action<RawInputEventArgs> onInput)
        {
            _screen = screen;
            _onInput = onInput;
        }

        /// <inheritdoc />
        public void SetInputRoot(IInputRoot root)
        {
            _inputRoot = root;
        }
    }
}<|MERGE_RESOLUTION|>--- conflicted
+++ resolved
@@ -24,11 +24,10 @@
         public LibInputBackend()
         {
             var ctx = libinput_path_create_context();
-<<<<<<< HEAD
             _rawEventGrouper = new(DispatchInput);
             new Thread(InputThread)
             {
-                IsBackground = false,
+                IsBackground = true,
                 Name = "Input Manager Worker",
                 Priority = ThreadPriority.Lowest
             }.Start(ctx);
@@ -42,12 +41,6 @@
                     , args.Timestamp
                     , _inputRoot
                     , text.Text));
-=======
-            new Thread(() => InputThread(ctx))
-            {
-                IsBackground = true
-            }.Start();
->>>>>>> b94b011c
         }
 
         private unsafe void InputThread(object state)
