#nullable enable
using System;
using System.IO;
using System.Runtime.InteropServices;
using System.Threading;
using Avalonia.Input;
using Avalonia.Input.Raw;
using Avalonia.Logging;
using static Avalonia.LinuxFramebuffer.Input.LibInput.LibInputNativeUnsafeMethods;
namespace Avalonia.LinuxFramebuffer.Input.LibInput
{
    public partial class LibInputBackend : IInputBackend
    {
<<<<<<< HEAD
        private IScreenInfoProvider _screen;
        private IInputRoot _inputRoot;
        private const string LibInput = nameof(LinuxFramebuffer) + "/" + nameof(Input) + "/" + nameof(LibInput);
        private readonly RawEventGrouper _rawEventGrouper;
        private Action<RawInputEventArgs> _onInput;
        private readonly Dictionary<int, Point> _pointers = new();
=======
        private IScreenInfoProvider? _screen;
        private IInputRoot? _inputRoot;
        private const string LibInput = nameof(LinuxFramebuffer) + "/" + nameof(Input) + "/" + nameof(LibInput);
        private Action<RawInputEventArgs>? _onInput;
        private readonly LibInputBackendOptions? _options;
>>>>>>> f7bcb5f3

        /// <summary>
        ///  Default constructor
        /// </summary>
        public LibInputBackend()
        {
<<<<<<< HEAD
            var ctx = libinput_path_create_context();
            _rawEventGrouper = new(DispatchInput);
            new Thread(InputThread)
            {
                IsBackground = true,
                Name = "Input Manager Worker",
                Priority = ThreadPriority.Lowest
            }.Start(ctx);
        }
        
        private void DispatchInput(RawInputEventArgs args)
        {
            _onInput?.Invoke(args);
            if (!args.Handled && args is RawKeyEventArgsWithText text && !string.IsNullOrEmpty(text.Text))
                _onInput?.Invoke(new RawTextInputEventArgs((IKeyboardDevice)args.Device
                    , args.Timestamp
                    , _inputRoot
                    , text.Text));
        }

        private unsafe void InputThread(object state)
=======
            _options = default;
        }

        public LibInputBackend(LibInputBackendOptions options)
        {
            _options = options;
        }

        private unsafe void InputThread(IntPtr ctx, LibInputBackendOptions options)
>>>>>>> f7bcb5f3
        {
            var ctx = (IntPtr)state;
            var fd = libinput_get_fd(ctx); 
            var pfd = new pollfd { fd = fd, events = NativeUnsafeMethods.EPOLLIN };


<<<<<<< HEAD
            foreach (var f in Directory.GetFiles("/dev/input", "event*"))
            {
=======
            foreach (var f in options.Events!)
>>>>>>> f7bcb5f3
                libinput_path_add_device(ctx, f);
            }

            while (true)
            {
                if (NativeUnsafeMethods.poll(&pfd, 1, 200) < 0)
                {
                    Logger.TryGet(LogEventLevel.Error,LibInput)
                        ?.Log(this,$"Pool err{Marshal.GetLastWin32Error()}");
                }
                libinput_dispatch(ctx);
                IntPtr ev;
                while ((ev = libinput_get_event(ctx)) != IntPtr.Zero)
                {
                    var type = libinput_event_get_type(ev);
<<<<<<< HEAD
#if DEBUG
                    Logger.TryGet(LogEventLevel.Verbose, LibInput)
                        ?.Log(this,$"Event Type {type}");
#endif
                    switch (type)
                    {
                        case LibInputEventType.LIBINPUT_EVENT_DEVICE_REMOVED:
                        {
                           var  dev = libinput_event_get_device(ev);
                           libinput_device_uref(dev);
                        } break;
                        case LibInputEventType.LIBINPUT_EVENT_DEVICE_ADDED:
                        {
                            var  dev = libinput_event_get_device(ev);
                            libinput_device_ref(dev);
                        } break;
                            
                        case >= LibInputEventType.LIBINPUT_EVENT_TOUCH_DOWN and <= LibInputEventType.LIBINPUT_EVENT_TOUCH_CANCEL:
                            HandleTouch(ev, type);
                            break;
                        case >= LibInputEventType.LIBINPUT_EVENT_POINTER_MOTION and <= LibInputEventType.LIBINPUT_EVENT_POINTER_SCROLL_CONTINUOUS:
                            HandlePointer(ev, type);
                            break;
                        case LibInputEventType.LIBINPUT_EVENT_KEYBOARD_KEY:
                            HandleKeyboardEvent(ev, type);
                            break;
                    }
=======

                    if (type >= LibInputEventType.LIBINPUT_EVENT_TOUCH_DOWN &&
                        type <= LibInputEventType.LIBINPUT_EVENT_TOUCH_CANCEL)
                        HandleTouch(ev, type);

                    if (type >= LibInputEventType.LIBINPUT_EVENT_POINTER_MOTION
                        && type <= LibInputEventType.LIBINPUT_EVENT_POINTER_AXIS)
                        HandlePointer(ev, type);

>>>>>>> f7bcb5f3
                    libinput_event_destroy(ev);
                }
            }
        }

<<<<<<< HEAD
        private void ScheduleInput(RawInputEventArgs args)
        {
            /*
            if (args is RawPointerEventArgs mouse)
                mouse.Position = mouse.Position / RenderScaling;
            if (args is RawDragEvent drag)
                drag.Location = drag.Location / RenderScaling;
            */
            _rawEventGrouper.HandleEvent(args);
        }
        
        /// <inheritdoc />
=======
        private void ScheduleInput(RawInputEventArgs ev) => _onInput?.Invoke(ev);

>>>>>>> f7bcb5f3
        public void Initialize(IScreenInfoProvider screen, Action<RawInputEventArgs> onInput)
        {
            _screen = screen;
            _onInput = onInput;
            var ctx = libinput_path_create_context();
            var options = new LibInputBackendOptions()
            {
                Events = _options?.Events is null
                    ? Directory.GetFiles("/dev/input", "event*")
                    : _options.Events,
            };
            new Thread(() => InputThread(ctx, options))
            {
                Name = "Input Manager Worker",
                IsBackground = true
            }.Start();
        }

        /// <inheritdoc />
        public void SetInputRoot(IInputRoot root)
        {
            _inputRoot = root;
        }
    }
}<|MERGE_RESOLUTION|>--- conflicted
+++ resolved
@@ -11,37 +11,26 @@
 {
     public partial class LibInputBackend : IInputBackend
     {
-<<<<<<< HEAD
-        private IScreenInfoProvider _screen;
-        private IInputRoot _inputRoot;
-        private const string LibInput = nameof(LinuxFramebuffer) + "/" + nameof(Input) + "/" + nameof(LibInput);
-        private readonly RawEventGrouper _rawEventGrouper;
-        private Action<RawInputEventArgs> _onInput;
-        private readonly Dictionary<int, Point> _pointers = new();
-=======
         private IScreenInfoProvider? _screen;
         private IInputRoot? _inputRoot;
         private const string LibInput = nameof(LinuxFramebuffer) + "/" + nameof(Input) + "/" + nameof(LibInput);
         private Action<RawInputEventArgs>? _onInput;
         private readonly LibInputBackendOptions? _options;
->>>>>>> f7bcb5f3
+        private readonly RawEventGrouper _rawEventGrouper;
 
         /// <summary>
         ///  Default constructor
         /// </summary>
         public LibInputBackend()
         {
-<<<<<<< HEAD
-            var ctx = libinput_path_create_context();
-            _rawEventGrouper = new(DispatchInput);
-            new Thread(InputThread)
-            {
-                IsBackground = true,
-                Name = "Input Manager Worker",
-                Priority = ThreadPriority.Lowest
-            }.Start(ctx);
+            _options = default;
         }
-        
+
+        public LibInputBackend(LibInputBackendOptions options)
+        {
+            _options = options;
+        }
+
         private void DispatchInput(RawInputEventArgs args)
         {
             _onInput?.Invoke(args);
@@ -52,30 +41,14 @@
                     , text.Text));
         }
 
-        private unsafe void InputThread(object state)
-=======
-            _options = default;
-        }
-
-        public LibInputBackend(LibInputBackendOptions options)
+        private unsafe void InputThread(IntPtr ctx, LibInputBackendOptions options)
         {
-            _options = options;
-        }
-
-        private unsafe void InputThread(IntPtr ctx, LibInputBackendOptions options)
->>>>>>> f7bcb5f3
-        {
-            var ctx = (IntPtr)state;
             var fd = libinput_get_fd(ctx); 
             var pfd = new pollfd { fd = fd, events = NativeUnsafeMethods.EPOLLIN };
 
 
-<<<<<<< HEAD
-            foreach (var f in Directory.GetFiles("/dev/input", "event*"))
+            foreach (var f in options.Events!)
             {
-=======
-            foreach (var f in options.Events!)
->>>>>>> f7bcb5f3
                 libinput_path_add_device(ctx, f);
             }
 
@@ -91,7 +64,6 @@
                 while ((ev = libinput_get_event(ctx)) != IntPtr.Zero)
                 {
                     var type = libinput_event_get_type(ev);
-<<<<<<< HEAD
 #if DEBUG
                     Logger.TryGet(LogEventLevel.Verbose, LibInput)
                         ?.Log(this,$"Event Type {type}");
@@ -119,23 +91,11 @@
                             HandleKeyboardEvent(ev, type);
                             break;
                     }
-=======
-
-                    if (type >= LibInputEventType.LIBINPUT_EVENT_TOUCH_DOWN &&
-                        type <= LibInputEventType.LIBINPUT_EVENT_TOUCH_CANCEL)
-                        HandleTouch(ev, type);
-
-                    if (type >= LibInputEventType.LIBINPUT_EVENT_POINTER_MOTION
-                        && type <= LibInputEventType.LIBINPUT_EVENT_POINTER_AXIS)
-                        HandlePointer(ev, type);
-
->>>>>>> f7bcb5f3
                     libinput_event_destroy(ev);
                 }
             }
         }
 
-<<<<<<< HEAD
         private void ScheduleInput(RawInputEventArgs args)
         {
             /*
@@ -148,10 +108,6 @@
         }
         
         /// <inheritdoc />
-=======
-        private void ScheduleInput(RawInputEventArgs ev) => _onInput?.Invoke(ev);
-
->>>>>>> f7bcb5f3
         public void Initialize(IScreenInfoProvider screen, Action<RawInputEventArgs> onInput)
         {
             _screen = screen;
