--- conflicted
+++ resolved
@@ -72,11 +72,7 @@
         }
     }
 
-<<<<<<< HEAD
-    internal class LinuxFramebufferLifetime : IControlledApplicationLifetime, ISingleViewApplicationLifetime
-=======
     class LinuxFramebufferLifetime : IControlledApplicationLifetime, ISingleViewApplicationLifetime, ISingleTopLevelApplicationLifetime
->>>>>>> f7bcb5f3
     {
         private readonly IOutputBackend _fb;
         private readonly IInputBackend? _inputBackend;
