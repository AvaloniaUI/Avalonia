using System;
using System.Collections.Generic;
using System.IO;
using System.Linq;
using System.Text;
using System.Threading.Tasks;
using Avalonia.Platform.Storage;
using Avalonia.Platform.Storage.FileIO;
using Tmds.DBus.Protocol;
using Tmds.DBus.SourceGenerator;

namespace Avalonia.FreeDesktop
{
    internal class DBusSystemDialog : BclStorageProvider
    {
        internal static async Task<IStorageProvider?> TryCreateAsync(string handle)
        {
            if (DBusHelper.Connection is null)
                return null;

            var dbusFileChooser = new OrgFreedesktopPortalFileChooser(DBusHelper.Connection, "org.freedesktop.portal.Desktop", "/org/freedesktop/portal/desktop");
            uint version = 0;
            try
            {
                version = await dbusFileChooser.GetVersionPropertyAsync();
            }
            catch
            {
                return null;
            }

            return new DBusSystemDialog(DBusHelper.Connection, handle, dbusFileChooser, version);
        }

        private readonly Connection _connection;
        private readonly OrgFreedesktopPortalFileChooser _fileChooser;
<<<<<<< HEAD
        private readonly string _handle;

        private DBusSystemDialog(Connection connection, string handle, OrgFreedesktopPortalFileChooser fileChooser)
=======
        private readonly IPlatformHandle _handle;
        private readonly uint _version;

        private DBusSystemDialog(Connection connection, IPlatformHandle handle, OrgFreedesktopPortalFileChooser fileChooser, uint version)
>>>>>>> 3fa13d3b
        {
            _connection = connection;
            _fileChooser = fileChooser;
            _handle = handle;
            _version = version;
        }

        public override bool CanOpen => true;

        public override bool CanSave => true;

        public override bool CanPickFolder => true;

        public override async Task<IReadOnlyList<IStorageFile>> OpenFilePickerAsync(FilePickerOpenOptions options)
        {
            ObjectPath objectPath;
            var chooserOptions = new Dictionary<string, DBusVariantItem>();
            var filters = ParseFilters(options.FileTypeFilter);
            if (filters is not null)
                chooserOptions.Add("filters", filters);

            if (options.SuggestedStartLocation?.TryGetLocalPath()  is { } folderPath && _version >= 4)
                chooserOptions.Add("current_folder", new DBusVariantItem("ay", new DBusByteArrayItem(Encoding.UTF8.GetBytes(folderPath + "\0"))));
            chooserOptions.Add("multiple", new DBusVariantItem("b", new DBusBoolItem(options.AllowMultiple)));

            objectPath = await _fileChooser.OpenFileAsync(_handle, options.Title ?? string.Empty, chooserOptions);

            var request = new OrgFreedesktopPortalRequest(_connection, "org.freedesktop.portal.Desktop", objectPath);
            var tsc = new TaskCompletionSource<string[]?>();
            using var disposable = await request.WatchResponseAsync((e, x) =>
            {
                if (e is not null)
                    tsc.TrySetException(e);
                else
                    tsc.TrySetResult((x.results["uris"].Value as DBusArrayItem)?.Select(static y => (y as DBusStringItem)!.Value).ToArray());
            });

            var uris = await tsc.Task ?? Array.Empty<string>();
            return uris.Select(static path => new BclStorageFile(new FileInfo(new Uri(path).LocalPath))).ToList();
        }

        public override async Task<IStorageFile?> SaveFilePickerAsync(FilePickerSaveOptions options)
        {
            ObjectPath objectPath;
            var chooserOptions = new Dictionary<string, DBusVariantItem>();
            var filters = ParseFilters(options.FileTypeChoices);
            if (filters is not null)
                chooserOptions.Add("filters", filters);

            if (options.SuggestedFileName is { } currentName)
                chooserOptions.Add("current_name", new DBusVariantItem("s", new DBusStringItem(currentName)));
            if (options.SuggestedStartLocation?.TryGetLocalPath()  is { } folderPath)
                chooserOptions.Add("current_folder", new DBusVariantItem("ay", new DBusByteArrayItem(Encoding.UTF8.GetBytes(folderPath + "\0"))));

            objectPath = await _fileChooser.SaveFileAsync(_handle, options.Title ?? string.Empty, chooserOptions);
            var request = new OrgFreedesktopPortalRequest(_connection, "org.freedesktop.portal.Desktop", objectPath);
            var tsc = new TaskCompletionSource<string[]?>();
            using var disposable = await request.WatchResponseAsync((e, x) =>
            {
                if (e is not null)
                    tsc.TrySetException(e);
                else
                    tsc.TrySetResult((x.results["uris"].Value as DBusArrayItem)?.Select(static y => (y as DBusStringItem)!.Value).ToArray());
            });

            var uris = await tsc.Task;
            var path = uris?.FirstOrDefault() is { } filePath ? new Uri(filePath).LocalPath : null;

            if (path is null)
                return null;

            // WSL2 freedesktop automatically adds extension from selected file type, but we can't pass "default ext". So apply it manually.
            path = StorageProviderHelpers.NameWithExtension(path, options.DefaultExtension, null);
            return new BclStorageFile(new FileInfo(path));
        }

        public override async Task<IReadOnlyList<IStorageFolder>> OpenFolderPickerAsync(FolderPickerOpenOptions options)
        {
            var chooserOptions = new Dictionary<string, DBusVariantItem>
            {
                { "directory", new DBusVariantItem("b", new DBusBoolItem(true)) },
                { "multiple", new DBusVariantItem("b", new DBusBoolItem(options.AllowMultiple)) }
            };
<<<<<<< HEAD

            var objectPath = await _fileChooser.OpenFileAsync(_handle, options.Title ?? string.Empty, chooserOptions);
=======
            if (options.SuggestedStartLocation?.TryGetLocalPath()  is { } folderPath && _version >= 4)
                chooserOptions.Add("current_folder", new DBusVariantItem("ay", new DBusByteArrayItem(Encoding.UTF8.GetBytes(folderPath + "\0"))));
            
            var objectPath = await _fileChooser.OpenFileAsync(parentWindow, options.Title ?? string.Empty, chooserOptions);
>>>>>>> 3fa13d3b
            var request = new OrgFreedesktopPortalRequest(_connection, "org.freedesktop.portal.Desktop", objectPath);
            var tsc = new TaskCompletionSource<string[]?>();
            using var disposable = await request.WatchResponseAsync((e, x) =>
            {
                if (e is not null)
                    tsc.TrySetException(e);
                else
                    tsc.TrySetResult((x.results["uris"].Value as DBusArrayItem)?.Select(static y => (y as DBusStringItem)!.Value).ToArray());
            });

            var uris = await tsc.Task ?? Array.Empty<string>();
            return uris
                .Select(static path => new Uri(path).LocalPath)
                // WSL2 freedesktop allows to select files as well in directory picker, filter it out.
                .Where(Directory.Exists)
                .Select(static path => new BclStorageFolder(new DirectoryInfo(path))).ToList();
        }

        private static DBusVariantItem? ParseFilters(IReadOnlyList<FilePickerFileType>? fileTypes)
        {
            const uint GlobStyle = 0u;
            const uint MimeStyle = 1u;

            // Example: [('Images', [(0, '*.ico'), (1, 'image/png')]), ('Text', [(0, '*.txt')])]
            if (fileTypes is null)
                return null;

            var filters = new List<DBusItem>();

            foreach (var fileType in fileTypes)
            {
                var extensions = new List<DBusItem>();
                if (fileType.Patterns?.Count > 0)
                    extensions.AddRange(
                        fileType.Patterns.Select(static pattern =>
                            new DBusStructItem(new DBusItem[] { new DBusUInt32Item(GlobStyle), new DBusStringItem(pattern) })));
                else if (fileType.MimeTypes?.Count > 0)
                    extensions.AddRange(
                        fileType.MimeTypes.Select(static mimeType =>
                            new DBusStructItem(new DBusItem[] { new DBusUInt32Item(MimeStyle), new DBusStringItem(mimeType) })));
                else
                    continue;

                filters.Add(new DBusStructItem(
                    new DBusItem[]
                    {
                        new DBusStringItem(fileType.Name),
                        new DBusArrayItem(DBusType.Struct, extensions)
                    }));
            }

            return filters.Count > 0 ? new DBusVariantItem("a(sa(us))", new DBusArrayItem(DBusType.Struct, filters)) : null;
        }
    }
}<|MERGE_RESOLUTION|>--- conflicted
+++ resolved
@@ -4,6 +4,7 @@
 using System.Linq;
 using System.Text;
 using System.Threading.Tasks;
+using Avalonia.Platform;
 using Avalonia.Platform.Storage;
 using Avalonia.Platform.Storage.FileIO;
 using Tmds.DBus.Protocol;
@@ -13,7 +14,7 @@
 {
     internal class DBusSystemDialog : BclStorageProvider
     {
-        internal static async Task<IStorageProvider?> TryCreateAsync(string handle)
+        internal static async Task<IStorageProvider?> TryCreateAsync(IPlatformHandle handle)
         {
             if (DBusHelper.Connection is null)
                 return null;
@@ -34,16 +35,10 @@
 
         private readonly Connection _connection;
         private readonly OrgFreedesktopPortalFileChooser _fileChooser;
-<<<<<<< HEAD
-        private readonly string _handle;
-
-        private DBusSystemDialog(Connection connection, string handle, OrgFreedesktopPortalFileChooser fileChooser)
-=======
         private readonly IPlatformHandle _handle;
         private readonly uint _version;
 
         private DBusSystemDialog(Connection connection, IPlatformHandle handle, OrgFreedesktopPortalFileChooser fileChooser, uint version)
->>>>>>> 3fa13d3b
         {
             _connection = connection;
             _fileChooser = fileChooser;
@@ -59,6 +54,7 @@
 
         public override async Task<IReadOnlyList<IStorageFile>> OpenFilePickerAsync(FilePickerOpenOptions options)
         {
+            var parentWindow = $"x11:{_handle.Handle:X}";
             ObjectPath objectPath;
             var chooserOptions = new Dictionary<string, DBusVariantItem>();
             var filters = ParseFilters(options.FileTypeFilter);
@@ -69,7 +65,7 @@
                 chooserOptions.Add("current_folder", new DBusVariantItem("ay", new DBusByteArrayItem(Encoding.UTF8.GetBytes(folderPath + "\0"))));
             chooserOptions.Add("multiple", new DBusVariantItem("b", new DBusBoolItem(options.AllowMultiple)));
 
-            objectPath = await _fileChooser.OpenFileAsync(_handle, options.Title ?? string.Empty, chooserOptions);
+            objectPath = await _fileChooser.OpenFileAsync(parentWindow, options.Title ?? string.Empty, chooserOptions);
 
             var request = new OrgFreedesktopPortalRequest(_connection, "org.freedesktop.portal.Desktop", objectPath);
             var tsc = new TaskCompletionSource<string[]?>();
@@ -87,6 +83,7 @@
 
         public override async Task<IStorageFile?> SaveFilePickerAsync(FilePickerSaveOptions options)
         {
+            var parentWindow = $"x11:{_handle.Handle:X}";
             ObjectPath objectPath;
             var chooserOptions = new Dictionary<string, DBusVariantItem>();
             var filters = ParseFilters(options.FileTypeChoices);
@@ -98,7 +95,7 @@
             if (options.SuggestedStartLocation?.TryGetLocalPath()  is { } folderPath)
                 chooserOptions.Add("current_folder", new DBusVariantItem("ay", new DBusByteArrayItem(Encoding.UTF8.GetBytes(folderPath + "\0"))));
 
-            objectPath = await _fileChooser.SaveFileAsync(_handle, options.Title ?? string.Empty, chooserOptions);
+            objectPath = await _fileChooser.SaveFileAsync(parentWindow, options.Title ?? string.Empty, chooserOptions);
             var request = new OrgFreedesktopPortalRequest(_connection, "org.freedesktop.portal.Desktop", objectPath);
             var tsc = new TaskCompletionSource<string[]?>();
             using var disposable = await request.WatchResponseAsync((e, x) =>
@@ -122,20 +119,16 @@
 
         public override async Task<IReadOnlyList<IStorageFolder>> OpenFolderPickerAsync(FolderPickerOpenOptions options)
         {
+            var parentWindow = $"x11:{_handle.Handle:X}";
             var chooserOptions = new Dictionary<string, DBusVariantItem>
             {
                 { "directory", new DBusVariantItem("b", new DBusBoolItem(true)) },
                 { "multiple", new DBusVariantItem("b", new DBusBoolItem(options.AllowMultiple)) }
             };
-<<<<<<< HEAD
-
-            var objectPath = await _fileChooser.OpenFileAsync(_handle, options.Title ?? string.Empty, chooserOptions);
-=======
             if (options.SuggestedStartLocation?.TryGetLocalPath()  is { } folderPath && _version >= 4)
                 chooserOptions.Add("current_folder", new DBusVariantItem("ay", new DBusByteArrayItem(Encoding.UTF8.GetBytes(folderPath + "\0"))));
             
             var objectPath = await _fileChooser.OpenFileAsync(parentWindow, options.Title ?? string.Empty, chooserOptions);
->>>>>>> 3fa13d3b
             var request = new OrgFreedesktopPortalRequest(_connection, "org.freedesktop.portal.Desktop", objectPath);
             var tsc = new TaskCompletionSource<string[]?>();
             using var disposable = await request.WatchResponseAsync((e, x) =>
