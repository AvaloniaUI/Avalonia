﻿using System;
using System.Threading.Tasks;
using Avalonia.Media;
using Avalonia.Platform;
using Avalonia.Threading;
using Tmds.DBus.Protocol;
using Tmds.DBus.SourceGenerator;

namespace Avalonia.FreeDesktop
{
    internal class DBusPlatformSettings : DefaultPlatformSettings, IDisposable
    {
        private readonly OrgFreedesktopPortalSettings? _settings;

        private IDisposable? _disposable;

        private PlatformColorValues? _lastColorValues;
        private PlatformThemeVariant? _themeVariant;
        private Color? _accentColor;

        public DBusPlatformSettings()
        {
            if (DBusHelper.DefaultConnection is not {} conn)
                return;
            using var restoreContext = AvaloniaSynchronizationContext.Ensure(DispatcherPriority.Input);

<<<<<<< HEAD
            _settings = new OrgFreedesktopPortalSettings(DBusHelper.Connection, "org.freedesktop.portal.Desktop", "/org/freedesktop/portal/desktop");
        }

        public static DBusPlatformSettings? TryInitialize()
        {
            try
            {
                var platformSettings = new DBusPlatformSettings();
                _ = platformSettings.InitializeAsync();
                return platformSettings;
            }
            catch
            {
                return null;
            }
        }

        public async Task InitializeAsync()
        {
            if (_settings is null)
                return;

            _disposable = await _settings.WatchSettingChangedAsync(SettingsChangedHandler);
            await TryGetInitialValuesAsync();
=======
            _settings = new OrgFreedesktopPortalSettings(conn, "org.freedesktop.portal.Desktop", "/org/freedesktop/portal/desktop");
            _ = _settings.WatchSettingChangedAsync(SettingsChangedHandler);
            _ = TryGetInitialValuesAsync();
>>>>>>> 6dde3f59
        }

        public override PlatformColorValues GetColorValues() => _lastColorValues ?? base.GetColorValues();

        private async Task TryGetInitialValuesAsync()
        {
            _themeVariant = await TryGetThemeVariantAsync();
            _accentColor = await TryGetAccentColorAsync();
            _lastColorValues = BuildPlatformColorValues();
            if (_lastColorValues is not null)
                Threading.Dispatcher.UIThread.Post(() => OnColorValuesChanged(_lastColorValues));
        }

        private async Task<PlatformThemeVariant?> TryGetThemeVariantAsync()
        {
            try
            {
                var version = await _settings!.GetVersionPropertyAsync();
                VariantValue value;
                if (version >= 2)
                    value = await _settings!.ReadOneAsync("org.freedesktop.appearance", "color-scheme");
                else
                    value = await _settings!.ReadAsync("org.freedesktop.appearance", "color-scheme");
                return ToColorScheme(value.GetUInt32());
            }
            catch (DBusException)
            {
                return null;
            }
        }

        private async Task<Color?> TryGetAccentColorAsync()
        {
            try
            {
                var version = await _settings!.GetVersionPropertyAsync();
                VariantValue value;
                if (version >= 2)
                    value = await _settings!.ReadOneAsync("org.freedesktop.appearance", "accent-color");
                else
                    value = await _settings!.ReadAsync("org.freedesktop.appearance", "accent-color");
                return ToAccentColor(value);
            }
            catch (DBusException)
            {
                return null;
            }
        }

        private void SettingsChangedHandler(Exception? exception, (string Namespace, string Key, VariantValue Value) tuple)
        {
            if (exception is not null)
                return;

            switch (tuple)
            {
                case ("org.freedesktop.appearance", "color-scheme", var colorScheme):
                    _themeVariant = ToColorScheme(colorScheme.GetUInt32());
                    _lastColorValues = BuildPlatformColorValues();
                    OnColorValuesChanged(_lastColorValues!);
                    break;
                case ("org.freedesktop.appearance", "accent-color", var accentColor):
                    _accentColor = ToAccentColor(accentColor);
                    _lastColorValues = BuildPlatformColorValues();
                    OnColorValuesChanged(_lastColorValues!);
                    break;
            }
        }

        private PlatformColorValues? BuildPlatformColorValues()
        {
            if (_themeVariant is { } themeVariant && _accentColor is { } accentColor)
                return new PlatformColorValues { ThemeVariant = themeVariant, AccentColor1 = accentColor };
            if (_themeVariant is { } themeVariant1)
                return new PlatformColorValues { ThemeVariant = themeVariant1 };
            if (_accentColor is { } accentColor1)
                return new PlatformColorValues { AccentColor1 = accentColor1 };
            return null;
        }

        private static PlatformThemeVariant ToColorScheme(uint value)
        {
            /*
            0: No preference
            1: Prefer dark appearance
            2: Prefer light appearance
            */
            var isDark = value == 1;
            return isDark ? PlatformThemeVariant.Dark : PlatformThemeVariant.Light;
        }

        private static Color? ToAccentColor(VariantValue value)
        {
            /*
            Indicates the system's preferred accent color as a tuple of RGB values
            in the sRGB color space, in the range [0,1].
            Out-of-range RGB values should be treated as an unset accent color.
             */
            var r = value.GetItem(0).GetDouble();
            var g = value.GetItem(1).GetDouble();
            var b = value.GetItem(2).GetDouble();
            if (r is < 0 or > 1 || g is < 0 or > 1 || b is < 0 or > 1)
                return null;
            return Color.FromRgb((byte)(r * 255), (byte)(g * 255), (byte)(b * 255));
        }

        public void Dispose()
        {
            _disposable?.Dispose();
        }
    }
}<|MERGE_RESOLUTION|>--- conflicted
+++ resolved
@@ -24,7 +24,6 @@
                 return;
             using var restoreContext = AvaloniaSynchronizationContext.Ensure(DispatcherPriority.Input);
 
-<<<<<<< HEAD
             _settings = new OrgFreedesktopPortalSettings(DBusHelper.Connection, "org.freedesktop.portal.Desktop", "/org/freedesktop/portal/desktop");
         }
 
@@ -49,11 +48,6 @@
 
             _disposable = await _settings.WatchSettingChangedAsync(SettingsChangedHandler);
             await TryGetInitialValuesAsync();
-=======
-            _settings = new OrgFreedesktopPortalSettings(conn, "org.freedesktop.portal.Desktop", "/org/freedesktop/portal/desktop");
-            _ = _settings.WatchSettingChangedAsync(SettingsChangedHandler);
-            _ = TryGetInitialValuesAsync();
->>>>>>> 6dde3f59
         }
 
         public override PlatformColorValues GetColorValues() => _lastColorValues ?? base.GetColorValues();
