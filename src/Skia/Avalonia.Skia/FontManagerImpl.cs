﻿#nullable enable

using System;
using System.Collections.Generic;
using System.Diagnostics.CodeAnalysis;
using System.Globalization;
using System.IO;
using Avalonia.Media;
using Avalonia.Platform;
using SkiaSharp;

namespace Avalonia.Skia
{
    internal class FontManagerImpl : IFontManagerImpl
    {
        private SKFontManager _skFontManager = SKFontManager.Default;

        public string GetDefaultFontFamilyName()
        {

            return SKTypeface.Default.FamilyName;
        }

        public string[] GetInstalledFontFamilyNames(bool checkForUpdates = false)
        {
            if (checkForUpdates)
            {
                _skFontManager = SKFontManager.CreateDefault();
            }

            return _skFontManager.GetFontFamilies();
        }

        [ThreadStatic] private static string[]? t_languageTagBuffer;

<<<<<<< HEAD
=======
        public bool TryMatchCharacter(int codepoint, FontStyle fontStyle,
            FontWeight fontWeight, FontStretch fontStretch, string? familyName, CultureInfo? culture, out Typeface fontKey)
        {
            if (!TryMatchCharacter(codepoint, fontStyle, fontWeight, fontStretch, familyName, culture, out SKTypeface? skTypeface))
            {
                fontKey = default;

                return false;
            }

            fontKey = new Typeface(
                skTypeface.FamilyName, 
                skTypeface.FontStyle.Slant.ToAvalonia(), 
                (FontWeight)skTypeface.FontStyle.Weight, 
                (FontStretch)skTypeface.FontStyle.Width);

            skTypeface.Dispose();

            return true;

        }

>>>>>>> f6165454
        public bool TryMatchCharacter(
            int codepoint,
            FontStyle fontStyle,
            FontWeight fontWeight,
            FontStretch fontStretch,
            string? familyName,
            CultureInfo? culture,
            [NotNullWhen(returnValue: true)] out IPlatformTypeface? platformTypeface)
        {
            if (!TryMatchCharacter(codepoint, fontStyle, fontWeight, fontStretch, familyName, culture, out SKTypeface? skTypeface))
            {
                platformTypeface = null;

                return false;
            }

            platformTypeface = new SkiaTypeface(skTypeface, FontSimulations.None);

            return true;

        }

        private bool TryMatchCharacter(
            int codepoint,
            FontStyle fontStyle,
            FontWeight fontWeight,
            FontStretch fontStretch,
            string? familyName,
            CultureInfo? culture,
            [NotNullWhen(true)] out SKTypeface? skTypeface)
        {
            SKFontStyle skFontStyle;

            switch (fontWeight)
            {
                case FontWeight.Normal when fontStyle == FontStyle.Normal && fontStretch == FontStretch.Normal:
                    skFontStyle = SKFontStyle.Normal;
                    break;
                case FontWeight.Normal when fontStyle == FontStyle.Italic && fontStretch == FontStretch.Normal:
                    skFontStyle = SKFontStyle.Italic;
                    break;
                case FontWeight.Bold when fontStyle == FontStyle.Normal && fontStretch == FontStretch.Normal:
                    skFontStyle = SKFontStyle.Bold;
                    break;
                case FontWeight.Bold when fontStyle == FontStyle.Italic && fontStretch == FontStretch.Normal:
                    skFontStyle = SKFontStyle.BoldItalic;
                    break;
                default:
                    skFontStyle = new SKFontStyle((SKFontStyleWeight)fontWeight, (SKFontStyleWidth)fontStretch, fontStyle.ToSkia());
                    break;
            }

            culture ??= CultureInfo.CurrentUICulture;

            t_languageTagBuffer ??= new string[1];
            t_languageTagBuffer[0] = culture.Name;

            skTypeface = _skFontManager.MatchCharacter(string.IsNullOrEmpty(familyName) ? null : familyName, skFontStyle, t_languageTagBuffer, codepoint);

            return skTypeface != null;
        }

        public bool TryCreateGlyphTypeface(string familyName, FontStyle style, FontWeight weight,
            FontStretch stretch, [NotNullWhen(true)] out IPlatformTypeface? platformTypeface)
        {
            platformTypeface = null;

            var fontStyle = new SKFontStyle((SKFontStyleWeight)weight, (SKFontStyleWidth)stretch, style.ToSkia());

            var skTypeface = _skFontManager.MatchFamily(familyName, fontStyle);

            if (skTypeface is null)
            {
                return false;
            }

            var fontSimulations = FontSimulations.None;

            if ((int)weight >= 600 && !skTypeface.IsBold)
            {
                fontSimulations |= FontSimulations.Bold;
            }

            if (style == FontStyle.Italic && !skTypeface.IsItalic)
            {
                fontSimulations |= FontSimulations.Oblique;
            }

            platformTypeface = new SkiaTypeface(skTypeface, fontSimulations);

            return true;
        }

        public bool TryCreateGlyphTypeface(Stream stream, FontSimulations fontSimulations, [NotNullWhen(true)] out IPlatformTypeface? platformTypeface)
        {
            var skTypeface = SKTypeface.FromStream(stream);

            if (skTypeface != null)
            {
                platformTypeface = new SkiaTypeface(skTypeface, fontSimulations);

                return true;
            }

            platformTypeface = null;

            return false;
        }

        public bool TryGetFamilyTypefaces(string familyName, [NotNullWhen(true)] out IReadOnlyList<Typeface>? familyTypefaces)
        {
            familyTypefaces = null;

            var set = _skFontManager.GetFontStyles(familyName);

            if (set.Count == 0)
            {
                return false;
            }

            var typefaces = new List<Typeface>(set.Count);

            foreach (var fontStyle in set)
            {
                typefaces.Add(new Typeface(familyName, fontStyle.Slant.ToAvalonia(), (FontWeight)fontStyle.Weight, (FontStretch)fontStyle.Width));
            }

            familyTypefaces = typefaces;

            return true;
        }
    }
}<|MERGE_RESOLUTION|>--- conflicted
+++ resolved
@@ -33,31 +33,6 @@
 
         [ThreadStatic] private static string[]? t_languageTagBuffer;
 
-<<<<<<< HEAD
-=======
-        public bool TryMatchCharacter(int codepoint, FontStyle fontStyle,
-            FontWeight fontWeight, FontStretch fontStretch, string? familyName, CultureInfo? culture, out Typeface fontKey)
-        {
-            if (!TryMatchCharacter(codepoint, fontStyle, fontWeight, fontStretch, familyName, culture, out SKTypeface? skTypeface))
-            {
-                fontKey = default;
-
-                return false;
-            }
-
-            fontKey = new Typeface(
-                skTypeface.FamilyName, 
-                skTypeface.FontStyle.Slant.ToAvalonia(), 
-                (FontWeight)skTypeface.FontStyle.Weight, 
-                (FontStretch)skTypeface.FontStyle.Width);
-
-            skTypeface.Dispose();
-
-            return true;
-
-        }
-
->>>>>>> f6165454
         public bool TryMatchCharacter(
             int codepoint,
             FontStyle fontStyle,
