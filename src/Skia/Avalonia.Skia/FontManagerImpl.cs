--- conflicted
+++ resolved
@@ -44,41 +44,15 @@
         {
             if (!TryMatchCharacter(codepoint, fontStyle, fontWeight, fontStretch, culture, out SKTypeface? skTypeface))
             {
-                fontKey = default;
+                platformTypeface = null;
 
                 return false;
             }
 
-            fontKey = new Typeface(
-                skTypeface.FamilyName, 
-                skTypeface.FontStyle.Slant.ToAvalonia(), 
-                (FontWeight)skTypeface.FontStyle.Weight, 
-                (FontStretch)skTypeface.FontStyle.Width);
-
-            skTypeface.Dispose();
+            platformTypeface = new SkiaTypeface(skTypeface, FontSimulations.None);
 
             return true;
 
-        }
-
-        public bool TryMatchCharacter(
-            int codepoint,
-            FontStyle fontStyle,
-            FontWeight fontWeight,
-            FontStretch fontStretch,
-            CultureInfo? culture,
-            [NotNullWhen(true)] out IGlyphTypeface? glyphTypeface)
-        {
-            if (!TryMatchCharacter(codepoint, fontStyle, fontWeight, fontStretch, culture, out SKTypeface? skTypeface))
-            {
-                glyphTypeface = null;
-
-                return false;
-            }
-
-            glyphTypeface = new GlyphTypefaceImpl(skTypeface, FontSimulations.None);
-
-            return true;
         }
 
         private bool TryMatchCharacter(
@@ -117,26 +91,13 @@
 
             skTypeface = _skFontManager.MatchCharacter(null, skFontStyle, t_languageTagBuffer, codepoint);
 
-<<<<<<< HEAD
-            if (skTypeface != null)
-            {
-                platformTypeface = new SkiaTypeface(skTypeface, FontSimulations.None);
-
-                return true;
-            }
-
-            platformTypeface = null;
-
-            return false;
-=======
             return skTypeface != null;
->>>>>>> dfd3b886
         }
 
         public bool TryCreateGlyphTypeface(string familyName, FontStyle style, FontWeight weight,
-            FontStretch stretch, [NotNullWhen(true)] out IGlyphTypeface? glyphTypeface)
+            FontStretch stretch, [NotNullWhen(true)] out IPlatformTypeface? platformTypeface)
         {
-            glyphTypeface = null;
+            platformTypeface = null;
 
             var fontStyle = new SKFontStyle((SKFontStyleWeight)weight, (SKFontStyleWidth)stretch, style.ToSkia());
 
@@ -159,23 +120,23 @@
                 fontSimulations |= FontSimulations.Oblique;
             }
 
-            glyphTypeface = new GlyphTypeface(new SkiaTypeface(skTypeface, fontSimulations), fontSimulations);
+            platformTypeface = new SkiaTypeface(skTypeface, fontSimulations);
 
             return true;
         }
 
-        public bool TryCreateGlyphTypeface(Stream stream, FontSimulations fontSimulations, [NotNullWhen(true)] out IGlyphTypeface? glyphTypeface)
+        public bool TryCreateGlyphTypeface(Stream stream, FontSimulations fontSimulations, [NotNullWhen(true)] out IPlatformTypeface? platformTypeface)
         {
             var skTypeface = SKTypeface.FromStream(stream);
 
             if (skTypeface != null)
             {
-                glyphTypeface = new GlyphTypeface(new SkiaTypeface(skTypeface, fontSimulations), fontSimulations);
+                platformTypeface = new SkiaTypeface(skTypeface, fontSimulations);
 
                 return true;
             }
 
-            glyphTypeface = null;
+            platformTypeface = null;
 
             return false;
         }
