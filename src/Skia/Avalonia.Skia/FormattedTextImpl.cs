--- conflicted
+++ resolved
@@ -38,11 +38,7 @@
                 _lines.Add(new FormattedTextLine(textLine.TextPointer.Length, textLine.LineMetrics.Size.Height));
             }
 
-<<<<<<< HEAD
-            Bounds = new Rect(TextLayout.Bounds.Left, TextLayout.Bounds.Top, TextLayout.Bounds.Right, TextLayout.Bounds.Bottom);
-=======
             Bounds = TextLayout.Bounds.ToAvaloniaRect();
->>>>>>> 5d99ee64
         }
 
         public string Text { get; }
