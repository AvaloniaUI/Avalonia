--- conflicted
+++ resolved
@@ -16,15 +16,10 @@
         private readonly ISkiaSurface _surface;
         private readonly SKCanvas _canvas;
         private readonly bool _disableLcdRendering;
-<<<<<<< HEAD
-        private readonly GRContext _grContext;
-        private readonly ISkiaGpu _gpu;
+        private readonly GRContext? _grContext;
+        private readonly ISkiaGpu? _gpu;
         private PixelFormat? _pixelFormatCache;
         private bool _pixelFormatCacheInitialized;
-=======
-        private readonly GRContext? _grContext;
-        private readonly ISkiaGpu? _gpu;
->>>>>>> 4003b0e7
 
         private class SkiaSurfaceWrapper : ISkiaSurface
         {
@@ -61,14 +56,11 @@
 
             ISkiaSurface? surface = null;
 
-<<<<<<< HEAD
-            _canvas = _surface?.Surface.Canvas;
             _pixelFormatCache = null;
             _pixelFormatCacheInitialized = false;
-=======
+
             if (!createInfo.DisableManualFbo)
                 surface = _gpu?.TryCreateSurface(PixelSize, createInfo.Session);
->>>>>>> 4003b0e7
 
             if (surface is null)
             {
@@ -239,9 +231,17 @@
 
             using (var image = SnapshotImage())
             {
+                if (image == null)
+                    throw new NotSupportedException();
+
+                PixelFormat? pixelFormat = image.ColorType.ToAvalonia();
+
+                if (pixelFormat == null)
+                    throw new NotSupportedException();
+
                 SKBitmap bitmap = SKBitmap.FromImage(image);
                 return new LockedFramebuffer(bitmap.GetPixels(), PixelSize, bitmap.RowBytes, Dpi,
-                    image.ColorType.ToAvalonia().Value, () => bitmap.Dispose());
+                    pixelFormat.Value, () => bitmap.Dispose());
             }
         }
 
