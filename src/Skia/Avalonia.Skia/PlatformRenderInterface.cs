--- conflicted
+++ resolved
@@ -43,10 +43,6 @@
                     ? GRGlInterface.AssembleGlInterface((_, proc) => display.GlInterface.GetProcAddress(proc))
                     : GRGlInterface.AssembleGlesInterface((_, proc) => display.GlInterface.GetProcAddress(proc)))
                 {
-<<<<<<< HEAD
-
-=======
->>>>>>> f4e0af90
                     GrContext = GRContext.Create(GRBackend.OpenGL, iface);
                 }
             }
@@ -63,11 +59,7 @@
             Size constraint,
             IReadOnlyList<FormattedTextStyleSpan> spans)
         {
-<<<<<<< HEAD
-            return new FormattedTextImpl(text, typeface, fontSize, textAlignment, wrapping, constraint, spans);
-=======
             return new FormattedTextImpl(text, typeface, fontSize, textAlignment, wrapping, trimming, constraint, spans);
->>>>>>> f4e0af90
         }
 
         public IGeometryImpl CreateEllipseGeometry(Rect rect) => new EllipseGeometryImpl(rect);
