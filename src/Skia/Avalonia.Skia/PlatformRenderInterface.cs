// Copyright (c) The Avalonia Project. All rights reserved.
// Licensed under the MIT license. See licence.md file in the project root for full license information.

using System;
using System.Collections.Generic;
using System.IO;
using Avalonia.Controls.Platform.Surfaces;
using Avalonia.Media;
using Avalonia.Platform;

namespace Avalonia.Skia
{
    /// <summary>
    /// Skia platform render interface.
    /// </summary>
    public class PlatformRenderInterface : IPlatformRenderInterface
    {
        /// <inheritdoc />
        public IFormattedTextImpl CreateFormattedText(
            string text,
            Typeface typeface,
            TextAlignment textAlignment,
            TextWrapping wrapping,
            Size constraint,
            IReadOnlyList<FormattedTextStyleSpan> spans)
        {
            return new FormattedTextImpl(text, typeface, textAlignment, wrapping, constraint, spans);
        }

<<<<<<< HEAD
        public IEllipseGeometryImpl CreateEllipseGeometry(Rect rect) => throw new NotImplementedException();
        public ILineGeometryImpl CreateLineGeometry(Point p1, Point p2) => throw new NotImplementedException();
        public IRectangleGeometryImpl CreateRectangleGeometry(Rect rect) => throw new NotImplementedException();

=======
        /// <inheritdoc />
>>>>>>> d15e86c2
        public IStreamGeometryImpl CreateStreamGeometry()
        {
            return new StreamGeometryImpl();
        }

        /// <inheritdoc />
        public IBitmapImpl LoadBitmap(Stream stream)
        {
            return new ImmutableBitmap(stream);
        }

        /// <inheritdoc />
        public IBitmapImpl LoadBitmap(string fileName)
        {
            using (var stream = File.OpenRead(fileName))
            {
                return LoadBitmap(stream);
            }
        }

        /// <inheritdoc />
        public IBitmapImpl LoadBitmap(PixelFormat format, IntPtr data, int width, int height, int stride)
        {
            return new ImmutableBitmap(width, height, stride, format, data);
        }

        /// <inheritdoc />
        public IRenderTargetBitmapImpl CreateRenderTargetBitmap(
            int width,
            int height,
            double dpiX,
            double dpiY)
        {
            if (width < 1)
            {
                throw new ArgumentException("Width can't be less than 1", nameof(width));
            }

            if (height < 1)
            {
                throw new ArgumentException("Height can't be less than 1", nameof(height));
            }

            var dpi = new Vector(dpiX, dpiY);

            var createInfo = new SurfaceRenderTarget.CreateInfo
            {
                Width = width,
                Height = height,
                Dpi = dpi,
                DisableTextLcdRendering = false
            };
            
            return new SurfaceRenderTarget(createInfo);
        }

        /// <inheritdoc />
        public virtual IRenderTarget CreateRenderTarget(IEnumerable<object> surfaces)
        {
            foreach (var surface in surfaces)
            {
                if (surface is IFramebufferPlatformSurface framebufferSurface)
                {
                    return new FramebufferRenderTarget(framebufferSurface);
                }
            }

            throw new NotSupportedException(
                "Don't know how to create a Skia render target from any of provided surfaces");
        }

        /// <inheritdoc />
        public IWriteableBitmapImpl CreateWriteableBitmap(int width, int height, PixelFormat? format = null)
        {
            return new WriteableBitmapImpl(width, height, format);
        }
    }
}<|MERGE_RESOLUTION|>--- conflicted
+++ resolved
@@ -26,15 +26,12 @@
         {
             return new FormattedTextImpl(text, typeface, textAlignment, wrapping, constraint, spans);
         }
-
-<<<<<<< HEAD
+        
         public IEllipseGeometryImpl CreateEllipseGeometry(Rect rect) => throw new NotImplementedException();
         public ILineGeometryImpl CreateLineGeometry(Point p1, Point p2) => throw new NotImplementedException();
         public IRectangleGeometryImpl CreateRectangleGeometry(Rect rect) => throw new NotImplementedException();
 
-=======
         /// <inheritdoc />
->>>>>>> d15e86c2
         public IStreamGeometryImpl CreateStreamGeometry()
         {
             return new StreamGeometryImpl();
