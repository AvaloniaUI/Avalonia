--- conflicted
+++ resolved
@@ -159,14 +159,14 @@
         {
             using (var paint = CreatePaint(pen, new Size(Math.Abs(p2.X - p1.X), Math.Abs(p2.Y - p1.Y))))
             {
-                Canvas.DrawLine((float)p1.X, (float)p1.Y, (float)p2.X, (float)p2.Y, paint.Paint);
+                Canvas.DrawLine((float) p1.X, (float) p1.Y, (float) p2.X, (float) p2.Y, paint.Paint);
             }
         }
 
         /// <inheritdoc />
         public void DrawGeometry(IBrush brush, Pen pen, IGeometryImpl geometry)
         {
-            var impl = (GeometryImpl)geometry;
+            var impl = (GeometryImpl) geometry;
             var size = geometry.Bounds.Size;
 
             using (var fill = brush != null ? CreatePaint(brush, size) : default(PaintWrapper))
@@ -226,7 +226,6 @@
             var textImpl = (FormattedTextImpl)text;
 
             textImpl.TextLayout.Draw(this, foreground, Canvas, origin.ToSKPoint());
-<<<<<<< HEAD
         }
 
         /// <inheritdoc />
@@ -290,8 +289,6 @@
                     }
                 }
             }
-=======
->>>>>>> f4e0af90
         }
 
         /// <inheritdoc />
@@ -406,9 +403,7 @@
             set
             {
                 if (_currentTransform == value)
-                {
                     return;
-                }
 
                 _currentTransform = value;
 
@@ -589,12 +584,12 @@
 
             if (brush is ISolidColorBrush solid)
             {
-                paint.Color = new SKColor(solid.Color.R, solid.Color.G, solid.Color.B, (byte)(solid.Color.A * opacity));
+                paint.Color = new SKColor(solid.Color.R, solid.Color.G, solid.Color.B, (byte) (solid.Color.A * opacity));
 
                 return paintWrapper;
             }
 
-            paint.Color = new SKColor(255, 255, 255, (byte)(255 * opacity));
+            paint.Color = new SKColor(255, 255, 255, (byte) (255 * opacity));
 
             if (brush is IGradientBrush gradient)
             {
@@ -647,7 +642,7 @@
             var paint = rv.Paint;
 
             paint.IsStroke = true;
-            paint.StrokeWidth = (float)pen.Thickness;
+            paint.StrokeWidth = (float) pen.Thickness;
 
             // Need to modify dashes due to Skia modifying their lengths
             // https://docs.microsoft.com/en-us/xamarin/xamarin-forms/user-interface/graphics/skiasharp/paths/dots
@@ -679,7 +674,7 @@
                     break;
             }
 
-            paint.StrokeMiter = (float)pen.MiterLimit;
+            paint.StrokeMiter = (float) pen.MiterLimit;
 
             if (pen.DashStyle?.Dashes != null && pen.DashStyle.Dashes.Count > 0)
             {
@@ -688,22 +683,12 @@
 
                 for (var i = 0; i < srcDashes.Count; ++i)
                 {
-<<<<<<< HEAD
-                    var lengthModifier = i % 2 == 0 ? dashLengthModifier : gapLengthModifier;
-
-                    // Avalonia dash lengths are relative, but Skia takes absolute sizes - need to scale
-                    dashesArray[i] = (float)srcDashes[i] * paint.StrokeWidth + lengthModifier;
-                }
-
-                var pe = SKPathEffect.CreateDash(dashesArray, (float)pen.DashStyle.Offset);
-=======
                     dashesArray[i] = (float) srcDashes[i] * paint.StrokeWidth;
                 }
 
                 var offset = (float)(pen.DashStyle.Offset * pen.Thickness);
 
                 var pe = SKPathEffect.CreateDash(dashesArray, offset);
->>>>>>> f4e0af90
 
                 paint.PathEffect = pe;
                 rv.AddDisposable(pe);
