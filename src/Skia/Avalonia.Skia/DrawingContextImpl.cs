--- conflicted
+++ resolved
@@ -231,13 +231,7 @@
         /// <inheritdoc />
         public unsafe void DrawGlyphRun(IBrush foreground, GlyphRun glyphRun)
         {
-<<<<<<< HEAD
-            // ToDo: Implement lazy GlyphRunImpl for caching and also use SKTextBlob
-
-            using (var paint = CreatePaint(foreground, glyphRun.Size))
-=======
             using (var paint = CreatePaint(foreground, glyphRun.Bounds.Size))
->>>>>>> 7748bf34
             {
                 var glyphTypefaceImpl = (GlyphTypefaceImpl)glyphRun.GlyphTypeface.GlyphTypefaceImpl;
                 var glyphRunImpl = (GlyphRunImpl)glyphRun.GlyphRunImpl;
