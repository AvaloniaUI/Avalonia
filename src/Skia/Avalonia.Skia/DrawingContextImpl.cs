// Copyright (c) The Avalonia Project. All rights reserved.
// Licensed under the MIT license. See licence.md file in the project root for full license information.

using System;
using System.Collections.Generic;
using System.Diagnostics;
using System.Linq;
using System.Threading;
using Avalonia.Media;
using Avalonia.Platform;
using Avalonia.Rendering;
using Avalonia.Rendering.SceneGraph;
using Avalonia.Rendering.Utilities;
using Avalonia.Utilities;
using Avalonia.Visuals.Media.Imaging;
using SkiaSharp;

namespace Avalonia.Skia
{
    /// <summary>
    /// Skia based drawing context.
    /// </summary>
    internal class DrawingContextImpl : IDrawingContextImpl, ISkiaDrawingContextImpl
    {
        private IDisposable[] _disposables;
        private readonly Vector _dpi;
        private readonly Stack<PaintWrapper> _maskStack = new Stack<PaintWrapper>();
        private readonly Stack<double> _opacityStack = new Stack<double>();
        private readonly Matrix? _postTransform;
        private readonly IVisualBrushRenderer _visualBrushRenderer;
        private double _currentOpacity = 1.0f;
        private readonly bool _canTextUseLcdRendering;
        private Matrix _currentTransform;
        private GRContext _grContext;
        private bool _disposed;
        /// <summary>
        /// Context create info.
        /// </summary>
        public struct CreateInfo
        {
            /// <summary>
            /// Canvas to draw to.
            /// </summary>
            public SKCanvas Canvas;

            /// <summary>
            /// Dpi of drawings.
            /// </summary>
            public Vector Dpi;

            /// <summary>
            /// Visual brush renderer.
            /// </summary>
            public IVisualBrushRenderer VisualBrushRenderer;

            /// <summary>
            /// Render text without Lcd rendering.
            /// </summary>
            public bool DisableTextLcdRendering;

            /// <summary>
            /// GPU-accelerated context (optional)
            /// </summary>
            public GRContext GrContext;
        }

        /// <summary>
        /// Create new drawing context.
        /// </summary>
        /// <param name="createInfo">Create info.</param>
        /// <param name="disposables">Array of elements to dispose after drawing has finished.</param>
        public DrawingContextImpl(CreateInfo createInfo, params IDisposable[] disposables)
        {
            _dpi = createInfo.Dpi;
            _visualBrushRenderer = createInfo.VisualBrushRenderer;
            _disposables = disposables;
            _canTextUseLcdRendering = !createInfo.DisableTextLcdRendering;
            _grContext = createInfo.GrContext;
            if (_grContext != null)
                Monitor.Enter(_grContext);
            
            Canvas = createInfo.Canvas;

            if (Canvas == null)
            {
                throw new ArgumentException("Invalid create info - no Canvas provided", nameof(createInfo));
            }

            if (!_dpi.NearlyEquals(SkiaPlatform.DefaultDpi))
            {
                _postTransform =
                    Matrix.CreateScale(_dpi.X / SkiaPlatform.DefaultDpi.X, _dpi.Y / SkiaPlatform.DefaultDpi.Y);
            }

            Transform = Matrix.Identity;
        }

        /// <summary>
        /// Skia canvas.
        /// </summary>
        public SKCanvas Canvas { get; }

        SKCanvas ISkiaDrawingContextImpl.SkCanvas => Canvas;

        /// <inheritdoc />
        public void Clear(Color color)
        {
            Canvas.Clear(color.ToSKColor());
        }

        /// <inheritdoc />
        public void DrawImage(IRef<IBitmapImpl> source, double opacity, Rect sourceRect, Rect destRect, BitmapInterpolationMode bitmapInterpolationMode)
        {
            var drawableImage = (IDrawableBitmapImpl)source.Item;
            var s = sourceRect.ToSKRect();
            var d = destRect.ToSKRect();

            using (var paint =
                new SKPaint
                {
                    Color = new SKColor(255, 255, 255, (byte)(255 * opacity * _currentOpacity))
                })
            {
                paint.FilterQuality = GetInterpolationMode(bitmapInterpolationMode);

                drawableImage.Draw(this, s, d, paint);
            }
        }

        private static SKFilterQuality GetInterpolationMode(BitmapInterpolationMode interpolationMode)
        {
            switch (interpolationMode)
            {
                case BitmapInterpolationMode.LowQuality:
                    return SKFilterQuality.Low;
                case BitmapInterpolationMode.MediumQuality:
                    return SKFilterQuality.Medium;
                case BitmapInterpolationMode.HighQuality:
                    return SKFilterQuality.High;
                case BitmapInterpolationMode.Default:
                    return SKFilterQuality.None;
                default:
                    throw new ArgumentOutOfRangeException(nameof(interpolationMode), interpolationMode, null);
            }
        }

        /// <inheritdoc />
        public void DrawImage(IRef<IBitmapImpl> source, IBrush opacityMask, Rect opacityMaskRect, Rect destRect)
        {
            PushOpacityMask(opacityMask, opacityMaskRect);
            DrawImage(source, 1, new Rect(0, 0, source.Item.PixelSize.Width, source.Item.PixelSize.Height), destRect, BitmapInterpolationMode.Default);
            PopOpacityMask();
        }

        /// <inheritdoc />
        public void DrawLine(Pen pen, Point p1, Point p2)
        {
            using (var paint = CreatePaint(pen, new Size(Math.Abs(p2.X - p1.X), Math.Abs(p2.Y - p1.Y))))
            {
                Canvas.DrawLine((float)p1.X, (float)p1.Y, (float)p2.X, (float)p2.Y, paint.Paint);
            }
        }

        /// <inheritdoc />
        public void DrawGeometry(IBrush brush, Pen pen, IGeometryImpl geometry)
        {
            var impl = (GeometryImpl)geometry;
            var size = geometry.Bounds.Size;

            using (var fill = brush != null ? CreatePaint(brush, size) : default(PaintWrapper))
            using (var stroke = pen?.Brush != null ? CreatePaint(pen, size) : default(PaintWrapper))
            {
                if (fill.Paint != null)
                {
                    Canvas.DrawPath(impl.EffectivePath, fill.Paint);
                }

                if (stroke.Paint != null)
                {
                    Canvas.DrawPath(impl.EffectivePath, stroke.Paint);
                }
            }
        }

        /// <inheritdoc />
        public void DrawRectangle(Pen pen, Rect rect, float cornerRadius = 0)
        {
            using (var paint = CreatePaint(pen, rect.Size))
            {
                var rc = rect.ToSKRect();

                if (Math.Abs(cornerRadius) < float.Epsilon)
                {
                    Canvas.DrawRect(rc, paint.Paint);
                }
                else
                {
                    Canvas.DrawRoundRect(rc, cornerRadius, cornerRadius, paint.Paint);
                }
            }
        }

        /// <inheritdoc />
        public void FillRectangle(IBrush brush, Rect rect, float cornerRadius = 0)
        {
            using (var paint = CreatePaint(brush, rect.Size))
            {
                var rc = rect.ToSKRect();

                if (Math.Abs(cornerRadius) < float.Epsilon)
                {
                    Canvas.DrawRect(rc, paint.Paint);
                }
                else
                {
                    Canvas.DrawRoundRect(rc, cornerRadius, cornerRadius, paint.Paint);
                }
            }
        }

        /// <inheritdoc />
        public void DrawText(IBrush foreground, Point origin, IFormattedTextImpl text)
        {
            var textImpl = (FormattedTextImpl)text;

            textImpl.TextLayout.Draw(this, foreground, Canvas, origin.ToSKPoint());
        }

        /// <inheritdoc />
        public IRenderTargetBitmapImpl CreateLayer(Size size)
        {
            return CreateRenderTarget(size);
        }

        /// <inheritdoc />
        public void PushClip(Rect clip)
        {
            Canvas.Save();
            Canvas.ClipRect(clip.ToSKRect());
        }

        /// <inheritdoc />
        public void PopClip()
        {
            Canvas.Restore();
        }

        /// <inheritdoc />
        public void PushOpacity(double opacity)
        {
            _opacityStack.Push(_currentOpacity);
            _currentOpacity *= opacity;
        }

        /// <inheritdoc />
        public void PopOpacity()
        {
            _currentOpacity = _opacityStack.Pop();
        }

        /// <inheritdoc />
        public virtual void Dispose()
        {
            if(_disposed)
                return;
            try
            {
                if (_grContext != null)
                {
                    Monitor.Exit(_grContext);
                    _grContext = null;
                }

                if (_disposables != null)
                {
                    foreach (var disposable in _disposables)
                        disposable?.Dispose();
                    _disposables = null;
                }
            }
            finally
            {
                _disposed = true;
            }
        }

        /// <inheritdoc />
        public void PushGeometryClip(IGeometryImpl clip)
        {
            Canvas.Save();
            Canvas.ClipPath(((GeometryImpl)clip).EffectivePath);
        }

        /// <inheritdoc />
        public void PopGeometryClip()
        {
            Canvas.Restore();
        }

        public void Custom(ICustomDrawOperation custom) => custom.Render(this);

        /// <inheritdoc />
        public void PushOpacityMask(IBrush mask, Rect bounds)
        {
            // TODO: This should be disposed
            var paint = new SKPaint();

            Canvas.SaveLayer(paint);
            _maskStack.Push(CreatePaint(mask, bounds.Size));
        }

        /// <inheritdoc />
        public void PopOpacityMask()
        {
            using (var paint = new SKPaint { BlendMode = SKBlendMode.DstIn })
            {
                Canvas.SaveLayer(paint);
                using (var paintWrapper = _maskStack.Pop())
                {
                    Canvas.DrawPaint(paintWrapper.Paint);
                }
                Canvas.Restore();
            }

            Canvas.Restore();
        }

        /// <inheritdoc />
        public Matrix Transform
        {
            get { return _currentTransform; }
            set
            {
                if (_currentTransform == value)
                {
                    return;
                }

                _currentTransform = value;

                var transform = value;

                if (_postTransform.HasValue)
                {
                    transform *= _postTransform.Value;
                }

                Canvas.SetMatrix(transform.ToSKMatrix());
            }
        }

        /// <summary>
        /// Configure paint wrapper for using gradient brush.
        /// </summary>
        /// <param name="paintWrapper">Paint wrapper.</param>
        /// <param name="targetSize">Target size.</param>
        /// <param name="gradientBrush">Gradient brush.</param>
        private void ConfigureGradientBrush(ref PaintWrapper paintWrapper, Size targetSize, IGradientBrush gradientBrush)
        {
            var tileMode = gradientBrush.SpreadMethod.ToSKShaderTileMode();
            var stopColors = gradientBrush.GradientStops.Select(s => s.Color.ToSKColor()).ToArray();
            var stopOffsets = gradientBrush.GradientStops.Select(s => (float)s.Offset).ToArray();

            switch (gradientBrush)
            {
                case ILinearGradientBrush linearGradient:
                    {
                        var start = linearGradient.StartPoint.ToPixels(targetSize).ToSKPoint();
                        var end = linearGradient.EndPoint.ToPixels(targetSize).ToSKPoint();

                        // would be nice to cache these shaders possibly?
                        using (var shader =
                            SKShader.CreateLinearGradient(start, end, stopColors, stopOffsets, tileMode))
                        {
                            paintWrapper.Paint.Shader = shader;
                        }

                        break;
                    }
                case IRadialGradientBrush radialGradient:
                    {
                        var center = radialGradient.Center.ToPixels(targetSize).ToSKPoint();
                        var radius = (float)(radialGradient.Radius * targetSize.Width);

                        // TODO: There is no SetAlpha in SkiaSharp
                        //paint.setAlpha(128);

                        // would be nice to cache these shaders possibly?
                        using (var shader =
                            SKShader.CreateRadialGradient(center, radius, stopColors, stopOffsets, tileMode))
                        {
                            paintWrapper.Paint.Shader = shader;
                        }

                        break;
                    }
            }
        }

        /// <summary>
        /// Configure paint wrapper for using tile brush.
        /// </summary>
        /// <param name="paintWrapper">Paint wrapper.</param>
        /// <param name="targetSize">Target size.</param>
        /// <param name="tileBrush">Tile brush to use.</param>
        /// <param name="tileBrushImage">Tile brush image.</param>
        private void ConfigureTileBrush(ref PaintWrapper paintWrapper, Size targetSize, ITileBrush tileBrush, IDrawableBitmapImpl tileBrushImage)
        {
            var calc = new TileBrushCalculator(tileBrush, tileBrushImage.PixelSize.ToSizeWithDpi(_dpi), targetSize);
            var intermediate = CreateRenderTarget(calc.IntermediateSize);

            paintWrapper.AddDisposable(intermediate);

            using (var context = intermediate.CreateDrawingContext(null))
            {
                var sourceRect = new Rect(tileBrushImage.PixelSize.ToSizeWithDpi(96));
                var targetRect = new Rect(tileBrushImage.PixelSize.ToSizeWithDpi(_dpi));

                context.Clear(Colors.Transparent);
                context.PushClip(calc.IntermediateClip);
                context.Transform = calc.IntermediateTransform;
                context.DrawImage(
                    RefCountable.CreateUnownedNotClonable(tileBrushImage),
                    1,
                    sourceRect,
                    targetRect,
                    tileBrush.BitmapInterpolationMode);
                context.PopClip();
            }

            var tileTransform =
                tileBrush.TileMode != TileMode.None
                    ? SKMatrix.MakeTranslation(-(float)calc.DestinationRect.X, -(float)calc.DestinationRect.Y)
                    : SKMatrix.MakeIdentity();

            SKShaderTileMode tileX =
                tileBrush.TileMode == TileMode.None
                    ? SKShaderTileMode.Clamp
                    : tileBrush.TileMode == TileMode.FlipX || tileBrush.TileMode == TileMode.FlipXY
                        ? SKShaderTileMode.Mirror
                        : SKShaderTileMode.Repeat;

            SKShaderTileMode tileY =
                tileBrush.TileMode == TileMode.None
                    ? SKShaderTileMode.Clamp
                    : tileBrush.TileMode == TileMode.FlipY || tileBrush.TileMode == TileMode.FlipXY
                        ? SKShaderTileMode.Mirror
                        : SKShaderTileMode.Repeat;


            var image = intermediate.SnapshotImage();
            paintWrapper.AddDisposable(image);

            var paintTransform = default(SKMatrix);

            SKMatrix.Concat(
                ref paintTransform,
                tileTransform,
                SKMatrix.MakeScale((float)(96.0 / _dpi.X), (float)(96.0 / _dpi.Y)));

            using (var shader = image.ToShader(tileX, tileY, paintTransform))
            {
                paintWrapper.Paint.Shader = shader;
            }
        }

        /// <summary>
        /// Configure paint wrapper to use visual brush.
        /// </summary>
        /// <param name="paintWrapper">Paint wrapper.</param>
        /// <param name="visualBrush">Visual brush.</param>
        /// <param name="visualBrushRenderer">Visual brush renderer.</param>
        /// <param name="tileBrushImage">Tile brush image.</param>
        private void ConfigureVisualBrush(ref PaintWrapper paintWrapper, IVisualBrush visualBrush, IVisualBrushRenderer visualBrushRenderer, ref IDrawableBitmapImpl tileBrushImage)
        {
            if (_visualBrushRenderer == null)
            {
                throw new NotSupportedException("No IVisualBrushRenderer was supplied to DrawingContextImpl.");
            }

            var intermediateSize = visualBrushRenderer.GetRenderTargetSize(visualBrush);

            if (intermediateSize.Width >= 1 && intermediateSize.Height >= 1)
            {
                var intermediate = CreateRenderTarget(intermediateSize);

                using (var ctx = intermediate.CreateDrawingContext(visualBrushRenderer))
                {
                    ctx.Clear(Colors.Transparent);

                    visualBrushRenderer.RenderVisualBrush(ctx, visualBrush);
                }

                tileBrushImage = intermediate;
                paintWrapper.AddDisposable(tileBrushImage);
            }
        }

        /// <summary>
        /// Creates paint wrapper for given brush.
        /// </summary>
        /// <param name="brush">Source brush.</param>
        /// <param name="targetSize">Target size.</param>
        /// <returns>Paint wrapper for given brush.</returns>
        internal PaintWrapper CreatePaint(IBrush brush, Size targetSize)
        {
            var paint = new SKPaint
            {
                IsAntialias = true
            };

            var paintWrapper = new PaintWrapper(paint);

            double opacity = brush.Opacity * _currentOpacity;

            if (brush is ISolidColorBrush solid)
            {
                paint.Color = new SKColor(solid.Color.R, solid.Color.G, solid.Color.B, (byte)(solid.Color.A * opacity));

                return paintWrapper;
            }

            paint.Color = new SKColor(255, 255, 255, (byte)(255 * opacity));

            if (brush is IGradientBrush gradient)
            {
                ConfigureGradientBrush(ref paintWrapper, targetSize, gradient);

                return paintWrapper;
            }

            var tileBrush = brush as ITileBrush;
            var visualBrush = brush as IVisualBrush;
            var tileBrushImage = default(IDrawableBitmapImpl);

            if (visualBrush != null)
            {
                ConfigureVisualBrush(ref paintWrapper, visualBrush, _visualBrushRenderer, ref tileBrushImage);
            }
            else
            {
                tileBrushImage = (IDrawableBitmapImpl)(tileBrush as IImageBrush)?.Source?.PlatformImpl.Item;
            }

            if (tileBrush != null && tileBrushImage != null)
            {
                ConfigureTileBrush(ref paintWrapper, targetSize, tileBrush, tileBrushImage);
            }
            else
            {
                paint.Color = new SKColor(255, 255, 255, 0);
            }

            return paintWrapper;
        }

        /// <summary>
        /// Creates paint wrapper for given pen.
        /// </summary>
        /// <param name="pen">Source pen.</param>
        /// <param name="targetSize">Target size.</param>
        /// <returns></returns>
        private PaintWrapper CreatePaint(Pen pen, Size targetSize)
        {
            // In Skia 0 thickness means - use hairline rendering
            // and for us it means - there is nothing rendered.
            if (pen.Thickness == 0d)
            {
                return default;
            }

            var rv = CreatePaint(pen.Brush, targetSize);
            var paint = rv.Paint;

            paint.IsStroke = true;
            paint.StrokeWidth = (float)pen.Thickness;

            // Need to modify dashes due to Skia modifying their lengths
            // https://docs.microsoft.com/en-us/xamarin/xamarin-forms/user-interface/graphics/skiasharp/paths/dots
            // TODO: Still something is off, dashes are now present, but don't look the same as D2D ones.

            switch (pen.LineCap)
            {
                case PenLineCap.Round:
                    paint.StrokeCap = SKStrokeCap.Round;
                    break;
                case PenLineCap.Square:
                    paint.StrokeCap = SKStrokeCap.Square;
                    break;
                default:
                    paint.StrokeCap = SKStrokeCap.Butt;
                    break;
            }

            switch (pen.LineJoin)
            {
                case PenLineJoin.Miter:
                    paint.StrokeJoin = SKStrokeJoin.Miter;
                    break;
                case PenLineJoin.Round:
                    paint.StrokeJoin = SKStrokeJoin.Round;
                    break;
                default:
                    paint.StrokeJoin = SKStrokeJoin.Bevel;
                    break;
            }

            paint.StrokeMiter = (float)pen.MiterLimit;

            if (pen.DashStyle?.Dashes != null && pen.DashStyle.Dashes.Count > 0)
            {
                var srcDashes = pen.DashStyle.Dashes;
                var dashesArray = new float[srcDashes.Count];

                for (var i = 0; i < srcDashes.Count; ++i)
                {
<<<<<<< HEAD
                    var lengthModifier = i % 2 == 0 ? dashLengthModifier : gapLengthModifier;

                    // Avalonia dash lengths are relative, but Skia takes absolute sizes - need to scale
                    dashesArray[i] = (float)srcDashes[i] * paint.StrokeWidth + lengthModifier;
                }

                var pe = SKPathEffect.CreateDash(dashesArray, (float)pen.DashStyle.Offset);
=======
                    dashesArray[i] = (float) srcDashes[i] * paint.StrokeWidth;
                }

                var offset = (float)(pen.DashStyle.Offset * pen.Thickness);

                var pe = SKPathEffect.CreateDash(dashesArray, offset);
>>>>>>> a4ba3801

                paint.PathEffect = pe;
                rv.AddDisposable(pe);
            }

            return rv;
        }

        /// <summary>
        /// Create new render target compatible with this drawing context.
        /// </summary>
        /// <param name="size">The size of the render target in DIPs.</param>
        /// <param name="format">Pixel format.</param>
        /// <returns></returns>
        private SurfaceRenderTarget CreateRenderTarget(Size size, PixelFormat? format = null)
        {
            var pixelSize = PixelSize.FromSizeWithDpi(size, _dpi);
            var createInfo = new SurfaceRenderTarget.CreateInfo
            {
                Width = pixelSize.Width,
                Height = pixelSize.Height,
                Dpi = _dpi,
                Format = format,
                DisableTextLcdRendering = !_canTextUseLcdRendering,
                GrContext = _grContext
            };

            return new SurfaceRenderTarget(createInfo);
        }

        /// <summary>
        /// Skia cached paint state.
        /// </summary>
        private struct PaintState : IDisposable
        {
            private readonly SKColor _color;
            private readonly SKShader _shader;
            private readonly SKPaint _paint;

            public PaintState(SKPaint paint, SKColor color, SKShader shader)
            {
                _paint = paint;
                _color = color;
                _shader = shader;
            }

            /// <inheritdoc />
            public void Dispose()
            {
                _paint.Color = _color;
                _paint.Shader = _shader;
            }
        }

        /// <summary>
        /// Skia paint wrapper.
        /// </summary>
        internal struct PaintWrapper : IDisposable
        {
            //We are saving memory allocations there
            public readonly SKPaint Paint;

            private IDisposable _disposable1;
            private IDisposable _disposable2;
            private IDisposable _disposable3;

            public PaintWrapper(SKPaint paint)
            {
                Paint = paint;

                _disposable1 = null;
                _disposable2 = null;
                _disposable3 = null;
            }

            public IDisposable ApplyTo(SKPaint paint)
            {
                var state = new PaintState(paint, paint.Color, paint.Shader);

                paint.Color = Paint.Color;
                paint.Shader = Paint.Shader;

                return state;
            }

            /// <summary>
            /// Add new disposable to a wrapper.
            /// </summary>
            /// <param name="disposable">Disposable to add.</param>
            public void AddDisposable(IDisposable disposable)
            {
                if (_disposable1 == null)
                {
                    _disposable1 = disposable;
                }
                else if (_disposable2 == null)
                {
                    _disposable2 = disposable;
                }
                else if (_disposable3 == null)
                {
                    _disposable3 = disposable;
                }
                else
                {
                    Debug.Assert(false);

                    // ReSharper disable once HeuristicUnreachableCode
                    throw new InvalidOperationException(
                        "PaintWrapper disposable object limit reached. You need to add extra struct fields to support more disposables.");
                }
            }

            /// <inheritdoc />
            public void Dispose()
            {
                Paint?.Dispose();
                _disposable1?.Dispose();
                _disposable2?.Dispose();
                _disposable3?.Dispose();
            }
        }
    }
}<|MERGE_RESOLUTION|>--- conflicted
+++ resolved
@@ -614,22 +614,12 @@
 
                 for (var i = 0; i < srcDashes.Count; ++i)
                 {
-<<<<<<< HEAD
-                    var lengthModifier = i % 2 == 0 ? dashLengthModifier : gapLengthModifier;
-
-                    // Avalonia dash lengths are relative, but Skia takes absolute sizes - need to scale
-                    dashesArray[i] = (float)srcDashes[i] * paint.StrokeWidth + lengthModifier;
-                }
-
-                var pe = SKPathEffect.CreateDash(dashesArray, (float)pen.DashStyle.Offset);
-=======
                     dashesArray[i] = (float) srcDashes[i] * paint.StrokeWidth;
                 }
 
                 var offset = (float)(pen.DashStyle.Offset * pen.Thickness);
 
                 var pe = SKPathEffect.CreateDash(dashesArray, offset);
->>>>>>> a4ba3801
 
                 paint.PathEffect = pe;
                 rv.AddDisposable(pe);
