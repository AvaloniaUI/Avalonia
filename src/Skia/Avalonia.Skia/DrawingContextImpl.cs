using System;
using System.Collections.Generic;
using System.Diagnostics;
using System.Linq;
using System.Threading;
using Avalonia.Media;
using Avalonia.Platform;
using Avalonia.Rendering;
using Avalonia.Rendering.SceneGraph;
using Avalonia.Rendering.Utilities;
using Avalonia.Utilities;
using Avalonia.Visuals.Media.Imaging;
using SkiaSharp;

namespace Avalonia.Skia
{
    /// <summary>
    /// Skia based drawing context.
    /// </summary>
    internal class DrawingContextImpl : IDrawingContextImpl, ISkiaDrawingContextImpl
    {
        private IDisposable[] _disposables;
        private readonly Vector _dpi;
        private readonly Stack<PaintWrapper> _maskStack = new Stack<PaintWrapper>();
        private readonly Stack<double> _opacityStack = new Stack<double>();
        private readonly Matrix? _postTransform;
        private readonly IVisualBrushRenderer _visualBrushRenderer;
        private double _currentOpacity = 1.0f;
        private readonly bool _canTextUseLcdRendering;
        private Matrix _currentTransform;
        private bool _disposed;
<<<<<<< HEAD
        private GRContext _grContext;

        public GRContext GrContext => _grContext;
=======

        private readonly SKPaint _strokePaint = new SKPaint();
        private readonly SKPaint _fillPaint = new SKPaint();

>>>>>>> 32ffc284
        /// <summary>
        /// Context create info.
        /// </summary>
        public struct CreateInfo
        {
            /// <summary>
            /// Canvas to draw to.
            /// </summary>
            public SKCanvas Canvas;

            /// <summary>
            /// Dpi of drawings.
            /// </summary>
            public Vector Dpi;

            /// <summary>
            /// Visual brush renderer.
            /// </summary>
            public IVisualBrushRenderer VisualBrushRenderer;

            /// <summary>
            /// Render text without Lcd rendering.
            /// </summary>
            public bool DisableTextLcdRendering;

            /// <summary>
            /// GPU-accelerated context (optional)
            /// </summary>
            public GRContext GrContext;
        }

        /// <summary>
        /// Create new drawing context.
        /// </summary>
        /// <param name="createInfo">Create info.</param>
        /// <param name="disposables">Array of elements to dispose after drawing has finished.</param>
        public DrawingContextImpl(CreateInfo createInfo, params IDisposable[] disposables)
        {
            _dpi = createInfo.Dpi;
            _visualBrushRenderer = createInfo.VisualBrushRenderer;
            _disposables = disposables;
            _canTextUseLcdRendering = !createInfo.DisableTextLcdRendering;
            _grContext = createInfo.GrContext;
            if (_grContext != null)
                Monitor.Enter(_grContext);
            
            Canvas = createInfo.Canvas;

            if (Canvas == null)
            {
                throw new ArgumentException("Invalid create info - no Canvas provided", nameof(createInfo));
            }

            if (!_dpi.NearlyEquals(SkiaPlatform.DefaultDpi))
            {
                _postTransform =
                    Matrix.CreateScale(_dpi.X / SkiaPlatform.DefaultDpi.X, _dpi.Y / SkiaPlatform.DefaultDpi.Y);
            }

            Transform = Matrix.Identity;
        }
        
        /// <summary>
        /// Skia canvas.
        /// </summary>
        public SKCanvas Canvas { get; }

        SKCanvas ISkiaDrawingContextImpl.SkCanvas => Canvas;
        GRContext ISkiaDrawingContextImpl.GrContext => _grContext;

        /// <inheritdoc />
        public void Clear(Color color)
        {
            Canvas.Clear(color.ToSKColor());
        }

        /// <inheritdoc />
        public void DrawBitmap(IRef<IBitmapImpl> source, double opacity, Rect sourceRect, Rect destRect, BitmapInterpolationMode bitmapInterpolationMode)
        {
            var drawableImage = (IDrawableBitmapImpl)source.Item;
            var s = sourceRect.ToSKRect();
            var d = destRect.ToSKRect();

            using (var paint =
                new SKPaint
                {
                    Color = new SKColor(255, 255, 255, (byte)(255 * opacity * _currentOpacity))
                })
            {
                paint.FilterQuality = GetInterpolationMode(bitmapInterpolationMode);

                drawableImage.Draw(this, s, d, paint);
            }
        }

        private static SKFilterQuality GetInterpolationMode(BitmapInterpolationMode interpolationMode)
        {
            switch (interpolationMode)
            {
                case BitmapInterpolationMode.LowQuality:
                    return SKFilterQuality.Low;
                case BitmapInterpolationMode.MediumQuality:
                    return SKFilterQuality.Medium;
                case BitmapInterpolationMode.HighQuality:
                    return SKFilterQuality.High;
                case BitmapInterpolationMode.Default:
                    return SKFilterQuality.None;
                default:
                    throw new ArgumentOutOfRangeException(nameof(interpolationMode), interpolationMode, null);
            }
        }

        /// <inheritdoc />
        public void DrawBitmap(IRef<IBitmapImpl> source, IBrush opacityMask, Rect opacityMaskRect, Rect destRect)
        {
            PushOpacityMask(opacityMask, opacityMaskRect);
            DrawBitmap(source, 1, new Rect(0, 0, source.Item.PixelSize.Width, source.Item.PixelSize.Height), destRect, BitmapInterpolationMode.Default);
            PopOpacityMask();
        }

        /// <inheritdoc />
        public void DrawLine(IPen pen, Point p1, Point p2)
        {
            using (var paint = CreatePaint(_strokePaint, pen, new Size(Math.Abs(p2.X - p1.X), Math.Abs(p2.Y - p1.Y))))
            {
                Canvas.DrawLine((float) p1.X, (float) p1.Y, (float) p2.X, (float) p2.Y, paint.Paint);
            }
        }

        /// <inheritdoc />
        public void DrawGeometry(IBrush brush, IPen pen, IGeometryImpl geometry)
        {
            var impl = (GeometryImpl) geometry;
            var size = geometry.Bounds.Size;

            using (var fill = brush != null ? CreatePaint(_fillPaint, brush, size) : default(PaintWrapper))
            using (var stroke = pen?.Brush != null ? CreatePaint(_strokePaint, pen, size) : default(PaintWrapper))
            {
                if (fill.Paint != null)
                {
                    Canvas.DrawPath(impl.EffectivePath, fill.Paint);
                }

                if (stroke.Paint != null)
                {
                    Canvas.DrawPath(impl.EffectivePath, stroke.Paint);
                }
            }
        }

        /// <inheritdoc />
        public void DrawRectangle(IBrush brush, IPen pen, Rect rect, double radiusX, double radiusY)
        {
            var rc = rect.ToSKRect();
            var isRounded = Math.Abs(radiusX) > double.Epsilon || Math.Abs(radiusY) > double.Epsilon;

            if (brush != null)
            {
                using (var paint = CreatePaint(_fillPaint, brush, rect.Size))
                {
                    if (isRounded)
                    {
                        Canvas.DrawRoundRect(rc, (float)radiusX, (float)radiusY, paint.Paint);
                    }
                    else
                    {
                        Canvas.DrawRect(rc, paint.Paint);
                    }
                  
                }
            }

            if (pen?.Brush != null)
            {
                using (var paint = CreatePaint(_strokePaint, pen, rect.Size))
                {
                    if (isRounded)
                    {
                        Canvas.DrawRoundRect(rc, (float)radiusX, (float)radiusY, paint.Paint);
                    }
                    else
                    {
                        Canvas.DrawRect(rc, paint.Paint);
                    }
                   
                }
            }
        }

        /// <inheritdoc />
        public void DrawText(IBrush foreground, Point origin, IFormattedTextImpl text)
        {
            using (var paint = CreatePaint(_fillPaint, foreground, text.Bounds.Size))
            {
                var textImpl = (FormattedTextImpl) text;
                textImpl.Draw(this, Canvas, origin.ToSKPoint(), paint, _canTextUseLcdRendering);
            }
        }

        /// <inheritdoc />
        public void DrawGlyphRun(IBrush foreground, GlyphRun glyphRun, Point baselineOrigin)
        {
            using (var paintWrapper = CreatePaint(_fillPaint, foreground, glyphRun.Bounds.Size))
            {
                var glyphRunImpl = (GlyphRunImpl)glyphRun.GlyphRunImpl;

                ConfigureTextRendering(paintWrapper);

                Canvas.DrawText(glyphRunImpl.TextBlob, (float)baselineOrigin.X,
                    (float)baselineOrigin.Y, paintWrapper.Paint);
            }
        }

        /// <inheritdoc />
        public IRenderTargetBitmapImpl CreateLayer(Size size)
        {
            return CreateRenderTarget(size);
        }

        /// <inheritdoc />
        public void PushClip(Rect clip)
        {
            Canvas.Save();
            Canvas.ClipRect(clip.ToSKRect());
        }

        /// <inheritdoc />
        public void PopClip()
        {
            Canvas.Restore();
        }

        /// <inheritdoc />
        public void PushOpacity(double opacity)
        {
            _opacityStack.Push(_currentOpacity);
            _currentOpacity *= opacity;
        }

        /// <inheritdoc />
        public void PopOpacity()
        {
            _currentOpacity = _opacityStack.Pop();
        }

        /// <inheritdoc />
        public virtual void Dispose()
        {
            if(_disposed)
                return;
            try
            {
                if (_grContext != null)
                {
                    Monitor.Exit(_grContext);
                    _grContext = null;
                }

                if (_disposables != null)
                {
                    foreach (var disposable in _disposables)
                        disposable?.Dispose();
                    _disposables = null;
                }
            }
            finally
            {
                _disposed = true;
            }
        }

        /// <inheritdoc />
        public void PushGeometryClip(IGeometryImpl clip)
        {
            Canvas.Save();
            Canvas.ClipPath(((GeometryImpl)clip).EffectivePath);
        }

        /// <inheritdoc />
        public void PopGeometryClip()
        {
            Canvas.Restore();
        }

        public void Custom(ICustomDrawOperation custom) => custom.Render(this);

        /// <inheritdoc />
        public void PushOpacityMask(IBrush mask, Rect bounds)
        {
            // TODO: This should be disposed
            var paint = new SKPaint();

            Canvas.SaveLayer(paint);
            _maskStack.Push(CreatePaint(paint, mask, bounds.Size, true));
        }

        /// <inheritdoc />
        public void PopOpacityMask()
        {
            using (var paint = new SKPaint { BlendMode = SKBlendMode.DstIn })
            {
                Canvas.SaveLayer(paint);
                using (var paintWrapper = _maskStack.Pop())
                {
                    Canvas.DrawPaint(paintWrapper.Paint);
                }
                Canvas.Restore();
            }

            Canvas.Restore();
        }

        /// <inheritdoc />
        public Matrix Transform
        {
            get { return _currentTransform; }
            set
            {
                if (_currentTransform == value)
                    return;

                _currentTransform = value;

                var transform = value;

                if (_postTransform.HasValue)
                {
                    transform *= _postTransform.Value;
                }

                Canvas.SetMatrix(transform.ToSKMatrix());
            }
        }

        internal void ConfigureTextRendering(PaintWrapper wrapper)
        {
            var paint = wrapper.Paint;

            paint.IsEmbeddedBitmapText = true;
            paint.SubpixelText = true;
            paint.LcdRenderText = _canTextUseLcdRendering;
        }

        /// <summary>
        /// Configure paint wrapper for using gradient brush.
        /// </summary>
        /// <param name="paintWrapper">Paint wrapper.</param>
        /// <param name="targetSize">Target size.</param>
        /// <param name="gradientBrush">Gradient brush.</param>
        private void ConfigureGradientBrush(ref PaintWrapper paintWrapper, Size targetSize, IGradientBrush gradientBrush)
        {
            var tileMode = gradientBrush.SpreadMethod.ToSKShaderTileMode();
            var stopColors = gradientBrush.GradientStops.Select(s => s.Color.ToSKColor()).ToArray();
            var stopOffsets = gradientBrush.GradientStops.Select(s => (float)s.Offset).ToArray();

            switch (gradientBrush)
            {
                case ILinearGradientBrush linearGradient:
                {
                    var start = linearGradient.StartPoint.ToPixels(targetSize).ToSKPoint();
                    var end = linearGradient.EndPoint.ToPixels(targetSize).ToSKPoint();

                    // would be nice to cache these shaders possibly?
                    using (var shader =
                        SKShader.CreateLinearGradient(start, end, stopColors, stopOffsets, tileMode))
                    {
                        paintWrapper.Paint.Shader = shader;
                    }

                    break;
                }
                case IRadialGradientBrush radialGradient:
                {
                    var center = radialGradient.Center.ToPixels(targetSize).ToSKPoint();
                    var radius = (float)(radialGradient.Radius * targetSize.Width);

                    // TODO: There is no SetAlpha in SkiaSharp
                    //paint.setAlpha(128);

                    // would be nice to cache these shaders possibly?
                    using (var shader =
                        SKShader.CreateRadialGradient(center, radius, stopColors, stopOffsets, tileMode))
                    {
                        paintWrapper.Paint.Shader = shader;
                    }

                    break;
                }
            }
        }

        /// <summary>
        /// Configure paint wrapper for using tile brush.
        /// </summary>
        /// <param name="paintWrapper">Paint wrapper.</param>
        /// <param name="targetSize">Target size.</param>
        /// <param name="tileBrush">Tile brush to use.</param>
        /// <param name="tileBrushImage">Tile brush image.</param>
        private void ConfigureTileBrush(ref PaintWrapper paintWrapper, Size targetSize, ITileBrush tileBrush, IDrawableBitmapImpl tileBrushImage)
        {
            var calc = new TileBrushCalculator(tileBrush, tileBrushImage.PixelSize.ToSizeWithDpi(_dpi), targetSize);
            var intermediate = CreateRenderTarget(calc.IntermediateSize);

            paintWrapper.AddDisposable(intermediate);

            using (var context = intermediate.CreateDrawingContext(null))
            {
                var sourceRect = new Rect(tileBrushImage.PixelSize.ToSizeWithDpi(96));
                var targetRect = new Rect(tileBrushImage.PixelSize.ToSizeWithDpi(_dpi));

                context.Clear(Colors.Transparent);
                context.PushClip(calc.IntermediateClip);
                context.Transform = calc.IntermediateTransform;
                context.DrawBitmap(
                    RefCountable.CreateUnownedNotClonable(tileBrushImage),
                    1,
                    sourceRect,
                    targetRect,
                    tileBrush.BitmapInterpolationMode);
                context.PopClip();
            }

            var tileTransform =
                tileBrush.TileMode != TileMode.None
                    ? SKMatrix.MakeTranslation(-(float)calc.DestinationRect.X, -(float)calc.DestinationRect.Y)
                    : SKMatrix.MakeIdentity();

            SKShaderTileMode tileX =
                tileBrush.TileMode == TileMode.None
                    ? SKShaderTileMode.Clamp
                    : tileBrush.TileMode == TileMode.FlipX || tileBrush.TileMode == TileMode.FlipXY
                        ? SKShaderTileMode.Mirror
                        : SKShaderTileMode.Repeat;

            SKShaderTileMode tileY =
                tileBrush.TileMode == TileMode.None
                    ? SKShaderTileMode.Clamp
                    : tileBrush.TileMode == TileMode.FlipY || tileBrush.TileMode == TileMode.FlipXY
                        ? SKShaderTileMode.Mirror
                        : SKShaderTileMode.Repeat;


            var image = intermediate.SnapshotImage();
            paintWrapper.AddDisposable(image);

            var paintTransform = default(SKMatrix);

            SKMatrix.Concat(
                ref paintTransform,
                tileTransform,
                SKMatrix.MakeScale((float)(96.0 / _dpi.X), (float)(96.0 / _dpi.Y)));

            using (var shader = image.ToShader(tileX, tileY, paintTransform))
            {
                paintWrapper.Paint.Shader = shader;
            }
        }

        /// <summary>
        /// Configure paint wrapper to use visual brush.
        /// </summary>
        /// <param name="paintWrapper">Paint wrapper.</param>
        /// <param name="visualBrush">Visual brush.</param>
        /// <param name="visualBrushRenderer">Visual brush renderer.</param>
        /// <param name="tileBrushImage">Tile brush image.</param>
        private void ConfigureVisualBrush(ref PaintWrapper paintWrapper, IVisualBrush visualBrush, IVisualBrushRenderer visualBrushRenderer, ref IDrawableBitmapImpl tileBrushImage)
        {
            if (_visualBrushRenderer == null)
            {
                throw new NotSupportedException("No IVisualBrushRenderer was supplied to DrawingContextImpl.");
            }

            var intermediateSize = visualBrushRenderer.GetRenderTargetSize(visualBrush);

            if (intermediateSize.Width >= 1 && intermediateSize.Height >= 1)
            {
                var intermediate = CreateRenderTarget(intermediateSize);

                using (var ctx = intermediate.CreateDrawingContext(visualBrushRenderer))
                {
                    ctx.Clear(Colors.Transparent);

                    visualBrushRenderer.RenderVisualBrush(ctx, visualBrush);
                }

                tileBrushImage = intermediate;
                paintWrapper.AddDisposable(tileBrushImage);
            }
        }

        /// <summary>
        /// Creates paint wrapper for given brush.
        /// </summary>
        /// <param name="paint">The paint to wrap.</param>
        /// <param name="brush">Source brush.</param>
        /// <param name="targetSize">Target size.</param>
        /// <param name="disposePaint">Optional dispose of the supplied paint.</param>
        /// <returns>Paint wrapper for given brush.</returns>
        internal PaintWrapper CreatePaint(SKPaint paint, IBrush brush, Size targetSize, bool disposePaint = false)
        {
            var paintWrapper = new PaintWrapper(paint, disposePaint);

            paint.IsAntialias = true;

            double opacity = brush.Opacity * _currentOpacity;

            if (brush is ISolidColorBrush solid)
            {
                paint.Color = new SKColor(solid.Color.R, solid.Color.G, solid.Color.B, (byte) (solid.Color.A * opacity));

                return paintWrapper;
            }

            paint.Color = new SKColor(255, 255, 255, (byte) (255 * opacity));

            if (brush is IGradientBrush gradient)
            {
                ConfigureGradientBrush(ref paintWrapper, targetSize, gradient);

                return paintWrapper;
            }

            var tileBrush = brush as ITileBrush;
            var visualBrush = brush as IVisualBrush;
            var tileBrushImage = default(IDrawableBitmapImpl);

            if (visualBrush != null)
            {
                ConfigureVisualBrush(ref paintWrapper, visualBrush, _visualBrushRenderer, ref tileBrushImage);
            }
            else
            {
                tileBrushImage = (IDrawableBitmapImpl)(tileBrush as IImageBrush)?.Source?.PlatformImpl.Item;
            }

            if (tileBrush != null && tileBrushImage != null)
            {
                ConfigureTileBrush(ref paintWrapper, targetSize, tileBrush, tileBrushImage);
            }
            else
            {
                paint.Color = new SKColor(255, 255, 255, 0);
            }

            return paintWrapper;
        }

        /// <summary>
        /// Creates paint wrapper for given pen.
        /// </summary>
        /// <param name="paint">The paint to wrap.</param>
        /// <param name="pen">Source pen.</param>
        /// <param name="targetSize">Target size.</param>
        /// <param name="disposePaint">Optional dispose of the supplied paint.</param>
        /// <returns></returns>
        private PaintWrapper CreatePaint(SKPaint paint, IPen pen, Size targetSize, bool disposePaint = false)
        {
            // In Skia 0 thickness means - use hairline rendering
            // and for us it means - there is nothing rendered.
            if (pen.Thickness == 0d)
            {
                return default;
            }

            var rv = CreatePaint(paint, pen.Brush, targetSize, disposePaint);

            paint.IsStroke = true;
            paint.StrokeWidth = (float) pen.Thickness;

            // Need to modify dashes due to Skia modifying their lengths
            // https://docs.microsoft.com/en-us/xamarin/xamarin-forms/user-interface/graphics/skiasharp/paths/dots
            // TODO: Still something is off, dashes are now present, but don't look the same as D2D ones.

            switch (pen.LineCap)
            {
                case PenLineCap.Round:
                    paint.StrokeCap = SKStrokeCap.Round;
                    break;
                case PenLineCap.Square:
                    paint.StrokeCap = SKStrokeCap.Square;
                    break;
                default:
                    paint.StrokeCap = SKStrokeCap.Butt;
                    break;
            }

            switch (pen.LineJoin)
            {
                case PenLineJoin.Miter:
                    paint.StrokeJoin = SKStrokeJoin.Miter;
                    break;
                case PenLineJoin.Round:
                    paint.StrokeJoin = SKStrokeJoin.Round;
                    break;
                default:
                    paint.StrokeJoin = SKStrokeJoin.Bevel;
                    break;
            }

            paint.StrokeMiter = (float) pen.MiterLimit;

            if (pen.DashStyle?.Dashes != null && pen.DashStyle.Dashes.Count > 0)
            {
                var srcDashes = pen.DashStyle.Dashes;
                var dashesArray = new float[srcDashes.Count];

                for (var i = 0; i < srcDashes.Count; ++i)
                {
                    dashesArray[i] = (float) srcDashes[i] * paint.StrokeWidth;
                }

                var offset = (float)(pen.DashStyle.Offset * pen.Thickness);

                var pe = SKPathEffect.CreateDash(dashesArray, offset);

                paint.PathEffect = pe;
                rv.AddDisposable(pe);
            }

            return rv;
        }

        /// <summary>
        /// Create new render target compatible with this drawing context.
        /// </summary>
        /// <param name="size">The size of the render target in DIPs.</param>
        /// <param name="format">Pixel format.</param>
        /// <returns></returns>
        private SurfaceRenderTarget CreateRenderTarget(Size size, PixelFormat? format = null)
        {
            var pixelSize = PixelSize.FromSizeWithDpi(size, _dpi);
            var createInfo = new SurfaceRenderTarget.CreateInfo
            {
                Width = pixelSize.Width,
                Height = pixelSize.Height,
                Dpi = _dpi,
                Format = format,
                DisableTextLcdRendering = !_canTextUseLcdRendering,
                GrContext = _grContext
            };

            return new SurfaceRenderTarget(createInfo);
        }

        /// <summary>
        /// Skia cached paint state.
        /// </summary>
        private readonly struct PaintState : IDisposable
        {
            private readonly SKColor _color;
            private readonly SKShader _shader;
            private readonly SKPaint _paint;
            
            public PaintState(SKPaint paint, SKColor color, SKShader shader)
            {
                _paint = paint;
                _color = color;
                _shader = shader;
            }

            /// <inheritdoc />
            public void Dispose()
            {
                _paint.Color = _color;
                _paint.Shader = _shader;
            }
        }

        /// <summary>
        /// Skia paint wrapper.
        /// </summary>
        internal struct PaintWrapper : IDisposable
        {
            //We are saving memory allocations there
            public readonly SKPaint Paint;
            private readonly bool _disposePaint;

            private IDisposable _disposable1;
            private IDisposable _disposable2;
            private IDisposable _disposable3;

            public PaintWrapper(SKPaint paint, bool disposePaint)
            {
                Paint = paint;
                _disposePaint = disposePaint;

                _disposable1 = null;
                _disposable2 = null;
                _disposable3 = null;
            }

            public IDisposable ApplyTo(SKPaint paint)
            {
                var state = new PaintState(paint, paint.Color, paint.Shader);

                paint.Color = Paint.Color;
                paint.Shader = Paint.Shader;

                return state;
            }

            /// <summary>
            /// Add new disposable to a wrapper.
            /// </summary>
            /// <param name="disposable">Disposable to add.</param>
            public void AddDisposable(IDisposable disposable)
            {
                if (_disposable1 == null)
                {
                    _disposable1 = disposable;
                }
                else if (_disposable2 == null)
                {
                    _disposable2 = disposable;
                }
                else if (_disposable3 == null)
                {
                    _disposable3 = disposable;
                }
                else
                {
                    Debug.Assert(false);

                    // ReSharper disable once HeuristicUnreachableCode
                    throw new InvalidOperationException(
                        "PaintWrapper disposable object limit reached. You need to add extra struct fields to support more disposables.");
                }
            }
            
            /// <inheritdoc />
            public void Dispose()
            {
                if (_disposePaint)
                {
                    Paint?.Dispose();
                }
                else
                {
                    Paint?.Reset();
                }

                _disposable1?.Dispose();
                _disposable2?.Dispose();
                _disposable3?.Dispose();
            }
        }
    }
}<|MERGE_RESOLUTION|>--- conflicted
+++ resolved
@@ -29,16 +29,11 @@
         private readonly bool _canTextUseLcdRendering;
         private Matrix _currentTransform;
         private bool _disposed;
-<<<<<<< HEAD
         private GRContext _grContext;
-
         public GRContext GrContext => _grContext;
-=======
-
         private readonly SKPaint _strokePaint = new SKPaint();
         private readonly SKPaint _fillPaint = new SKPaint();
 
->>>>>>> 32ffc284
         /// <summary>
         /// Context create info.
         /// </summary>
