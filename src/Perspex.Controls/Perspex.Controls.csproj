--- conflicted
+++ resolved
@@ -41,9 +41,7 @@
     <Compile Include="..\Shared\SharedAssemblyInfo.cs">
       <Link>Properties\SharedAssemblyInfo.cs</Link>
     </Compile>
-<<<<<<< HEAD
     <Compile Include="DockPanel.cs" />
-=======
     <Compile Include="SystemDialog.cs" />
     <Compile Include="DockPanel\Aligner.cs" />
     <Compile Include="DockPanel\Alignment.cs" />
@@ -56,7 +54,6 @@
     <Compile Include="DockPanel\EnumerableMixin.cs" />
     <Compile Include="DockPanel\LayoutSizes.cs" />
     <Compile Include="DockPanel\RectMixin.cs" />
->>>>>>> 426b706a
     <Compile Include="Generators\ITreeItemContainerGenerator.cs" />
     <Compile Include="Generators\ItemContainers.cs" />
     <Compile Include="IContentControl.cs" />
