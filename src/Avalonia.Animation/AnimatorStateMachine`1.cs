--- conflicted
+++ resolved
@@ -27,8 +27,8 @@
 
         private FillMode _fillMode;
         private PlaybackDirection _animationDirection;
-        private MachineStates _currentState;
-        private MachineStates _savedState;
+        private KeyFramesStates _currentState;
+        private KeyFramesStates _savedState;
         private Animator<T> _parent;
         private Animation _targetAnimation;
         private Animatable _targetControl;
@@ -37,7 +37,7 @@
         private IObserver<object> _targetObserver;
 
         [Flags]
-        private enum MachineStates
+        private enum KeyFramesStates
         {
             Initialize,
             DoDelay,
@@ -79,16 +79,16 @@
             _fillMode = _targetAnimation.FillMode;
 
             if (_durationTotalFrameCount > 0)
-                _currentState = MachineStates.DoDelay;
+                _currentState = KeyFramesStates.DoDelay;
             else
-                _currentState = MachineStates.DoRun;
-        }
-
-        public void Step(long time, Func<double, T, T> Interpolator)
+                _currentState = KeyFramesStates.DoRun;
+        }
+
+        public void Step(PlayState _playState, Func<double, T, T> Interpolator)
         {
             try
             {
-                InternalStep(time, Interpolator);
+                InternalStep(_playState, Interpolator);
             }
             catch (Exception e)
             {
@@ -96,7 +96,7 @@
             }
         }
 
-        private void InternalStep(long time, Func<double, T, T> Interpolator)
+        private void InternalStep(PlayState _playState, Func<double, T, T> Interpolator)
         {
             if (!_gotFirstKFValue)
             {
@@ -104,30 +104,21 @@
                 _gotFirstKFValue = true;
             }
 
-            if (_currentState == MachineStates.Disposed)
+            if (_currentState == KeyFramesStates.Disposed)
                 throw new InvalidProgramException("This KeyFrames Animation is already disposed.");
 
-            var playState = Timing._globalPlayState;
-
-            // Override the global play state when the target
-            // play state changes
-            if(_targetControl.PlayState != PlayState.Run)
-                playState = _targetControl.PlayState;
-
-            // Stop the animation.
-            if (playState == PlayState.Stop
-             || _targetControl.PlayState == PlayState.Stop)
-                _currentState = MachineStates.Stop;
+            if (_playState == PlayState.Stop)
+                _currentState = KeyFramesStates.Stop;
 
             // Save state and pause the machine
-            if (playState == PlayState.Pause && _currentState != MachineStates.Pause)
+            if (_playState == PlayState.Pause && _currentState != KeyFramesStates.Pause)
             {
                 _savedState = _currentState;
-                _currentState = MachineStates.Pause;
+                _currentState = KeyFramesStates.Pause;
             }
 
             // Resume the previous state
-            if (playState != PlayState.Pause && _currentState == MachineStates.Pause)
+            if (_playState != PlayState.Pause && _currentState == KeyFramesStates.Pause)
                 _currentState = _savedState;
 
             double _tempDuration = 0d, _easedTime;
@@ -136,13 +127,9 @@
 
             while (!handled)
             {
-<<<<<<< HEAD
-                case MachineStates.DoDelay:
-=======
                 switch (_currentState)
                 {
                     case KeyFramesStates.DoDelay:
->>>>>>> 62d42765
 
                         if (_fillMode == FillMode.Backward
                          || _fillMode == FillMode.Both)
@@ -166,59 +153,15 @@
                             handled = true;
                             _delayFrameCount++;
                         }
-<<<<<<< HEAD
-                    }
-
-                    if (_delayFrameCount > _delayTotalFrameCount)
-                    {
-                        _currentState = MachineStates.DoRun;
-                        goto checkstate;
-                    }
-                    _delayFrameCount++;
-                    break;
-
-                case MachineStates.DoRun:
-
-                    if (_isReversed)
-                        _currentState = MachineStates.RunBackwards;
-                    else
-                        _currentState = MachineStates.RunForwards;
-
-                    goto checkstate;
-
-                case MachineStates.RunForwards:
-
-                    if (_durationFrameCount > _durationTotalFrameCount)
-                    {
-                        _currentState = MachineStates.RunComplete;
-                        goto checkstate;
-                    }
-
-                    _tempDuration = (double)_durationFrameCount / _durationTotalFrameCount;
-                    _currentState = MachineStates.RunApplyValue;
-=======
                         break;
 
                     case KeyFramesStates.DoRun:
->>>>>>> 62d42765
 
                         if (_isReversed)
                             _currentState = KeyFramesStates.RunBackwards;
                         else
                             _currentState = KeyFramesStates.RunForwards;
 
-<<<<<<< HEAD
-                case MachineStates.RunBackwards:
-
-                    if (_durationFrameCount > _durationTotalFrameCount)
-                    {
-                        _currentState = MachineStates.RunComplete;
-                        goto checkstate;
-                    }
-
-                    _tempDuration = (double)(_durationTotalFrameCount - _durationFrameCount) / _durationTotalFrameCount;
-                    _currentState = MachineStates.RunApplyValue;
-=======
                         break;
 
                     case KeyFramesStates.RunForwards:
@@ -231,16 +174,11 @@
                         {
                             _tempDuration = (double)_durationFrameCount / _durationTotalFrameCount;
                             _currentState = KeyFramesStates.RunApplyValue;
->>>>>>> 62d42765
-
-                        }
-                        break;
-
-<<<<<<< HEAD
-                case MachineStates.RunApplyValue:
-=======
+
+                        }
+                        break;
+
                     case KeyFramesStates.RunBackwards:
->>>>>>> 62d42765
 
                         if (_durationFrameCount > _durationTotalFrameCount)
                         {
@@ -253,56 +191,30 @@
                         }
                         break;
 
-<<<<<<< HEAD
-                    _durationFrameCount++;
-                    _lastInterpValue = Interpolator(_easedTime, _neutralValue);
-                    _targetObserver.OnNext(_lastInterpValue);
-                    _currentState = MachineStates.DoRun;
-=======
                     case KeyFramesStates.RunApplyValue:
->>>>>>> 62d42765
 
                         _easedTime = _targetAnimation.Easing.Ease(_tempDuration);
 
-<<<<<<< HEAD
-                case MachineStates.RunComplete:
-=======
                         _durationFrameCount++;
                         _lastInterpValue = Interpolator(_easedTime, _neutralValue);
                         _targetObserver.OnNext(_lastInterpValue);
                         _currentState = KeyFramesStates.DoRun;
                         handled = true;
                         break;
->>>>>>> 62d42765
 
                     case KeyFramesStates.RunComplete:
 
-<<<<<<< HEAD
-                        if (_isLooping)
-                        {
-                            _currentState = MachineStates.DoRun;
-                        }
-                        else if (_isRepeating)
-=======
                         if (_checkLoopAndRepeat)
->>>>>>> 62d42765
                         {
                             _delayFrameCount = 0;
                             _durationFrameCount = 0;
 
                             if (_isLooping)
                             {
-<<<<<<< HEAD
-                                _currentState = MachineStates.Stop;
-=======
                                 _currentState = KeyFramesStates.DoRun;
->>>>>>> 62d42765
                             }
                             else if (_isRepeating)
                             {
-<<<<<<< HEAD
-                                _currentState = MachineStates.DoRun;
-=======
                                 if (_currentIteration >= _repeatCount)
                                 {
                                     _currentState = KeyFramesStates.Stop;
@@ -312,7 +224,6 @@
                                     _currentState = KeyFramesStates.DoRun;
                                 }
                                 _currentIteration++;
->>>>>>> 62d42765
                             }
 
                             if (_animationDirection == PlaybackDirection.Alternate
@@ -322,17 +233,10 @@
                             break;
                         }
 
-<<<<<<< HEAD
-                    _currentState = MachineStates.Stop;
-                    goto checkstate;
-
-                case MachineStates.Stop:
-=======
                         _currentState = KeyFramesStates.Stop;
                         break;
 
                     case KeyFramesStates.Stop:
->>>>>>> 62d42765
 
                         if (_fillMode == FillMode.Forward
                          || _fillMode == FillMode.Both)
@@ -358,7 +262,7 @@
         public void Dispose()
         {
             _unsubscribe = true;
-            _currentState = MachineStates.Disposed;
+            _currentState = KeyFramesStates.Disposed;
         }
     }
 }