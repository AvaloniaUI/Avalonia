--- conflicted
+++ resolved
@@ -39,7 +39,6 @@
     <SolidColorBrush x:Key="ButtonPressedBackgroundThemeBrush" Color="#FFFFFFFF" />
     <SolidColorBrush x:Key="ButtonPressedForegroundThemeBrush" Color="#FF000000" />
 
-<<<<<<< HEAD
     <!-- Resources for RepeatButton.xaml -->
     <Thickness x:Key="RepeatButtonBorderThemeThickness">1</Thickness>
     <StaticResource x:Key="RepeatButtonBackground" ResourceKey="SystemControlBackgroundBaseLowBrush" />
@@ -64,7 +63,6 @@
     <SolidColorBrush x:Key="RepeatButtonPressedBackgroundThemeBrush" Color="#FFFFFFFF" />
     <SolidColorBrush x:Key="RepeatButtonPressedForegroundThemeBrush" Color="#FF000000" />
     
-=======
     <!-- Resources for ToggleButton.xaml -->
     <Thickness x:Key="ToggleButtonBorderThemeThickness">1</Thickness>
     <StaticResource x:Key="ToggleButtonBackground" ResourceKey="SystemControlBackgroundBaseLowBrush" />
@@ -122,7 +120,6 @@
     <SolidColorBrush x:Key="ToggleButtonPressedBackgroundThemeBrush" Color="#FFFFFFFF" />
     <SolidColorBrush x:Key="ToggleButtonPressedForegroundThemeBrush" Color="#FF000000" />
 
->>>>>>> 4b548993
     <!-- Resources for ComboBox.xaml -->
     <x:Double x:Key="ComboBoxArrowThemeFontSize">21</x:Double>
     <x:Double x:Key="ComboBoxThemeMinWidth">64</x:Double>
