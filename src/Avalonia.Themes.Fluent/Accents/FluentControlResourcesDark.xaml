--- conflicted
+++ resolved
@@ -636,16 +636,13 @@
 
     <!-- BaseResources for ScrollViewer.xaml -->
     <SolidColorBrush x:Key="ScrollViewerScrollBarsSeparatorBackground" Color="{StaticResource SystemChromeMediumColor}" Opacity="0.9" />
-<<<<<<< HEAD
     
     <!-- Resources for NavigationControl.xaml-->
     <StaticResource x:Key="NavigationControlNavBarBackground" ResourceKey="SystemControlBackgroundBaseLowBrush" />
     <x:Double x:Key="NavigationControlNavBarHeight" >45</x:Double>
     <Thickness x:Key="NavigationControlPageMargin">0,5</Thickness>
-=======
 
     <!-- BaseResources for RefreshVisualizer.xaml -->
     <SolidColorBrush x:Key="RefreshVisualizerForeground" Color="White"/>
     <SolidColorBrush x:Key="RefreshVisualizerBackground" Color="Transparent"/> 
->>>>>>> 111a03ab
 </ResourceDictionary>