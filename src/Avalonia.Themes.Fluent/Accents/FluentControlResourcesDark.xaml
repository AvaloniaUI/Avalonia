--- conflicted
+++ resolved
@@ -636,14 +636,9 @@
 
     <!-- BaseResources for ScrollViewer.xaml -->
     <SolidColorBrush x:Key="ScrollViewerScrollBarsSeparatorBackground" Color="{StaticResource SystemChromeMediumColor}" Opacity="0.9" />
-<<<<<<< HEAD
     
     <!-- Resources for NavigationControl.xaml-->
     <StaticResource x:Key="NavigationControlNavBarBackground" ResourceKey="SystemControlBackgroundBaseLowBrush" />
     <x:Double x:Key="NavigationControlNavBarHeight" >45</x:Double>
     <Thickness x:Key="NavigationControlPageMargin">0,5</Thickness>
-  </Style.Resources>
-</Style>
-=======
-</ResourceDictionary>
->>>>>>> e67bb01c
+</ResourceDictionary>