﻿<ResourceDictionary xmlns="https://github.com/avaloniaui"
                    xmlns:x="http://schemas.microsoft.com/winfx/2006/xaml"
                    xmlns:generic="using:System.Collections.Generic"
                    x:ClassModifier="internal">
  <Design.PreviewWith>
    <Border Padding="20">
      <AutoCompleteBox Width="200">
        <AutoCompleteBox.ItemsSource>
          <generic:List x:TypeArguments="x:String">
            Alabama
            Alaska
            Arizona
            Arkansas
            California
            Colorado
            Connecticut
            Delaware
          </generic:List>
        </AutoCompleteBox.ItemsSource>
      </AutoCompleteBox>
    </Border>
  </Design.PreviewWith>
  
    <ControlTheme x:Key="{x:Type AutoCompleteBox}" TargetType="AutoCompleteBox">
      <Setter Property="VerticalAlignment" Value="Top" />
      <Setter Property="Foreground" Value="{DynamicResource TextControlForeground}" />
      <Setter Property="Background" Value="{DynamicResource TextControlBackground}" />
      <Setter Property="BorderBrush" Value="{DynamicResource TextControlBorderBrush}" />
      <Setter Property="BorderThickness" Value="{DynamicResource TextControlBorderThemeThickness}" />
      <Setter Property="CornerRadius" Value="{DynamicResource ControlCornerRadius}" />
      <Setter Property="Padding" Value="{DynamicResource TextControlThemePadding}" />
      <Setter Property="MaxDropDownHeight" Value="{DynamicResource AutoCompleteListMaxHeight}" />
      <Setter Property="Template">
        <ControlTemplate>
          <Grid Name="PART_LayoutRoot">
            <TextBox Name="PART_TextBox"
                     Watermark="{TemplateBinding Watermark}"
                     Width="{TemplateBinding Width}"
                     Foreground="{TemplateBinding Foreground}"
                     Background="{TemplateBinding Background}"
                     BorderBrush="{TemplateBinding BorderBrush}"
                     BorderThickness="{TemplateBinding BorderThickness}"
                     CornerRadius="{TemplateBinding CornerRadius}"
                     CaretIndex="{TemplateBinding CaretIndex, Mode=TwoWay}"
                     Padding="{TemplateBinding Padding}"
                     Margin="0"
                     DataValidationErrors.Errors="{TemplateBinding (DataValidationErrors.Errors)}"
<<<<<<< HEAD
                     InnerLeftContent="{TemplateBinding InnerLeftContent}"
                     InnerRightContent="{TemplateBinding InnerRightContent}"
=======
                     MaxLength="{TemplateBinding MaxLength}"
>>>>>>> 72fb4102
                     />
            <Popup Name="PART_Popup" 
                   WindowManagerAddShadowHint="False"
                   MinWidth="{Binding Bounds.Width, RelativeSource={RelativeSource TemplatedParent}}" 
                   MaxHeight="{TemplateBinding MaxDropDownHeight}"
                   IsLightDismissEnabled="True"
                   PlacementTarget="{TemplateBinding}">
              <Border Name="PART_SuggestionsContainer"
                      Padding="{DynamicResource AutoCompleteListMargin}"
                      BorderThickness="{DynamicResource AutoCompleteListBorderThemeThickness}"
                      BorderBrush="{DynamicResource AutoCompleteBoxSuggestionsListBorderBrush}"
                      Background="{DynamicResource AutoCompleteBoxSuggestionsListBackground}"
                      CornerRadius="{DynamicResource OverlayCornerRadius}">
                <ListBox Name="PART_SelectingItemsControl"
                         BorderThickness="0"
                         Background="Transparent"
                         ItemTemplate="{TemplateBinding ItemTemplate}"
                         Margin="{DynamicResource AutoCompleteListPadding}" />
              </Border>
            </Popup>
          </Grid>
        </ControlTemplate>
      </Setter>
    </ControlTheme>
  
</ResourceDictionary><|MERGE_RESOLUTION|>--- conflicted
+++ resolved
@@ -45,12 +45,9 @@
                      Padding="{TemplateBinding Padding}"
                      Margin="0"
                      DataValidationErrors.Errors="{TemplateBinding (DataValidationErrors.Errors)}"
-<<<<<<< HEAD
+                     MaxLength="{TemplateBinding MaxLength}"
                      InnerLeftContent="{TemplateBinding InnerLeftContent}"
-                     InnerRightContent="{TemplateBinding InnerRightContent}"
-=======
-                     MaxLength="{TemplateBinding MaxLength}"
->>>>>>> 72fb4102
+                     InnerRightContent="{TemplateBinding InnerRightContent}"                     
                      />
             <Popup Name="PART_Popup" 
                    WindowManagerAddShadowHint="False"
