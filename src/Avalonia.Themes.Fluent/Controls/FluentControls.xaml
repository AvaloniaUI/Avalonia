﻿<Styles
    xmlns="https://github.com/avaloniaui"
    xmlns:x="http://schemas.microsoft.com/winfx/2006/xaml">
    <Styles.Resources>
        <ResourceDictionary>
            <ResourceDictionary.MergedDictionaries>
<<<<<<< HEAD
                <ResourceInclude Source="avares://Avalonia.Themes.Fluent/Controls/Button.xaml" />
                <ResourceInclude Source="avares://Avalonia.Themes.Fluent/Controls/RadioButton.xaml" />
                <ResourceInclude Source="avares://Avalonia.Themes.Fluent/Controls/Expander.xaml" />
                <ResourceInclude Source="avares://Avalonia.Themes.Fluent/Controls/ProgressBar.xaml" />
                <ResourceInclude Source="avares://Avalonia.Themes.Fluent/Controls/AutoCompleteBox.xaml" />
                <ResourceInclude Source="avares://Avalonia.Themes.Fluent/Controls/ButtonSpinner.xaml" />
                <ResourceInclude Source="avares://Avalonia.Themes.Fluent/Controls/Calendar.xaml" />
                <ResourceInclude Source="avares://Avalonia.Themes.Fluent/Controls/CalendarButton.xaml" />
                <ResourceInclude Source="avares://Avalonia.Themes.Fluent/Controls/CalendarDatePicker.xaml" />
                <ResourceInclude Source="avares://Avalonia.Themes.Fluent/Controls/CalendarDayButton.xaml" />
                <ResourceInclude Source="avares://Avalonia.Themes.Fluent/Controls/CalendarItem.xaml" />
                <ResourceInclude Source="avares://Avalonia.Themes.Fluent/Controls/CaptionButtons.xaml" />
                <ResourceInclude Source="avares://Avalonia.Themes.Fluent/Controls/Carousel.xaml" />
                <ResourceInclude Source="avares://Avalonia.Themes.Fluent/Controls/CheckBox.xaml" />
                <ResourceInclude Source="avares://Avalonia.Themes.Fluent/Controls/FlyoutPresenter.xaml" />
                <ResourceInclude Source="avares://Avalonia.Themes.Fluent/Controls/GridSplitter.xaml" />
                <ResourceInclude Source="avares://Avalonia.Themes.Fluent/Controls/ItemsControl.xaml" />
                <ResourceInclude Source="avares://Avalonia.Themes.Fluent/Controls/Label.xaml" />
                <ResourceInclude Source="avares://Avalonia.Themes.Fluent/Controls/ListBox.xaml" />
                <ResourceInclude Source="avares://Avalonia.Themes.Fluent/Controls/ListBoxItem.xaml" />
                <ResourceInclude Source="avares://Avalonia.Themes.Fluent/Controls/MenuScrollViewer.xaml" />
                <ResourceInclude Source="avares://Avalonia.Themes.Fluent/Controls/Menu.xaml" />
                <ResourceInclude Source="avares://Avalonia.Themes.Fluent/Controls/MenuItem.xaml" />
                <ResourceInclude Source="avares://Avalonia.Themes.Fluent/Controls/MenuFlyoutPresenter.xaml" />
                <ResourceInclude Source="avares://Avalonia.Themes.Fluent/Controls/NativeMenuBar.xaml" />
                <ResourceInclude Source="avares://Avalonia.Themes.Fluent/Controls/NotificationCard.xaml" />
                <ResourceInclude Source="avares://Avalonia.Themes.Fluent/Controls/NumericUpDown.xaml" />
                <ResourceInclude Source="avares://Avalonia.Themes.Fluent/Controls/OverlayPopupHost.xaml" />
                <ResourceInclude Source="avares://Avalonia.Themes.Fluent/Controls/PopupRoot.xaml" />
                <ResourceInclude Source="avares://Avalonia.Themes.Fluent/Controls/PathIcon.xaml" />
                <ResourceInclude Source="avares://Avalonia.Themes.Fluent/Controls/RepeatButton.xaml" />
                <ResourceInclude Source="avares://Avalonia.Themes.Fluent/Controls/ScrollBar.xaml" />
                <ResourceInclude Source="avares://Avalonia.Themes.Fluent/Controls/ScrollViewer.xaml" />
                <ResourceInclude Source="avares://Avalonia.Themes.Fluent/Controls/Separator.xaml" />
                <ResourceInclude Source="avares://Avalonia.Themes.Fluent/Controls/SplitButton.xaml" />
                <ResourceInclude Source="avares://Avalonia.Themes.Fluent/Controls/SplitView.xaml" />
                <ResourceInclude Source="avares://Avalonia.Themes.Fluent/Controls/TabControl.xaml" />
                <ResourceInclude Source="avares://Avalonia.Themes.Fluent/Controls/TabItem.xaml" />
                <ResourceInclude Source="avares://Avalonia.Themes.Fluent/Controls/TabStrip.xaml" />
                <ResourceInclude Source="avares://Avalonia.Themes.Fluent/Controls/TabStripItem.xaml" />
                <ResourceInclude Source="avares://Avalonia.Themes.Fluent/Controls/TextBox.xaml" />
                <ResourceInclude Source="avares://Avalonia.Themes.Fluent/Controls/ToggleButton.xaml" />
                <ResourceInclude Source="avares://Avalonia.Themes.Fluent/Controls/ToggleSwitch.xaml" />
                <ResourceInclude Source="avares://Avalonia.Themes.Fluent/Controls/ToolTip.xaml" />
                <ResourceInclude Source="avares://Avalonia.Themes.Fluent/Controls/TitleBar.xaml" />
                <ResourceInclude Source="avares://Avalonia.Themes.Fluent/Controls/TransitioningContentControl.xaml" />
                <ResourceInclude Source="avares://Avalonia.Themes.Fluent/Controls/TreeView.xaml" />
                <ResourceInclude Source="avares://Avalonia.Themes.Fluent/Controls/TreeViewItem.xaml" />
                <ResourceInclude Source="avares://Avalonia.Themes.Fluent/Controls/WindowNotificationManager.xaml" />
                <ResourceInclude Source="avares://Avalonia.Themes.Fluent/Controls/Window.xaml" />
                <ResourceInclude Source="avares://Avalonia.Themes.Fluent/Controls/ComboBox.xaml" />
                <ResourceInclude Source="avares://Avalonia.Themes.Fluent/Controls/ComboBoxItem.xaml" />
                <ResourceInclude Source="avares://Avalonia.Themes.Fluent/Controls/ContentControl.xaml" />
                <ResourceInclude Source="avares://Avalonia.Themes.Fluent/Controls/ContextMenu.xaml" />
                <ResourceInclude Source="avares://Avalonia.Themes.Fluent/Controls/DataValidationErrors.xaml" />
                <ResourceInclude Source="avares://Avalonia.Themes.Fluent/Controls/DateTimePickerShared.xaml" />
                <ResourceInclude Source="avares://Avalonia.Themes.Fluent/Controls/DatePicker.xaml" />
                <ResourceInclude Source="avares://Avalonia.Themes.Fluent/Controls/TimePicker.xaml" />
                <ResourceInclude Source="avares://Avalonia.Themes.Fluent/Controls/DropDownButton.xaml" />
                <ResourceInclude Source="avares://Avalonia.Themes.Fluent/Controls/EmbeddableControlRoot.xaml" />
                <ResourceInclude Source="avares://Avalonia.Themes.Fluent/Controls/Slider.xaml" />
                <ResourceInclude Source="avares://Avalonia.Themes.Fluent/Controls/NavigationControl.xaml" />
                <!--  ManagedFileChooser comes last because it uses (and overrides) styles for a multitude of other controls...the dialogs were originally UserControls, after all  -->
                <ResourceInclude Source="avares://Avalonia.Themes.Fluent/Controls/ManagedFileChooser.xaml" />
                <ResourceInclude Source="avares://Avalonia.Themes.Fluent/Controls/SelectableTextBlock.xaml"/>
=======
                <MergeResourceInclude Source="avares://Avalonia.Themes.Fluent/Controls/Button.xaml" />
                <MergeResourceInclude Source="avares://Avalonia.Themes.Fluent/Controls/RadioButton.xaml" />
                <MergeResourceInclude Source="avares://Avalonia.Themes.Fluent/Controls/Expander.xaml" />
                <MergeResourceInclude Source="avares://Avalonia.Themes.Fluent/Controls/ProgressBar.xaml" />
                <MergeResourceInclude Source="avares://Avalonia.Themes.Fluent/Controls/AutoCompleteBox.xaml" />
                <MergeResourceInclude Source="avares://Avalonia.Themes.Fluent/Controls/ButtonSpinner.xaml" />
                <MergeResourceInclude Source="avares://Avalonia.Themes.Fluent/Controls/Calendar.xaml" />
                <MergeResourceInclude Source="avares://Avalonia.Themes.Fluent/Controls/CalendarButton.xaml" />
                <MergeResourceInclude Source="avares://Avalonia.Themes.Fluent/Controls/CalendarDatePicker.xaml" />
                <MergeResourceInclude Source="avares://Avalonia.Themes.Fluent/Controls/CalendarDayButton.xaml" />
                <MergeResourceInclude Source="avares://Avalonia.Themes.Fluent/Controls/CalendarItem.xaml" />
                <MergeResourceInclude Source="avares://Avalonia.Themes.Fluent/Controls/CaptionButtons.xaml" />
                <MergeResourceInclude Source="avares://Avalonia.Themes.Fluent/Controls/Carousel.xaml" />
                <MergeResourceInclude Source="avares://Avalonia.Themes.Fluent/Controls/CheckBox.xaml" />
                <MergeResourceInclude Source="avares://Avalonia.Themes.Fluent/Controls/FlyoutPresenter.xaml" />
                <MergeResourceInclude Source="avares://Avalonia.Themes.Fluent/Controls/GridSplitter.xaml" />
                <MergeResourceInclude Source="avares://Avalonia.Themes.Fluent/Controls/ItemsControl.xaml" />
                <MergeResourceInclude Source="avares://Avalonia.Themes.Fluent/Controls/Label.xaml" />
                <MergeResourceInclude Source="avares://Avalonia.Themes.Fluent/Controls/ListBox.xaml" />
                <MergeResourceInclude Source="avares://Avalonia.Themes.Fluent/Controls/ListBoxItem.xaml" />
                <MergeResourceInclude Source="avares://Avalonia.Themes.Fluent/Controls/MenuScrollViewer.xaml" />
                <MergeResourceInclude Source="avares://Avalonia.Themes.Fluent/Controls/Menu.xaml" />
                <MergeResourceInclude Source="avares://Avalonia.Themes.Fluent/Controls/MenuItem.xaml" />
                <MergeResourceInclude Source="avares://Avalonia.Themes.Fluent/Controls/MenuFlyoutPresenter.xaml" />
                <MergeResourceInclude Source="avares://Avalonia.Themes.Fluent/Controls/NativeMenuBar.xaml" />
                <MergeResourceInclude Source="avares://Avalonia.Themes.Fluent/Controls/NotificationCard.xaml" />
                <MergeResourceInclude Source="avares://Avalonia.Themes.Fluent/Controls/NumericUpDown.xaml" />
                <MergeResourceInclude Source="avares://Avalonia.Themes.Fluent/Controls/OverlayPopupHost.xaml" />
                <MergeResourceInclude Source="avares://Avalonia.Themes.Fluent/Controls/PopupRoot.xaml" />
                <MergeResourceInclude Source="avares://Avalonia.Themes.Fluent/Controls/PathIcon.xaml" />
                <MergeResourceInclude Source="avares://Avalonia.Themes.Fluent/Controls/RepeatButton.xaml" />
                <MergeResourceInclude Source="avares://Avalonia.Themes.Fluent/Controls/ScrollBar.xaml" />
                <MergeResourceInclude Source="avares://Avalonia.Themes.Fluent/Controls/ScrollViewer.xaml" />
                <MergeResourceInclude Source="avares://Avalonia.Themes.Fluent/Controls/Separator.xaml" />
                <MergeResourceInclude Source="avares://Avalonia.Themes.Fluent/Controls/SplitButton.xaml" />
                <MergeResourceInclude Source="avares://Avalonia.Themes.Fluent/Controls/SplitView.xaml" />
                <MergeResourceInclude Source="avares://Avalonia.Themes.Fluent/Controls/TabControl.xaml" />
                <MergeResourceInclude Source="avares://Avalonia.Themes.Fluent/Controls/TabItem.xaml" />
                <MergeResourceInclude Source="avares://Avalonia.Themes.Fluent/Controls/TabStrip.xaml" />
                <MergeResourceInclude Source="avares://Avalonia.Themes.Fluent/Controls/TabStripItem.xaml" />
                <MergeResourceInclude Source="avares://Avalonia.Themes.Fluent/Controls/TextBox.xaml" />
                <MergeResourceInclude Source="avares://Avalonia.Themes.Fluent/Controls/ToggleButton.xaml" />
                <MergeResourceInclude Source="avares://Avalonia.Themes.Fluent/Controls/ToggleSwitch.xaml" />
                <MergeResourceInclude Source="avares://Avalonia.Themes.Fluent/Controls/ToolTip.xaml" />
                <MergeResourceInclude Source="avares://Avalonia.Themes.Fluent/Controls/TitleBar.xaml" />
                <MergeResourceInclude Source="avares://Avalonia.Themes.Fluent/Controls/TransitioningContentControl.xaml" />
                <MergeResourceInclude Source="avares://Avalonia.Themes.Fluent/Controls/TreeView.xaml" />
                <MergeResourceInclude Source="avares://Avalonia.Themes.Fluent/Controls/TreeViewItem.xaml" />
                <MergeResourceInclude Source="avares://Avalonia.Themes.Fluent/Controls/WindowNotificationManager.xaml" />
                <MergeResourceInclude Source="avares://Avalonia.Themes.Fluent/Controls/Window.xaml" />
                <MergeResourceInclude Source="avares://Avalonia.Themes.Fluent/Controls/ComboBox.xaml" />
                <MergeResourceInclude Source="avares://Avalonia.Themes.Fluent/Controls/ComboBoxItem.xaml" />
                <MergeResourceInclude Source="avares://Avalonia.Themes.Fluent/Controls/ContentControl.xaml" />
                <MergeResourceInclude Source="avares://Avalonia.Themes.Fluent/Controls/ContextMenu.xaml" />
                <MergeResourceInclude Source="avares://Avalonia.Themes.Fluent/Controls/DataValidationErrors.xaml" />
                <MergeResourceInclude Source="avares://Avalonia.Themes.Fluent/Controls/DateTimePickerShared.xaml" />
                <MergeResourceInclude Source="avares://Avalonia.Themes.Fluent/Controls/DatePicker.xaml" />
                <MergeResourceInclude Source="avares://Avalonia.Themes.Fluent/Controls/TimePicker.xaml" />
                <MergeResourceInclude Source="avares://Avalonia.Themes.Fluent/Controls/DropDownButton.xaml" />
                <MergeResourceInclude Source="avares://Avalonia.Themes.Fluent/Controls/EmbeddableControlRoot.xaml" />
                <MergeResourceInclude Source="avares://Avalonia.Themes.Fluent/Controls/Slider.xaml" />
                <MergeResourceInclude Source="avares://Avalonia.Themes.Fluent/Controls/ManagedFileChooser.xaml" />
                <MergeResourceInclude Source="avares://Avalonia.Themes.Fluent/Controls/SelectableTextBlock.xaml"/>
                <MergeResourceInclude Source="avares://Avalonia.Themes.Fluent/Controls/RefreshContainer.xaml" />
                <MergeResourceInclude Source="avares://Avalonia.Themes.Fluent/Controls/RefreshVisualizer.xaml" />
>>>>>>> 111a03ab
            </ResourceDictionary.MergedDictionaries>
        </ResourceDictionary>
    </Styles.Resources>

    <StyleInclude Source="avares://Avalonia.Themes.Fluent/Controls/FocusAdorner.xaml" />
    <StyleInclude Source="avares://Avalonia.Themes.Fluent/Controls/UserControl.xaml" />
</Styles><|MERGE_RESOLUTION|>--- conflicted
+++ resolved
@@ -4,73 +4,6 @@
     <Styles.Resources>
         <ResourceDictionary>
             <ResourceDictionary.MergedDictionaries>
-<<<<<<< HEAD
-                <ResourceInclude Source="avares://Avalonia.Themes.Fluent/Controls/Button.xaml" />
-                <ResourceInclude Source="avares://Avalonia.Themes.Fluent/Controls/RadioButton.xaml" />
-                <ResourceInclude Source="avares://Avalonia.Themes.Fluent/Controls/Expander.xaml" />
-                <ResourceInclude Source="avares://Avalonia.Themes.Fluent/Controls/ProgressBar.xaml" />
-                <ResourceInclude Source="avares://Avalonia.Themes.Fluent/Controls/AutoCompleteBox.xaml" />
-                <ResourceInclude Source="avares://Avalonia.Themes.Fluent/Controls/ButtonSpinner.xaml" />
-                <ResourceInclude Source="avares://Avalonia.Themes.Fluent/Controls/Calendar.xaml" />
-                <ResourceInclude Source="avares://Avalonia.Themes.Fluent/Controls/CalendarButton.xaml" />
-                <ResourceInclude Source="avares://Avalonia.Themes.Fluent/Controls/CalendarDatePicker.xaml" />
-                <ResourceInclude Source="avares://Avalonia.Themes.Fluent/Controls/CalendarDayButton.xaml" />
-                <ResourceInclude Source="avares://Avalonia.Themes.Fluent/Controls/CalendarItem.xaml" />
-                <ResourceInclude Source="avares://Avalonia.Themes.Fluent/Controls/CaptionButtons.xaml" />
-                <ResourceInclude Source="avares://Avalonia.Themes.Fluent/Controls/Carousel.xaml" />
-                <ResourceInclude Source="avares://Avalonia.Themes.Fluent/Controls/CheckBox.xaml" />
-                <ResourceInclude Source="avares://Avalonia.Themes.Fluent/Controls/FlyoutPresenter.xaml" />
-                <ResourceInclude Source="avares://Avalonia.Themes.Fluent/Controls/GridSplitter.xaml" />
-                <ResourceInclude Source="avares://Avalonia.Themes.Fluent/Controls/ItemsControl.xaml" />
-                <ResourceInclude Source="avares://Avalonia.Themes.Fluent/Controls/Label.xaml" />
-                <ResourceInclude Source="avares://Avalonia.Themes.Fluent/Controls/ListBox.xaml" />
-                <ResourceInclude Source="avares://Avalonia.Themes.Fluent/Controls/ListBoxItem.xaml" />
-                <ResourceInclude Source="avares://Avalonia.Themes.Fluent/Controls/MenuScrollViewer.xaml" />
-                <ResourceInclude Source="avares://Avalonia.Themes.Fluent/Controls/Menu.xaml" />
-                <ResourceInclude Source="avares://Avalonia.Themes.Fluent/Controls/MenuItem.xaml" />
-                <ResourceInclude Source="avares://Avalonia.Themes.Fluent/Controls/MenuFlyoutPresenter.xaml" />
-                <ResourceInclude Source="avares://Avalonia.Themes.Fluent/Controls/NativeMenuBar.xaml" />
-                <ResourceInclude Source="avares://Avalonia.Themes.Fluent/Controls/NotificationCard.xaml" />
-                <ResourceInclude Source="avares://Avalonia.Themes.Fluent/Controls/NumericUpDown.xaml" />
-                <ResourceInclude Source="avares://Avalonia.Themes.Fluent/Controls/OverlayPopupHost.xaml" />
-                <ResourceInclude Source="avares://Avalonia.Themes.Fluent/Controls/PopupRoot.xaml" />
-                <ResourceInclude Source="avares://Avalonia.Themes.Fluent/Controls/PathIcon.xaml" />
-                <ResourceInclude Source="avares://Avalonia.Themes.Fluent/Controls/RepeatButton.xaml" />
-                <ResourceInclude Source="avares://Avalonia.Themes.Fluent/Controls/ScrollBar.xaml" />
-                <ResourceInclude Source="avares://Avalonia.Themes.Fluent/Controls/ScrollViewer.xaml" />
-                <ResourceInclude Source="avares://Avalonia.Themes.Fluent/Controls/Separator.xaml" />
-                <ResourceInclude Source="avares://Avalonia.Themes.Fluent/Controls/SplitButton.xaml" />
-                <ResourceInclude Source="avares://Avalonia.Themes.Fluent/Controls/SplitView.xaml" />
-                <ResourceInclude Source="avares://Avalonia.Themes.Fluent/Controls/TabControl.xaml" />
-                <ResourceInclude Source="avares://Avalonia.Themes.Fluent/Controls/TabItem.xaml" />
-                <ResourceInclude Source="avares://Avalonia.Themes.Fluent/Controls/TabStrip.xaml" />
-                <ResourceInclude Source="avares://Avalonia.Themes.Fluent/Controls/TabStripItem.xaml" />
-                <ResourceInclude Source="avares://Avalonia.Themes.Fluent/Controls/TextBox.xaml" />
-                <ResourceInclude Source="avares://Avalonia.Themes.Fluent/Controls/ToggleButton.xaml" />
-                <ResourceInclude Source="avares://Avalonia.Themes.Fluent/Controls/ToggleSwitch.xaml" />
-                <ResourceInclude Source="avares://Avalonia.Themes.Fluent/Controls/ToolTip.xaml" />
-                <ResourceInclude Source="avares://Avalonia.Themes.Fluent/Controls/TitleBar.xaml" />
-                <ResourceInclude Source="avares://Avalonia.Themes.Fluent/Controls/TransitioningContentControl.xaml" />
-                <ResourceInclude Source="avares://Avalonia.Themes.Fluent/Controls/TreeView.xaml" />
-                <ResourceInclude Source="avares://Avalonia.Themes.Fluent/Controls/TreeViewItem.xaml" />
-                <ResourceInclude Source="avares://Avalonia.Themes.Fluent/Controls/WindowNotificationManager.xaml" />
-                <ResourceInclude Source="avares://Avalonia.Themes.Fluent/Controls/Window.xaml" />
-                <ResourceInclude Source="avares://Avalonia.Themes.Fluent/Controls/ComboBox.xaml" />
-                <ResourceInclude Source="avares://Avalonia.Themes.Fluent/Controls/ComboBoxItem.xaml" />
-                <ResourceInclude Source="avares://Avalonia.Themes.Fluent/Controls/ContentControl.xaml" />
-                <ResourceInclude Source="avares://Avalonia.Themes.Fluent/Controls/ContextMenu.xaml" />
-                <ResourceInclude Source="avares://Avalonia.Themes.Fluent/Controls/DataValidationErrors.xaml" />
-                <ResourceInclude Source="avares://Avalonia.Themes.Fluent/Controls/DateTimePickerShared.xaml" />
-                <ResourceInclude Source="avares://Avalonia.Themes.Fluent/Controls/DatePicker.xaml" />
-                <ResourceInclude Source="avares://Avalonia.Themes.Fluent/Controls/TimePicker.xaml" />
-                <ResourceInclude Source="avares://Avalonia.Themes.Fluent/Controls/DropDownButton.xaml" />
-                <ResourceInclude Source="avares://Avalonia.Themes.Fluent/Controls/EmbeddableControlRoot.xaml" />
-                <ResourceInclude Source="avares://Avalonia.Themes.Fluent/Controls/Slider.xaml" />
-                <ResourceInclude Source="avares://Avalonia.Themes.Fluent/Controls/NavigationControl.xaml" />
-                <!--  ManagedFileChooser comes last because it uses (and overrides) styles for a multitude of other controls...the dialogs were originally UserControls, after all  -->
-                <ResourceInclude Source="avares://Avalonia.Themes.Fluent/Controls/ManagedFileChooser.xaml" />
-                <ResourceInclude Source="avares://Avalonia.Themes.Fluent/Controls/SelectableTextBlock.xaml"/>
-=======
                 <MergeResourceInclude Source="avares://Avalonia.Themes.Fluent/Controls/Button.xaml" />
                 <MergeResourceInclude Source="avares://Avalonia.Themes.Fluent/Controls/RadioButton.xaml" />
                 <MergeResourceInclude Source="avares://Avalonia.Themes.Fluent/Controls/Expander.xaml" />
@@ -134,9 +67,9 @@
                 <MergeResourceInclude Source="avares://Avalonia.Themes.Fluent/Controls/Slider.xaml" />
                 <MergeResourceInclude Source="avares://Avalonia.Themes.Fluent/Controls/ManagedFileChooser.xaml" />
                 <MergeResourceInclude Source="avares://Avalonia.Themes.Fluent/Controls/SelectableTextBlock.xaml"/>
+                <MergeResourceInclude Source="avares://Avalonia.Themes.Fluent/Controls/NavigationControl.xaml" />
                 <MergeResourceInclude Source="avares://Avalonia.Themes.Fluent/Controls/RefreshContainer.xaml" />
                 <MergeResourceInclude Source="avares://Avalonia.Themes.Fluent/Controls/RefreshVisualizer.xaml" />
->>>>>>> 111a03ab
             </ResourceDictionary.MergedDictionaries>
         </ResourceDictionary>
     </Styles.Resources>
