--- conflicted
+++ resolved
@@ -223,13 +223,8 @@
             <Rectangle Name="PART_ColumnHeadersAndRowsSeparator" Grid.ColumnSpan="3" VerticalAlignment="Bottom" StrokeThickness="1" Height="1" Fill="{DynamicResource ThemeControlMidHighBrush}"/>
 
             <DataGridRowsPresenter Name="PART_RowsPresenter" Grid.ColumnSpan="2" Grid.Row="1" />
-<<<<<<< HEAD
-            <Rectangle Name="BottomRightCorner" Fill="#FFE9EEF4" Grid.Column="2" Grid.Row="2" />
-            <Rectangle Name="BottomLeftCorner" Fill="#FFE9EEF4" Grid.Row="2" Grid.ColumnSpan="2" />
-=======
             <Rectangle Name="PART_BottomRightCorner" Fill="{DynamicResource ThemeControlMidHighBrush}" Grid.Column="2" Grid.Row="2" />
             <Rectangle Name="BottomLeftCorner" Fill="{DynamicResource ThemeControlMidHighBrush}" Grid.Row="2" Grid.ColumnSpan="2" />
->>>>>>> 023b25f0
             <ScrollBar Name="PART_VerticalScrollbar" Orientation="Vertical" Grid.Column="2" Grid.Row="1" Width="{DynamicResource ScrollBarThickness}"/>
 
             <Grid Grid.Column="1" Grid.Row="2"
