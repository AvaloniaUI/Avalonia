﻿// This source file is adapted from the WinUI project.
// (https://github.com/microsoft/microsoft-ui-xaml)
//
// Licensed to The Avalonia Project under MIT License, courtesy of The .NET Foundation.

namespace Avalonia.Layout
{
    /// <summary>
    /// Represents the base class for an object that sizes and arranges child elements for a host
    /// and and does not support virtualization.
    /// </summary>
    /// <remarks>
    /// NonVirtualizingLayout is the base class for layouts that do not support virtualization. You
    /// can inherit from it to create your own layout.
    /// 
    /// A non-virtualizing layout can measure and arrange child elements.
    /// </remarks>
    public abstract class NonVirtualizingLayout : AttachedLayout
    {
<<<<<<< HEAD
        /// <inheritdoc/>
        public sealed override void InitializeForContext(LayoutContext context)
        {
            InitializeForContextCore((NonVirtualizingLayoutContext)context);
        }

        /// <inheritdoc/>
        public sealed override void UninitializeForContext(LayoutContext context)
        {
            UninitializeForContextCore((NonVirtualizingLayoutContext)context);
        }

        /// <inheritdoc/>
        public sealed override Size Measure(LayoutContext context, Size availableSize)
        {
            return MeasureOverride((NonVirtualizingLayoutContext)context, availableSize);
        }

        /// <inheritdoc/>
        public sealed override Size Arrange(LayoutContext context, Size finalSize)
        {
            return ArrangeOverride((NonVirtualizingLayoutContext)context, finalSize);
        }

=======
>>>>>>> 023b25f0
        /// <summary>
        /// When overridden in a derived class, initializes any per-container state the layout
        /// requires when it is attached to an ILayoutable container.
        /// </summary>
        /// <param name="context">
        /// The context object that facilitates communication between the layout and its host
        /// container.
        /// </param>
<<<<<<< HEAD
        protected virtual void InitializeForContextCore(LayoutContext context)
=======
        protected internal virtual void InitializeForContextCore(LayoutContext context)
>>>>>>> 023b25f0
        {
        }

        /// <summary>
        /// When overridden in a derived class, removes any state the layout previously stored on
        /// the ILayoutable container.
        /// </summary>
        /// <param name="context">
        /// The context object that facilitates communication between the layout and its host
        /// container.
        /// </param>
<<<<<<< HEAD
        protected virtual void UninitializeForContextCore(LayoutContext context)
=======
        protected internal virtual void UninitializeForContextCore(LayoutContext context)
>>>>>>> 023b25f0
        {
        }

        /// <summary>
        /// Provides the behavior for the "Measure" pass of the layout cycle. Classes can override
        /// this method to define their own "Measure" pass behavior.
        /// </summary>
        /// <param name="context">
        /// The context object that facilitates communication between the layout and its host
        /// container.
        /// </param>
        /// <param name="availableSize">
        /// The available size that this object can give to child objects. Infinity can be
        /// specified as a value to indicate that the object will size to whatever content is
        /// available.
        /// </param>
        /// <returns>
        /// The size that this object determines it needs during layout, based on its calculations
        /// of the allocated sizes for child objects or based on other considerations such as a
        /// fixed container size.
        /// </returns>
<<<<<<< HEAD
        protected abstract Size MeasureOverride(NonVirtualizingLayoutContext context, Size availableSize);
=======
        protected internal abstract Size MeasureOverride(
            NonVirtualizingLayoutContext context,
            Size availableSize);
>>>>>>> 023b25f0

        /// <summary>
        /// When implemented in a derived class, provides the behavior for the "Arrange" pass of
        /// layout. Classes can override this method to define their own "Arrange" pass behavior.
        /// </summary>
        /// <param name="context">
        /// The context object that facilitates communication between the layout and its host
        /// container.
        /// </param>
        /// <param name="finalSize">
        /// The final area within the container that this object should use to arrange itself and
        /// its children.
        /// </param>
        /// <returns>The actual size that is used after the element is arranged in layout.</returns>
<<<<<<< HEAD
        protected virtual Size ArrangeOverride(NonVirtualizingLayoutContext context, Size finalSize) => finalSize;
=======
        protected internal virtual Size ArrangeOverride(
            NonVirtualizingLayoutContext context,
            Size finalSize) => finalSize;
>>>>>>> 023b25f0
    }
}<|MERGE_RESOLUTION|>--- conflicted
+++ resolved
@@ -17,33 +17,6 @@
     /// </remarks>
     public abstract class NonVirtualizingLayout : AttachedLayout
     {
-<<<<<<< HEAD
-        /// <inheritdoc/>
-        public sealed override void InitializeForContext(LayoutContext context)
-        {
-            InitializeForContextCore((NonVirtualizingLayoutContext)context);
-        }
-
-        /// <inheritdoc/>
-        public sealed override void UninitializeForContext(LayoutContext context)
-        {
-            UninitializeForContextCore((NonVirtualizingLayoutContext)context);
-        }
-
-        /// <inheritdoc/>
-        public sealed override Size Measure(LayoutContext context, Size availableSize)
-        {
-            return MeasureOverride((NonVirtualizingLayoutContext)context, availableSize);
-        }
-
-        /// <inheritdoc/>
-        public sealed override Size Arrange(LayoutContext context, Size finalSize)
-        {
-            return ArrangeOverride((NonVirtualizingLayoutContext)context, finalSize);
-        }
-
-=======
->>>>>>> 023b25f0
         /// <summary>
         /// When overridden in a derived class, initializes any per-container state the layout
         /// requires when it is attached to an ILayoutable container.
@@ -52,11 +25,7 @@
         /// The context object that facilitates communication between the layout and its host
         /// container.
         /// </param>
-<<<<<<< HEAD
-        protected virtual void InitializeForContextCore(LayoutContext context)
-=======
         protected internal virtual void InitializeForContextCore(LayoutContext context)
->>>>>>> 023b25f0
         {
         }
 
@@ -68,11 +37,7 @@
         /// The context object that facilitates communication between the layout and its host
         /// container.
         /// </param>
-<<<<<<< HEAD
-        protected virtual void UninitializeForContextCore(LayoutContext context)
-=======
         protected internal virtual void UninitializeForContextCore(LayoutContext context)
->>>>>>> 023b25f0
         {
         }
 
@@ -94,13 +59,9 @@
         /// of the allocated sizes for child objects or based on other considerations such as a
         /// fixed container size.
         /// </returns>
-<<<<<<< HEAD
-        protected abstract Size MeasureOverride(NonVirtualizingLayoutContext context, Size availableSize);
-=======
         protected internal abstract Size MeasureOverride(
             NonVirtualizingLayoutContext context,
             Size availableSize);
->>>>>>> 023b25f0
 
         /// <summary>
         /// When implemented in a derived class, provides the behavior for the "Arrange" pass of
@@ -115,12 +76,8 @@
         /// its children.
         /// </param>
         /// <returns>The actual size that is used after the element is arranged in layout.</returns>
-<<<<<<< HEAD
-        protected virtual Size ArrangeOverride(NonVirtualizingLayoutContext context, Size finalSize) => finalSize;
-=======
         protected internal virtual Size ArrangeOverride(
             NonVirtualizingLayoutContext context,
             Size finalSize) => finalSize;
->>>>>>> 023b25f0
     }
 }