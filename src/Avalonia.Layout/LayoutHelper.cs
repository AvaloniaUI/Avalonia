using System;
using Avalonia.Utilities;
using Avalonia.VisualTree;

namespace Avalonia.Layout
{
    /// <summary>
    /// Provides helper methods needed for layout.
    /// </summary>
    public static class LayoutHelper
    {
        /// <summary>
        /// Calculates a control's size based on its <see cref="ILayoutable.Width"/>,
        /// <see cref="ILayoutable.Height"/>, <see cref="ILayoutable.MinWidth"/>,
        /// <see cref="ILayoutable.MaxWidth"/>, <see cref="ILayoutable.MinHeight"/> and
        /// <see cref="ILayoutable.MaxHeight"/>.
        /// </summary>
        /// <param name="control">The control.</param>
        /// <param name="constraints">The space available for the control.</param>
        /// <returns>The control's size.</returns>
        public static Size ApplyLayoutConstraints(ILayoutable control, Size constraints)
        {
            var minmax = new MinMax(control);

            return new Size(
                MathUtilities.Clamp(constraints.Width, minmax.MinWidth, minmax.MaxWidth),
                MathUtilities.Clamp(constraints.Height, minmax.MinHeight, minmax.MaxHeight));
        }

        public static Size MeasureChild(ILayoutable control, Size availableSize, Thickness padding,
            Thickness borderThickness)
        {
            return MeasureChild(control, availableSize, padding + borderThickness);
        }

        public static Size MeasureChild(ILayoutable control, Size availableSize, Thickness padding)
        {
            if (control != null)
            {
                control.Measure(availableSize.Deflate(padding));
                return control.DesiredSize.Inflate(padding);
            }

            return new Size(padding.Left + padding.Right, padding.Bottom + padding.Top);
        }

        public static Size ArrangeChild(ILayoutable child, Size availableSize, Thickness padding, Thickness borderThickness)
        {
            return ArrangeChild(child, availableSize, padding + borderThickness);
        }

        public static Size ArrangeChild(ILayoutable child, Size availableSize, Thickness padding)
        {
            child?.Arrange(new Rect(availableSize).Deflate(padding));

            return availableSize;
        }

        /// <summary>
        /// Invalidates measure for given control and all visual children recursively.
        /// </summary>
        public static void InvalidateSelfAndChildrenMeasure(ILayoutable control)
        {
            void InnerInvalidateMeasure(IVisual target)
            {
                if (target is ILayoutable targetLayoutable)
                {
                    targetLayoutable.InvalidateMeasure();
                }

                var visualChildren = target.VisualChildren;
                var visualChildrenCount = visualChildren.Count;

                for (int i = 0; i < visualChildrenCount; i++)
                {
                    IVisual child = visualChildren[i];

                    InnerInvalidateMeasure(child);
                }
            }

            InnerInvalidateMeasure(control);
        }

        /// <summary>
<<<<<<< HEAD
=======
        /// Rounds a size to integer values for layout purposes, compensating for high DPI screen
        /// coordinates.
        /// </summary>
        /// <param name="size">Input size.</param>
        /// <param name="dpiScaleX">DPI along x-dimension.</param>
        /// <param name="dpiScaleY">DPI along y-dimension.</param>
        /// <returns>Value of size that will be rounded under screen DPI.</returns>
        /// <remarks>
        /// This is a layout helper method. It takes DPI into account and also does not return
        /// the rounded value if it is unacceptable for layout, e.g. Infinity or NaN. It's a helper
        /// associated with the UseLayoutRounding property and should not be used as a general rounding
        /// utility.
        /// </remarks>
        public static Size RoundLayoutSize(Size size, double dpiScaleX, double dpiScaleY)
        {
            return new Size(RoundLayoutValue(size.Width, dpiScaleX), RoundLayoutValue(size.Height, dpiScaleY));
        }

        /// <summary>
        /// Calculates the value to be used for layout rounding at high DPI.
        /// </summary>
        /// <param name="value">Input value to be rounded.</param>
        /// <param name="dpiScale">Ratio of screen's DPI to layout DPI</param>
        /// <returns>Adjusted value that will produce layout rounding on screen at high dpi.</returns>
        /// <remarks>
        /// This is a layout helper method. It takes DPI into account and also does not return
        /// the rounded value if it is unacceptable for layout, e.g. Infinity or NaN. It's a helper
        /// associated with the UseLayoutRounding property and should not be used as a general rounding
        /// utility.
        /// </remarks>
        public static double RoundLayoutValue(double value, double dpiScale)
        {
            double newValue;

            // If DPI == 1, don't use DPI-aware rounding.
            if (!MathUtilities.IsOne(dpiScale))
            {
                newValue = Math.Round(value * dpiScale) / dpiScale;

                // If rounding produces a value unacceptable to layout (NaN, Infinity or MaxValue),
                // use the original value.
                if (double.IsNaN(newValue) ||
                    double.IsInfinity(newValue) ||
                    MathUtilities.AreClose(newValue, double.MaxValue))
                {
                    newValue = value;
                }
            }
            else
            {
                newValue = Math.Round(value);
            }

            return newValue;
        }


        /// <summary>
>>>>>>> 023b25f0
        /// Calculates the min and max height for a control. Ported from WPF.
        /// </summary>
        private readonly struct MinMax
        {
            public MinMax(ILayoutable e)
            {
                MaxHeight = e.MaxHeight;
                MinHeight = e.MinHeight;
                double l = e.Height;

                double height = (double.IsNaN(l) ? double.PositiveInfinity : l);
                MaxHeight = Math.Max(Math.Min(height, MaxHeight), MinHeight);

                height = (double.IsNaN(l) ? 0 : l);
                MinHeight = Math.Max(Math.Min(MaxHeight, height), MinHeight);

                MaxWidth = e.MaxWidth;
                MinWidth = e.MinWidth;
                l = e.Width;

                double width = (double.IsNaN(l) ? double.PositiveInfinity : l);
                MaxWidth = Math.Max(Math.Min(width, MaxWidth), MinWidth);

                width = (double.IsNaN(l) ? 0 : l);
                MinWidth = Math.Max(Math.Min(MaxWidth, width), MinWidth);
            }

            public double MinWidth { get; }
            public double MaxWidth { get; }
            public double MinHeight { get; }
            public double MaxHeight { get; }
        }
    }
}<|MERGE_RESOLUTION|>--- conflicted
+++ resolved
@@ -83,8 +83,6 @@
         }
 
         /// <summary>
-<<<<<<< HEAD
-=======
         /// Rounds a size to integer values for layout purposes, compensating for high DPI screen
         /// coordinates.
         /// </summary>
@@ -143,7 +141,6 @@
 
 
         /// <summary>
->>>>>>> 023b25f0
         /// Calculates the min and max height for a control. Ported from WPF.
         /// </summary>
         private readonly struct MinMax
