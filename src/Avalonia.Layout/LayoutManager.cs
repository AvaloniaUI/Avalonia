using System;
using System.Buffers;
using System.Collections.Generic;
using System.Diagnostics;
using Avalonia.Logging;
using Avalonia.Threading;
using Avalonia.VisualTree;

#nullable enable

namespace Avalonia.Layout
{
    /// <summary>
    /// Manages measuring and arranging of controls.
    /// </summary>
    public class LayoutManager : ILayoutManager, IDisposable
    {
        private const int MaxPasses = 3;
        private readonly ILayoutRoot _owner;
        private readonly LayoutQueue<ILayoutable> _toMeasure = new LayoutQueue<ILayoutable>(v => !v.IsMeasureValid);
        private readonly LayoutQueue<ILayoutable> _toArrange = new LayoutQueue<ILayoutable>(v => !v.IsArrangeValid);
        private readonly Action _executeLayoutPass;
        private List<EffectiveViewportChangedListener>? _effectiveViewportChangedListeners;
        private bool _disposed;
        private bool _queued;
        private bool _running;

        public LayoutManager(ILayoutRoot owner)
        {
            _owner = owner ?? throw new ArgumentNullException(nameof(owner));
            _executeLayoutPass = ExecuteLayoutPass;
        }

        public virtual event EventHandler? LayoutUpdated;

        /// <inheritdoc/>
        public virtual void InvalidateMeasure(ILayoutable control)
        {
            control = control ?? throw new ArgumentNullException(nameof(control));
            Dispatcher.UIThread.VerifyAccess();

            if (_disposed)
            {
                return;
            }

            if (!control.IsAttachedToVisualTree)
            {
#if DEBUG
                throw new AvaloniaInternalException(
                    "LayoutManager.InvalidateMeasure called on a control that is detached from the visual tree.");
#else
                return;
#endif
            }

            if (control.VisualRoot != _owner)
            {
                throw new ArgumentException("Attempt to call InvalidateMeasure on wrong LayoutManager.");
            }

            _toMeasure.Enqueue(control);
            _toArrange.Enqueue(control);
            QueueLayoutPass();
        }

        /// <inheritdoc/>
        public virtual void InvalidateArrange(ILayoutable control)
        {
            control = control ?? throw new ArgumentNullException(nameof(control));
            Dispatcher.UIThread.VerifyAccess();

            if (_disposed)
            {
                return;
            }

            if (!control.IsAttachedToVisualTree)
            {
#if DEBUG
                throw new AvaloniaInternalException(
                    "LayoutManager.InvalidateArrange called on a control that is detached from the visual tree.");
#else
                return;
#endif
            }

            if (control.VisualRoot != _owner)
            {
                throw new ArgumentException("Attempt to call InvalidateArrange on wrong LayoutManager.");
            }

            _toArrange.Enqueue(control);
            QueueLayoutPass();
        }

        /// <inheritdoc/>
        public virtual void ExecuteLayoutPass()
        {
            Dispatcher.UIThread.VerifyAccess();

            if (_disposed)
            {
                return;
            }

            if (!_running)
            {
                Stopwatch? stopwatch = null;

                const LogEventLevel timingLogLevel = LogEventLevel.Information;
                bool captureTiming = Logger.IsEnabled(timingLogLevel, LogArea.Layout);

                if (captureTiming)
                {
                    Logger.TryGet(timingLogLevel, LogArea.Layout)?.Log(
                        this,
                        "Started layout pass. To measure: {Measure} To arrange: {Arrange}",
                        _toMeasure.Count,
                        _toArrange.Count);

                    stopwatch = new Stopwatch();
                    stopwatch.Start();
                }

                _toMeasure.BeginLoop(MaxPasses);
                _toArrange.BeginLoop(MaxPasses);

                try
                {
                    _running = true;

                    for (var pass = 0; pass < MaxPasses; ++pass)
                    {
                        InnerLayoutPass();

                        if (!RaiseEffectiveViewportChanged())
                        {
                            break;
                        }
                    }
                }
                finally
                {
                    _running = false;
                }

                _toMeasure.EndLoop();
                _toArrange.EndLoop();

                if (captureTiming)
                {
                    stopwatch!.Stop();

                    Logger.TryGet(timingLogLevel, LogArea.Layout)?.Log(this, "Layout pass finished in {Time}", stopwatch.Elapsed);
                }
            }

            _queued = false;
            LayoutUpdated?.Invoke(this, EventArgs.Empty);
        }

        /// <inheritdoc/>
        public virtual void ExecuteInitialLayoutPass()
        {
<<<<<<< HEAD
            try
            {
                _running = true;
                Measure(root);
                Arrange(root);
=======
            if (_disposed)
            {
                return;
            }

            try
            {
                _running = true;
                Measure(_owner);
                Arrange(_owner);
>>>>>>> 023b25f0
            }
            finally
            {
                _running = false;
            }

            // Running the initial layout pass may have caused some control to be invalidated
            // so run a full layout pass now (this usually due to scrollbars; its not known
            // whether they will need to be shown until the layout pass has run and if the
            // first guess was incorrect the layout will need to be updated).
            ExecuteLayoutPass();
        }

        [Obsolete("Call ExecuteInitialLayoutPass without parameter")]
        public void ExecuteInitialLayoutPass(ILayoutRoot root)
        {
            if (root != _owner)
            {
                throw new ArgumentException("ExecuteInitialLayoutPass called with incorrect root.");
            }

            ExecuteInitialLayoutPass();
        }

        public void Dispose()
        {
            _disposed = true;
            _toMeasure.Dispose();
            _toArrange.Dispose();
        }

        void ILayoutManager.RegisterEffectiveViewportListener(ILayoutable control)
        {
            _effectiveViewportChangedListeners ??= new List<EffectiveViewportChangedListener>();
            _effectiveViewportChangedListeners.Add(new EffectiveViewportChangedListener(
                control,
                CalculateEffectiveViewport(control)));
        }

        void ILayoutManager.UnregisterEffectiveViewportListener(ILayoutable control)
        {
            if (_effectiveViewportChangedListeners is object)
            {
                for (var i = _effectiveViewportChangedListeners.Count - 1; i >= 0; --i)
                {
                    if (_effectiveViewportChangedListeners[i].Listener == control)
                    {
                        _effectiveViewportChangedListeners.RemoveAt(i);
                    }
                }
            }
        }

        private void InnerLayoutPass()
        {
            for (var pass = 0; pass < MaxPasses; ++pass)
            {
                ExecuteMeasurePass();
                ExecuteArrangePass();

                if (_toMeasure.Count == 0)
                {
                    break;
                }
            }
        }

        private void ExecuteMeasurePass()
        {
            while (_toMeasure.Count > 0)
            {
                var control = _toMeasure.Dequeue();

                if (!control.IsMeasureValid && control.IsAttachedToVisualTree)
                {
                    Measure(control);
                }
            }
        }

        private void ExecuteArrangePass()
        {
            while (_toArrange.Count > 0)
            {
                var control = _toArrange.Dequeue();

                if (!control.IsArrangeValid && control.IsAttachedToVisualTree)
                {
                    Arrange(control);
                }
            }
        }

        private void Measure(ILayoutable control)
        {
            // Controls closest to the visual root need to be arranged first. We don't try to store
            // ordered invalidation lists, instead we traverse the tree upwards, measuring the
            // controls closest to the root first. This has been shown by benchmarks to be the
            // fastest and most memory-efficient algorithm.
            if (control.VisualParent is ILayoutable parent)
            {
                Measure(parent);
            }

            // If the control being measured has IsMeasureValid == true here then its measure was
            // handed by an ancestor and can be ignored. The measure may have also caused the
            // control to be removed.
            if (!control.IsMeasureValid && control.IsAttachedToVisualTree)
            {
                if (control is ILayoutRoot root)
                {
                    root.Measure(Size.Infinity);
                }
                else if (control.PreviousMeasure.HasValue)
                {
                    control.Measure(control.PreviousMeasure.Value);
                }
            }
        }

        private void Arrange(ILayoutable control)
        {
            if (control.VisualParent is ILayoutable parent)
            {
                Arrange(parent);
            }

            if (!control.IsArrangeValid && control.IsAttachedToVisualTree)
            {
                if (control is IEmbeddedLayoutRoot embeddedRoot)
                    control.Arrange(new Rect(embeddedRoot.AllocatedSize));
                else if (control is ILayoutRoot root)
                    control.Arrange(new Rect(root.DesiredSize));
                else if (control.PreviousArrange != null)
                {
                    // Has been observed that PreviousArrange sometimes is null, probably a bug somewhere else.
                    // Condition observed: control.VisualParent is Scrollbar, control is Border.
                    control.Arrange(control.PreviousArrange.Value);
                }
            }
        }

        private void QueueLayoutPass()
        {
            if (!_queued && !_running)
            {
                Dispatcher.UIThread.Post(_executeLayoutPass, DispatcherPriority.Layout);
                _queued = true;
            }
        }

        private bool RaiseEffectiveViewportChanged()
        {
            var startCount = _toMeasure.Count + _toArrange.Count;

            if (_effectiveViewportChangedListeners is object)
            {
                var count = _effectiveViewportChangedListeners.Count;
                var pool = ArrayPool<EffectiveViewportChangedListener>.Shared;
                var listeners = pool.Rent(count);

                _effectiveViewportChangedListeners.CopyTo(listeners);

                try
                {
                    for (var i = 0; i < count; ++i)
                    {
                        var l = _effectiveViewportChangedListeners[i];

                        if (!l.Listener.IsAttachedToVisualTree)
                        {
                            continue;
                        }

                        var viewport = CalculateEffectiveViewport(l.Listener);

                        if (viewport != l.Viewport)
                        {
                            l.Listener.EffectiveViewportChanged(new EffectiveViewportChangedEventArgs(viewport));
                            _effectiveViewportChangedListeners[i] = new EffectiveViewportChangedListener(l.Listener, viewport);
                        }
                    }
                }
                finally
                {
                    pool.Return(listeners, clearArray: true);
                }
            }

            return startCount != _toMeasure.Count + _toArrange.Count;
        }

        private Rect CalculateEffectiveViewport(IVisual control)
        {
            var viewport = new Rect(0, 0, double.PositiveInfinity, double.PositiveInfinity);
            CalculateEffectiveViewport(control, control, ref viewport);
            return viewport;
        }

        private void CalculateEffectiveViewport(IVisual target, IVisual control, ref Rect viewport)
        {
            // Recurse until the top level control.
            if (control.VisualParent is object)
            {
                CalculateEffectiveViewport(target, control.VisualParent, ref viewport);
            }
            else
            {
                viewport = new Rect(control.Bounds.Size);
            }

            // Apply the control clip bounds if it's not the target control. We don't apply it to
            // the target control because it may itself be clipped to bounds and if so the viewport
            // we calculate would be of no use.
            if (control != target && control.ClipToBounds)
            {
                viewport = control.Bounds.Intersect(viewport);
            }

            // Translate the viewport into this control's coordinate space.
            viewport = viewport.Translate(-control.Bounds.Position);

            if (control != target && control.RenderTransform is object)
            {
                var origin = control.RenderTransformOrigin.ToPixels(control.Bounds.Size);
                var offset = Matrix.CreateTranslation(origin);
                var renderTransform = (-offset) * control.RenderTransform.Value.Invert() * (offset);
                viewport = viewport.TransformToAABB(renderTransform);
            }
        }

        private readonly struct EffectiveViewportChangedListener
        {
            public EffectiveViewportChangedListener(ILayoutable listener, Rect viewport)
            {
                Listener = listener;
                Viewport = viewport;
            }

            public ILayoutable Listener { get; }
            public Rect Viewport { get; }
        }
    }
}<|MERGE_RESOLUTION|>--- conflicted
+++ resolved
@@ -163,13 +163,6 @@
         /// <inheritdoc/>
         public virtual void ExecuteInitialLayoutPass()
         {
-<<<<<<< HEAD
-            try
-            {
-                _running = true;
-                Measure(root);
-                Arrange(root);
-=======
             if (_disposed)
             {
                 return;
@@ -180,7 +173,6 @@
                 _running = true;
                 Measure(_owner);
                 Arrange(_owner);
->>>>>>> 023b25f0
             }
             finally
             {
