--- conflicted
+++ resolved
@@ -100,24 +100,15 @@
             _elementManager.OnBeginMeasure(orientation);
 
             int anchorIndex = GetAnchorIndex(availableSize, isWrapping, minItemSpacing, layoutId);
-<<<<<<< HEAD
-            Generate(GenerateDirection.Forward, anchorIndex, availableSize, minItemSpacing, lineSpacing, maxItemsPerLine, layoutId);
-            Generate(GenerateDirection.Backward, anchorIndex, availableSize, minItemSpacing, lineSpacing, maxItemsPerLine, layoutId);
-=======
             Generate(GenerateDirection.Forward, anchorIndex, availableSize, minItemSpacing, lineSpacing, maxItemsPerLine, disableVirtualization, layoutId);
             Generate(GenerateDirection.Backward, anchorIndex, availableSize, minItemSpacing, lineSpacing, maxItemsPerLine, disableVirtualization, layoutId);
->>>>>>> 023b25f0
             if (isWrapping && IsReflowRequired())
             {
                 Logger.TryGet(LogEventLevel.Verbose, "Repeater")?.Log(this, "{LayoutId}: Reflow Pass", layoutId);
                 var firstElementBounds = _elementManager.GetLayoutBoundsForRealizedIndex(0);
                 _orientation.SetMinorStart(ref firstElementBounds, 0);
                 _elementManager.SetLayoutBoundsForRealizedIndex(0, firstElementBounds);
-<<<<<<< HEAD
-                Generate(GenerateDirection.Forward, 0 /*anchorIndex*/, availableSize, minItemSpacing, lineSpacing, maxItemsPerLine, layoutId);
-=======
                 Generate(GenerateDirection.Forward, 0 /*anchorIndex*/, availableSize, minItemSpacing, lineSpacing, maxItemsPerLine, disableVirtualization, layoutId);
->>>>>>> 023b25f0
             }
 
             RaiseLineArranged();
@@ -135,10 +126,7 @@
             LineAlignment lineAlignment,
             string layoutId)
         {
-<<<<<<< HEAD
-=======
             Logger.TryGet(LogEventLevel.Verbose, "Repeater")?.Log(this, "{LayoutId}: ArrangeLayout", layoutId);
->>>>>>> 023b25f0
             ArrangeVirtualizingLayout(finalSize, lineAlignment, isWrapping, layoutId);
 
             return new Size(
@@ -307,10 +295,7 @@
             double minItemSpacing,
             double lineSpacing,
             int maxItemsPerLine,
-<<<<<<< HEAD
-=======
             bool disableVirtualization,
->>>>>>> 023b25f0
             string layoutId)
         {
             if (anchorIndex != -1)
