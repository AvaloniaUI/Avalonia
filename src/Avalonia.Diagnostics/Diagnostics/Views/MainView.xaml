﻿<UserControl xmlns="https://github.com/avaloniaui"
             xmlns:x="http://schemas.microsoft.com/winfx/2006/xaml"
             xmlns:views="clr-namespace:Avalonia.Diagnostics.Views"
             x:Class="Avalonia.Diagnostics.Views.MainView">
  <Grid Name="rootGrid" RowDefinitions="Auto,Auto,*,Auto,0,Auto">
    <Menu>
      <MenuItem Header="_File">
        <MenuItem Header="E_xit" Command="{Binding $parent[Window].Close}" />
      </MenuItem>
      <MenuItem Header="_View">
        <MenuItem Header="_Console" Command="{Binding $parent[UserControl].ToggleConsole}">
          <MenuItem.Icon>
            <CheckBox BorderThickness="0"
                      IsChecked="{Binding Console.IsVisible}"
                      IsEnabled="False" />
          </MenuItem.Icon>
        </MenuItem>
      </MenuItem>
      <MenuItem Header="_Options">
        <MenuItem Header="Visualize margin/padding" Command="{Binding ToggleVisualizeMarginPadding}">
          <MenuItem.Icon>
            <CheckBox BorderThickness="0"
                      IsChecked="{Binding ShouldVisualizeMarginPadding}"
                      IsEnabled="False" />
          </MenuItem.Icon>
        </MenuItem>
        <MenuItem Header="Visualize dirty rects" Command="{Binding ToggleVisualizeDirtyRects}">
          <MenuItem.Icon>
            <CheckBox BorderThickness="0"
                      IsChecked="{Binding ShouldVisualizeDirtyRects}"
                      IsEnabled="False" />
          </MenuItem.Icon>
        </MenuItem>
        <MenuItem Header="Show fps overlay" Command="{Binding ToggleFpsOverlay}">
          <MenuItem.Icon>
            <CheckBox BorderThickness="0"
                      IsChecked="{Binding ShowFpsOverlay}"
                      IsEnabled="False" />
          </MenuItem.Icon>
        </MenuItem>
      </MenuItem>
    </Menu>

    <TabStrip Grid.Row="1" SelectedIndex="{Binding SelectedTab, Mode=TwoWay}">
      <TabStripItem Content="Logical Tree" />
      <TabStripItem Content="Visual Tree" />
      <TabStripItem Content="Events" />
    </TabStrip>

    <ContentControl Grid.Row="2"
                    BorderBrush="{DynamicResource ThemeControlMidBrush}"
                    BorderThickness="0,1,0,0"
                    Content="{Binding Content}" />

    <GridSplitter Name="consoleSplitter" Grid.Row="3" Height="1"
                  Background="{DynamicResource ThemeControlMidBrush}"
                  IsVisible="False" />

    <views:ConsoleView Name="console"
                       Grid.Row="4"
                       DataContext="{Binding Console}"
                       IsVisible="{Binding IsVisible}" />


    <Border Grid.Row="5"
            BorderBrush="{DynamicResource ThemeControlMidBrush}"
            BorderThickness="0,1,0,0">
<<<<<<< HEAD
      <StackPanel Spacing="4" Orientation="Horizontal">
        <TextBlock>Hold F8 to take a screenshot.</TextBlock>
        <Separator Width="8"/>
        <TextBlock>Hold Ctrl+Shift over a control to inspect.</TextBlock>
        <Separator Width="8"/>
        <TextBlock>Focused:</TextBlock>
        <TextBlock Text="{Binding FocusedControl}"/>
        <Separator Width="8"/>
        <TextBlock>Pointer Over:</TextBlock>
        <TextBlock Text="{Binding PointerOverElement}"/>
      </StackPanel>
=======
      <Grid ColumnDefinitions="*, Auto">
        <StackPanel Grid.Column="0" Spacing="4" Orientation="Horizontal">
          <TextBlock>Hold Ctrl+Shift over a control to inspect.</TextBlock>
          <Separator Width="8" />
          <TextBlock>Focused:</TextBlock>
          <TextBlock Text="{Binding FocusedControl}" />
          <Separator Width="8" />
          <TextBlock>Pointer Over:</TextBlock>
          <TextBlock Text="{Binding PointerOverElement}" />
        </StackPanel>

        <TextBlock Grid.Column="1"
                   Foreground="Gray"
                   Margin="2 0"
                   Text="Popups frozen"
                   IsVisible="{Binding FreezePopups}" />
      </Grid>

>>>>>>> afb8ae6f
    </Border>
  </Grid>
</UserControl><|MERGE_RESOLUTION|>--- conflicted
+++ resolved
@@ -65,21 +65,10 @@
     <Border Grid.Row="5"
             BorderBrush="{DynamicResource ThemeControlMidBrush}"
             BorderThickness="0,1,0,0">
-<<<<<<< HEAD
-      <StackPanel Spacing="4" Orientation="Horizontal">
-        <TextBlock>Hold F8 to take a screenshot.</TextBlock>
-        <Separator Width="8"/>
-        <TextBlock>Hold Ctrl+Shift over a control to inspect.</TextBlock>
-        <Separator Width="8"/>
-        <TextBlock>Focused:</TextBlock>
-        <TextBlock Text="{Binding FocusedControl}"/>
-        <Separator Width="8"/>
-        <TextBlock>Pointer Over:</TextBlock>
-        <TextBlock Text="{Binding PointerOverElement}"/>
-      </StackPanel>
-=======
       <Grid ColumnDefinitions="*, Auto">
         <StackPanel Grid.Column="0" Spacing="4" Orientation="Horizontal">
+          <TextBlock>Hold F8 to take a screenshot.</TextBlock>
+          <Separator Width="8"/>
           <TextBlock>Hold Ctrl+Shift over a control to inspect.</TextBlock>
           <Separator Width="8" />
           <TextBlock>Focused:</TextBlock>
@@ -96,7 +85,6 @@
                    IsVisible="{Binding FreezePopups}" />
       </Grid>
 
->>>>>>> afb8ae6f
     </Border>
   </Grid>
 </UserControl>