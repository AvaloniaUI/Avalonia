using System;
using System.Diagnostics;
using System.Linq;
using Avalonia.Controls;
using Avalonia.Controls.Generators;
using Avalonia.Controls.Primitives;
using Avalonia.Diagnostics.ViewModels;
using Avalonia.Input;
using Avalonia.Markup.Xaml;
using Avalonia.Media;
using Avalonia.VisualTree;

namespace Avalonia.Diagnostics.Views
{
    internal class TreePageView : UserControl
    {
        private readonly Panel _adorner;
        private AdornerLayer? _currentLayer;
        private TreeView _tree;

        public TreePageView()
        {
            InitializeComponent();
            _tree = this.GetControl<TreeView>("tree");

            _adorner = new Panel
            {
                ClipToBounds = false,
                Children =
                {
                    //Padding frame
                    new Border { BorderBrush = new SolidColorBrush(Colors.Green, 0.5) },
                    //Content frame
                    new Border { Background = new SolidColorBrush(Color.FromRgb(160, 197, 232), 0.5) },
                    //Margin frame
                    new Border { BorderBrush = new SolidColorBrush(Colors.Yellow, 0.5) }
                },
            };
            AdornerLayer.SetIsClipEnabled(_adorner, false);
        }

<<<<<<< HEAD
        protected override void OnDataContextChanged(EventArgs e)
        {
            base.OnDataContextChanged(e);

            if(DataContext is TreePageViewModel tpvm)
            {
                tpvm.ClipboardCopyRequested += (sender, s) =>
                {
                    TopLevel.GetTopLevel(this)?.Clipboard?.SetTextAsync(s);
                };
            }
        }

=======
>>>>>>> 2b0c8475
        protected void AddAdorner(object? sender, PointerEventArgs e)
        {
            var node = (TreeNode?)((Control)sender!).DataContext;
            var vm = (TreePageViewModel?)DataContext;
            if (node is null || vm is null)
            {
                return;
            }

            var visual = node.Visual as Visual;

            if (visual is null)
            {
                return;
            }

            _currentLayer = AdornerLayer.GetAdornerLayer(visual);

            if (_currentLayer == null ||
                _currentLayer.Children.Contains(_adorner))
            {
                return;
            }

            _currentLayer.Children.Add(_adorner);
            AdornerLayer.SetAdornedElement(_adorner, visual);

            if (vm.MainView.ShouldVisualizeMarginPadding)
            {
                var paddingBorder = (Border)_adorner.Children[0];
                paddingBorder.BorderThickness = visual.GetValue(PaddingProperty);

                var contentBorder = (Border)_adorner.Children[1];
                contentBorder.Margin = visual.GetValue(PaddingProperty);

                var marginBorder = (Border)_adorner.Children[2];
                marginBorder.BorderThickness = visual.GetValue(MarginProperty);
                marginBorder.Margin = InvertThickness(visual.GetValue(MarginProperty));
            }
        }

        private static Thickness InvertThickness(Thickness input)
        {
            return new Thickness(-input.Left, -input.Top, -input.Right, -input.Bottom);
        }

        protected void RemoveAdorner(object? sender, PointerEventArgs e)
        {
            foreach (var border in _adorner.Children.OfType<Border>())
            {
                border.Margin = default;
                border.Padding = default;
                border.BorderThickness = default;
            }

            _currentLayer?.Children.Remove(_adorner);
            _currentLayer = null;
        }

        protected override void OnPropertyChanged(AvaloniaPropertyChangedEventArgs change)
        {
            base.OnPropertyChanged(change);

            if (change.Property == DataContextProperty)
            {
                if (change.GetOldValue<object?>() is TreePageViewModel oldViewModel)
                    oldViewModel.ClipboardCopyRequested -= OnClipboardCopyRequested;
                if (change.GetNewValue<object?>() is TreePageViewModel newViewModel)
                    newViewModel.ClipboardCopyRequested += OnClipboardCopyRequested;
            }
        }

        private void InitializeComponent()
        {
            AvaloniaXamlLoader.Load(this);
        }

        private void OnClipboardCopyRequested(object? sender, string e)
        {
            TopLevel.GetTopLevel(this)?.Clipboard?.SetTextAsync(e);
        }
    }
}<|MERGE_RESOLUTION|>--- conflicted
+++ resolved
@@ -39,22 +39,6 @@
             AdornerLayer.SetIsClipEnabled(_adorner, false);
         }
 
-<<<<<<< HEAD
-        protected override void OnDataContextChanged(EventArgs e)
-        {
-            base.OnDataContextChanged(e);
-
-            if(DataContext is TreePageViewModel tpvm)
-            {
-                tpvm.ClipboardCopyRequested += (sender, s) =>
-                {
-                    TopLevel.GetTopLevel(this)?.Clipboard?.SetTextAsync(s);
-                };
-            }
-        }
-
-=======
->>>>>>> 2b0c8475
         protected void AddAdorner(object? sender, PointerEventArgs e)
         {
             var node = (TreeNode?)((Control)sender!).DataContext;
