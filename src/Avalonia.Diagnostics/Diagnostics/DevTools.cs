﻿using System;
using System.Collections.Generic;
using System.Reactive.Disposables;
using Avalonia.Controls;
using Avalonia.Diagnostics.Views;
using Avalonia.Input;
using Avalonia.Interactivity;

namespace Avalonia.Diagnostics
{
    public static class DevTools
    {
<<<<<<< HEAD
        private static readonly Dictionary<TopLevel, MainWindow> s_open = 
=======
        private static readonly Dictionary<TopLevel, MainWindow> s_open =
>>>>>>> 45361083
            new Dictionary<TopLevel, MainWindow>();

        public static IDisposable Attach(TopLevel root, KeyGesture gesture)
        {
            return Attach(root, new DevToolsOptions()
            {
                Gesture = gesture,
            });
        }

        public static IDisposable Attach(TopLevel root, DevToolsOptions options)
        {
            void PreviewKeyDown(object? sender, KeyEventArgs e)
            {
                if (options.Gesture.Matches(e))
                {
                    Open(root, options);
                }
            }

            return root.AddDisposableHandler(
                InputElement.KeyDownEvent,
                PreviewKeyDown,
                RoutingStrategies.Tunnel);
        }

        public static IDisposable Open(TopLevel root) => Open(root, new DevToolsOptions());

        public static IDisposable Open(TopLevel root, DevToolsOptions options)
        {
            if (s_open.TryGetValue(root, out var window))
            {
                window.Activate();
            }
            else
            {
                window = new MainWindow
                {
                    Root = root,
                    Width = options.Size.Width,
                    Height = options.Size.Height,
                };
                window.SetOptions(options);

                window.SetOptions(options);

                window.Closed += DevToolsClosed;
                s_open.Add(root, window);

                if (options.ShowAsChildWindow && root is Window inspectedWindow)
                {
                    window.Show(inspectedWindow);
                }
                else
                {
                    window.Show();
                }
            }

            return Disposable.Create(() => window?.Close());
        }

        private static void DevToolsClosed(object? sender, EventArgs e)
        {
            var window = (MainWindow)sender!;
            s_open.Remove(window.Root!);
            window.Closed -= DevToolsClosed;
        }
    }
}<|MERGE_RESOLUTION|>--- conflicted
+++ resolved
@@ -10,11 +10,7 @@
 {
     public static class DevTools
     {
-<<<<<<< HEAD
-        private static readonly Dictionary<TopLevel, MainWindow> s_open = 
-=======
         private static readonly Dictionary<TopLevel, MainWindow> s_open =
->>>>>>> 45361083
             new Dictionary<TopLevel, MainWindow>();
 
         public static IDisposable Attach(TopLevel root, KeyGesture gesture)
@@ -59,8 +55,6 @@
                 };
                 window.SetOptions(options);
 
-                window.SetOptions(options);
-
                 window.Closed += DevToolsClosed;
                 s_open.Add(root, window);
 
