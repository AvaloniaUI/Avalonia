﻿using System;
using System.ComponentModel;
using System.Reactive.Linq;
using System.Threading.Tasks;
using Avalonia.Controls;
using Avalonia.Diagnostics.Models;
using Avalonia.Input;
using Avalonia.Metadata;
using Avalonia.Threading;

namespace Avalonia.Diagnostics.ViewModels
{
    internal class MainViewModel : ViewModelBase, IDisposable
    {
        private readonly TopLevel _root;
        private readonly TreePageViewModel _logicalTree;
        private readonly TreePageViewModel _visualTree;
        private readonly EventsPageViewModel _events;
        private readonly IDisposable _pointerOverSubscription;
        private ViewModelBase _content;
        private int _selectedTab;
        private string? _focusedControl;
        private string? _pointerOverElement;
        private bool _shouldVisualizeMarginPadding = true;
        private bool _shouldVisualizeDirtyRects;
        private bool _showFpsOverlay;
        private IDisposable _selectedNodeChanged;
        private string _screenshotRoot;
        private Func<IControl, string, string> _getScreenshotFileName;

#nullable disable
        // Remove "nullable disable" after MemberNotNull will work on our CI.
        public MainViewModel(TopLevel root)
#nullable restore
        {
            _root = root;
            _logicalTree = new TreePageViewModel(this, LogicalTreeNode.Create(root));
            _visualTree = new TreePageViewModel(this, VisualTreeNode.Create(root));
            _events = new EventsPageViewModel(this);

            UpdateFocusedControl();
            KeyboardDevice.Instance.PropertyChanged += KeyboardPropertyChanged;
            SelectedTab = 0;
            _pointerOverSubscription = root.GetObservable(TopLevel.PointerOverElementProperty)
                .Subscribe(x => PointerOverElement = x?.GetType().Name);
            Console = new ConsoleViewModel(UpdateConsoleContext);
        }

        public bool ShouldVisualizeMarginPadding
        {
            get => _shouldVisualizeMarginPadding;
            set => RaiseAndSetIfChanged(ref _shouldVisualizeMarginPadding, value);
        }

        public bool ShouldVisualizeDirtyRects
        {
            get => _shouldVisualizeDirtyRects;
            set
            {
                _root.Renderer.DrawDirtyRects = value;
                RaiseAndSetIfChanged(ref _shouldVisualizeDirtyRects, value);
            }
        }

        public void ToggleVisualizeDirtyRects()
        {
            ShouldVisualizeDirtyRects = !ShouldVisualizeDirtyRects;
        }

        public void ToggleVisualizeMarginPadding()
        {
            ShouldVisualizeMarginPadding = !ShouldVisualizeMarginPadding;
        }

        public bool ShowFpsOverlay
        {
            get => _showFpsOverlay;
            set
            {
                _root.Renderer.DrawFps = value;
                RaiseAndSetIfChanged(ref _showFpsOverlay, value);
            }
        }

        public void ToggleFpsOverlay()
        {
            ShowFpsOverlay = !ShowFpsOverlay;
        }

        public ConsoleViewModel Console { get; }

        public ViewModelBase Content
        {
            get { return _content; }
            // [MemberNotNull(nameof(_content))]
            private set
            {
                if (_content is TreePageViewModel oldTree &&
                    value is TreePageViewModel newTree &&
                    oldTree?.SelectedNode?.Visual is IControl control)
                {
                    // HACK: We want to select the currently selected control in the new tree, but
                    // to select nested nodes in TreeView, currently the TreeView has to be able to
                    // expand the parent nodes. Because at this point the TreeView isn't visible,
                    // this will fail unless we schedule the selection to run after layout.
                    DispatcherTimer.RunOnce(
                        () =>
                        {
                            try
                            {
                                newTree.SelectControl(control);
                            }
                            catch { }
                        },
                        TimeSpan.FromMilliseconds(0),
                        DispatcherPriority.ApplicationIdle);
                }

                RaiseAndSetIfChanged(ref _content, value);
            }
        }

        public int SelectedTab
        {
            get { return _selectedTab; }
            // [MemberNotNull(nameof(_content))]
            set
            {
                _selectedTab = value;

                switch (value)
                {
                    case 1:
                        Content = _visualTree;
                        break;
                    case 2:
                        Content = _events;
                        break;
                    default:
                        Content = _logicalTree;
                        break;
                }

                RaisePropertyChanged();
            }
        }

        public string? FocusedControl
        {
            get { return _focusedControl; }
            private set { RaiseAndSetIfChanged(ref _focusedControl, value); }
        }

        public string? PointerOverElement
        {
            get { return _pointerOverElement; }
            private set { RaiseAndSetIfChanged(ref _pointerOverElement, value); }
        }
        
        private void UpdateConsoleContext(ConsoleContext context)
        {
            context.root = _root;

            if (Content is TreePageViewModel tree)
            {
                context.e = tree.SelectedNode?.Visual;
            }
        }

        public void SelectControl(IControl control)
        {
            var tree = Content as TreePageViewModel;

            tree?.SelectControl(control);
        }

        public void EnableSnapshotStyles(bool enable)
        {
            if (Content is TreePageViewModel treeVm && treeVm.Details != null)
            {
                treeVm.Details.SnapshotStyles = enable;
            }
        }

        public void Dispose()
        {
            KeyboardDevice.Instance.PropertyChanged -= KeyboardPropertyChanged;
            _pointerOverSubscription.Dispose();
            _selectedNodeChanged?.Dispose();
            _logicalTree.Dispose();
            _visualTree.Dispose();
            _root.Renderer.DrawDirtyRects = false;
            _root.Renderer.DrawFps = false;
        }

        private void UpdateFocusedControl()
        {
            FocusedControl = KeyboardDevice.Instance.FocusedElement?.GetType().Name;
        }

        private void KeyboardPropertyChanged(object? sender, PropertyChangedEventArgs e)
        {
            if (e.PropertyName == nameof(KeyboardDevice.Instance.FocusedElement))
            {
                UpdateFocusedControl();
            }
        }

        public void RequestTreeNavigateTo(IControl control, bool isVisualTree)
        {
            var tree = isVisualTree ? _visualTree : _logicalTree;

            var node = tree.FindNode(control);

            if (node != null)
            {
                SelectedTab = isVisualTree ? 1 : 0;

                tree.SelectControl(control);
            }
        }

<<<<<<< HEAD
        [DependsOn(nameof(TreePageViewModel.SelectedNode))]
        [DependsOn(nameof(Content))]
        bool CanShot(object? paramter)
        {
            return Content is TreePageViewModel tree
                && tree.SelectedNode != null
                && tree.SelectedNode.Visual != null
                && tree.SelectedNode.Visual.VisualRoot != null;
        }

        async void Shot(object? parameter)
        {
            if ((Content as TreePageViewModel)?.SelectedNode?.Visual is IControl control)
            {
                try
                {
                    var filePath = _getScreenshotFileName(control, _screenshotRoot);
                    var folder = System.IO.Path.GetDirectoryName(filePath);
                    if (System.IO.Directory.Exists(folder) == false)
                    {
                        await Task.Run(new Action(() => System.IO.Directory.CreateDirectory(folder)));
                    }
                    using var output = new System.IO.FileStream(filePath, System.IO.FileMode.Create);
                    control.RenderTo(output);
                    await output.FlushAsync();
                }
                catch (Exception ex)
                {
                    System.Diagnostics.Debug.WriteLine(ex.Message);
                    //TODO: Notify error
                }
            }

        }

        public void SetOptions(DevToolsOptions options)
        {
            _screenshotRoot = string.IsNullOrWhiteSpace(options.ScreenshotsRoot)
                ? Convetions.DefaultScreenshotsRoot
                : options.ScreenshotsRoot!;

            _getScreenshotFileName = options.ScreenshotFileNameConvention
                ?? Convetions.DefaultScreenshotFileNameConvention;
=======
        public int? StartupScreenIndex { get; private set; } = default;

        public void SetOptions(DevToolsOptions options)
        {
            StartupScreenIndex = options.StartupScreenIndex;
>>>>>>> 45361083
        }
    }
}<|MERGE_RESOLUTION|>--- conflicted
+++ resolved
@@ -156,7 +156,7 @@
             get { return _pointerOverElement; }
             private set { RaiseAndSetIfChanged(ref _pointerOverElement, value); }
         }
-        
+
         private void UpdateConsoleContext(ConsoleContext context)
         {
             context.root = _root;
@@ -220,7 +220,8 @@
             }
         }
 
-<<<<<<< HEAD
+        public int? StartupScreenIndex { get; private set; } = default;
+        
         [DependsOn(nameof(TreePageViewModel.SelectedNode))]
         [DependsOn(nameof(Content))]
         bool CanShot(object? paramter)
@@ -264,13 +265,7 @@
 
             _getScreenshotFileName = options.ScreenshotFileNameConvention
                 ?? Convetions.DefaultScreenshotFileNameConvention;
-=======
-        public int? StartupScreenIndex { get; private set; } = default;
-
-        public void SetOptions(DevToolsOptions options)
-        {
             StartupScreenIndex = options.StartupScreenIndex;
->>>>>>> 45361083
         }
     }
 }