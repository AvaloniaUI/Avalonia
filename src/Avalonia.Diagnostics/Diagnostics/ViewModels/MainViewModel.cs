﻿using System;
using System.ComponentModel;
using Avalonia.Controls;
using Avalonia.Diagnostics.Models;
using Avalonia.Input;
using Avalonia.Threading;
using System.Reactive.Linq;
using System.Linq;

namespace Avalonia.Diagnostics.ViewModels
{
    internal class MainViewModel : ViewModelBase, IDisposable
    {
        private readonly AvaloniaObject _root;
        private readonly TreePageViewModel _logicalTree;
        private readonly TreePageViewModel _visualTree;
        private readonly EventsPageViewModel _events;
        private readonly IDisposable _pointerOverSubscription;
        private ViewModelBase? _content;
        private int _selectedTab;
        private string? _focusedControl;
        private IInputElement? _pointerOverElement;
        private bool _shouldVisualizeMarginPadding = true;
        private bool _shouldVisualizeDirtyRects;
        private bool _showFpsOverlay;
        private bool _freezePopups;
        private string? _pointerOverElementName;
        private IInputRoot? _pointerOverRoot;

<<<<<<< HEAD
#nullable disable
        // Remove "nullable disable" after MemberNotNull will work on our CI.
        public MainViewModel(AvaloniaObject root)
#nullable restore
=======
        public MainViewModel(TopLevel root)
>>>>>>> a77b8aa1
        {
            _root = root;
            _logicalTree = new TreePageViewModel(this, LogicalTreeNode.Create(root));
            _visualTree = new TreePageViewModel(this, VisualTreeNode.Create(root));
            _events = new EventsPageViewModel(this);

            UpdateFocusedControl();

            if (KeyboardDevice.Instance is not null)
                KeyboardDevice.Instance.PropertyChanged += KeyboardPropertyChanged;
            SelectedTab = 0;
            if (root is TopLevel topLevel)
            {
                _pointerOverSubscription = topLevel.GetObservable(TopLevel.PointerOverElementProperty)
                    .Subscribe(x => PointerOverElement = x);

            }
            else
            {
#nullable disable
                _pointerOverSubscription = InputManager.Instance.PreProcess
                    .OfType<Input.Raw.RawPointerEventArgs>()
                    .Subscribe(e =>
                        {
                            PointerOverRoot = e.Root;
                            PointerOverElement = e.Root.GetInputElementsAt(e.Position).FirstOrDefault();
                        });                                     
#nullable restore
            }
            Console = new ConsoleViewModel(UpdateConsoleContext);
        }

        public bool FreezePopups
        {
            get => _freezePopups;
            set => RaiseAndSetIfChanged(ref _freezePopups, value);
        }

        public bool ShouldVisualizeMarginPadding
        {
            get => _shouldVisualizeMarginPadding;
            set => RaiseAndSetIfChanged(ref _shouldVisualizeMarginPadding, value);
        }

        public bool ShouldVisualizeDirtyRects
        {
            get => _shouldVisualizeDirtyRects;
            set
            {
                ((TopLevel)_root).Renderer.DrawDirtyRects = value;
                RaiseAndSetIfChanged(ref _shouldVisualizeDirtyRects, value);
            }
        }

        public void ToggleVisualizeDirtyRects()
        {
            ShouldVisualizeDirtyRects = !ShouldVisualizeDirtyRects;
        }

        public void ToggleVisualizeMarginPadding()
        {
            ShouldVisualizeMarginPadding = !ShouldVisualizeMarginPadding;
        }

        public bool ShowFpsOverlay
        {
            get => _showFpsOverlay;
            set
            {
                ((TopLevel)_root).Renderer.DrawFps = value;
                RaiseAndSetIfChanged(ref _showFpsOverlay, value);
            }
        }

        public void ToggleFpsOverlay()
        {
            ShowFpsOverlay = !ShowFpsOverlay;
        }

        public ConsoleViewModel Console { get; }

        public ViewModelBase? Content
        {
            get { return _content; }
            private set
            {
                if (_content is TreePageViewModel oldTree &&
                    value is TreePageViewModel newTree &&
                    oldTree?.SelectedNode?.Visual is IControl control)
                {
                    // HACK: We want to select the currently selected control in the new tree, but
                    // to select nested nodes in TreeView, currently the TreeView has to be able to
                    // expand the parent nodes. Because at this point the TreeView isn't visible,
                    // this will fail unless we schedule the selection to run after layout.
                    DispatcherTimer.RunOnce(
                        () =>
                        {
                            try
                            {
                                newTree.SelectControl(control);
                            }
                            catch { }
                        },
                        TimeSpan.FromMilliseconds(0),
                        DispatcherPriority.ApplicationIdle);
                }

                RaiseAndSetIfChanged(ref _content, value);
            }
        }

        public int SelectedTab
        {
            get { return _selectedTab; }
            // [MemberNotNull(nameof(_content))]
            set
            {
                _selectedTab = value;

                switch (value)
                {
                    case 1:
                        Content = _visualTree;
                        break;
                    case 2:
                        Content = _events;
                        break;
                    default:
                        Content = _logicalTree;
                        break;
                }

                RaisePropertyChanged();
            }
        }

        public string? FocusedControl
        {
            get { return _focusedControl; }
            private set { RaiseAndSetIfChanged(ref _focusedControl, value); }
        }

        public IInputRoot? PointerOverRoot 
        { 
            get => _pointerOverRoot;
            private  set => RaiseAndSetIfChanged( ref _pointerOverRoot , value); 
        }

        public IInputElement? PointerOverElement
        {
            get { return _pointerOverElement; }
            private set
            {
                RaiseAndSetIfChanged(ref _pointerOverElement, value);
                PointerOverElementName = value?.GetType()?.Name;
            }
        }

        public string? PointerOverElementName
        {
            get => _pointerOverElementName;
            private set => RaiseAndSetIfChanged(ref _pointerOverElementName, value);
        }

        private void UpdateConsoleContext(ConsoleContext context)
        {
            context.root = _root;

            if (Content is TreePageViewModel tree)
            {
                context.e = tree.SelectedNode?.Visual;
            }
        }

        public void SelectControl(IControl control)
        {
            var tree = Content as TreePageViewModel;

            tree?.SelectControl(control);
        }

        public void EnableSnapshotStyles(bool enable)
        {
            if (Content is TreePageViewModel treeVm && treeVm.Details != null)
            {
                treeVm.Details.SnapshotStyles = enable;
            }
        }

        public void Dispose()
        {
            if (KeyboardDevice.Instance is not null)
                KeyboardDevice.Instance.PropertyChanged -= KeyboardPropertyChanged;
            _pointerOverSubscription.Dispose();
            _logicalTree.Dispose();
            _visualTree.Dispose();
            if (_root is TopLevel top)
            {
                top.Renderer.DrawDirtyRects = false;
                top.Renderer.DrawFps = false;
            }
        }

        private void UpdateFocusedControl()
        {
            FocusedControl = KeyboardDevice.Instance?.FocusedElement?.GetType().Name;
        }

        private void KeyboardPropertyChanged(object? sender, PropertyChangedEventArgs e)
        {
            if (e.PropertyName == nameof(KeyboardDevice.Instance.FocusedElement))
            {
                UpdateFocusedControl();
            }
        }

        public void RequestTreeNavigateTo(IControl control, bool isVisualTree)
        {
            var tree = isVisualTree ? _visualTree : _logicalTree;

            var node = tree.FindNode(control);

            if (node != null)
            {
                SelectedTab = isVisualTree ? 1 : 0;

                tree.SelectControl(control);
            }
        }

        public int? StartupScreenIndex { get; private set; } = default;

        public void SetOptions(DevToolsOptions options)
        {
            StartupScreenIndex = options.StartupScreenIndex;
        }
    }
}<|MERGE_RESOLUTION|>--- conflicted
+++ resolved
@@ -26,15 +26,7 @@
         private bool _freezePopups;
         private string? _pointerOverElementName;
         private IInputRoot? _pointerOverRoot;
-
-<<<<<<< HEAD
-#nullable disable
-        // Remove "nullable disable" after MemberNotNull will work on our CI.
         public MainViewModel(AvaloniaObject root)
-#nullable restore
-=======
-        public MainViewModel(TopLevel root)
->>>>>>> a77b8aa1
         {
             _root = root;
             _logicalTree = new TreePageViewModel(this, LogicalTreeNode.Create(root));
