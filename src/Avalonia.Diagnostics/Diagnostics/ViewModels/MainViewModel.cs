--- conflicted
+++ resolved
@@ -27,20 +27,12 @@
         private bool _shouldVisualizeDirtyRects;
         private bool _showFpsOverlay;
         private bool _freezePopups;
-<<<<<<< HEAD
-        private IDisposable _selectedNodeChanged;
-        private string _screenshotRoot;
-        private Func<IControl, string, string> _getScreenshotFileName;
-
-#nullable disable
-        // Remove "nullable disable" after MemberNotNull will work on our CI.
-        public MainViewModel(TopLevel root)
-#nullable restore
-=======
         private string? _pointerOverElementName;
         private IInputRoot? _pointerOverRoot;
+        private string? _screenshotRoot;
+        private Func<IControl, string, string>? _getScreenshotFileName;
+
         public MainViewModel(AvaloniaObject root)
->>>>>>> dfb0e785
         {
             _root = root;
             _logicalTree = new TreePageViewModel(this, LogicalTreeNode.Create(root));
@@ -199,15 +191,12 @@
             }
         }
 
-<<<<<<< HEAD
-=======
         public string? PointerOverElementName
         {
             get => _pointerOverElementName;
             private set => RaiseAndSetIfChanged(ref _pointerOverElementName, value);
         }
 
->>>>>>> dfb0e785
         private void UpdateConsoleContext(ConsoleContext context)
         {
             context.root = _root;
@@ -238,7 +227,6 @@
             if (KeyboardDevice.Instance is not null)
                 KeyboardDevice.Instance.PropertyChanged -= KeyboardPropertyChanged;
             _pointerOverSubscription.Dispose();
-            _selectedNodeChanged?.Dispose();
             _logicalTree.Dispose();
             _visualTree.Dispose();
             if (_root is TopLevel top)
@@ -283,13 +271,16 @@
         {
             return Content is TreePageViewModel tree
                 && tree.SelectedNode != null
-                && tree.SelectedNode.Visual != null
-                && tree.SelectedNode.Visual.VisualRoot != null;
+                && tree.SelectedNode.Visual is VisualTree.IVisual visual
+                && visual.VisualRoot != null;
         }
 
         async void Shot(object? parameter)
         {
-            if ((Content as TreePageViewModel)?.SelectedNode?.Visual is IControl control)
+            if ((Content as TreePageViewModel)?.SelectedNode?.Visual is IControl control 
+                && _screenshotRoot is { }
+                && _getScreenshotFileName is { }
+                )
             {
                 try
                 {
@@ -297,7 +288,7 @@
                     var folder = System.IO.Path.GetDirectoryName(filePath);
                     if (System.IO.Directory.Exists(folder) == false)
                     {
-                        await Task.Run(new Action(() => System.IO.Directory.CreateDirectory(folder)));
+                        await Task.Run(new Action(() => System.IO.Directory.CreateDirectory(folder!)));
                     }
                     using var output = new System.IO.FileStream(filePath, System.IO.FileMode.Create);
                     control.RenderTo(output);
