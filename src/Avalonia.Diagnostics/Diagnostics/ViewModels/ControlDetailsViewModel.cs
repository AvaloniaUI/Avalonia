using System;
using System.Collections.Generic;
using System.Collections.ObjectModel;
using System.Collections.Specialized;
using System.ComponentModel;
using System.Linq;
using System.Reflection;
using Avalonia.Collections;
using Avalonia.Controls;
using Avalonia.Controls.Metadata;
using Avalonia.Markup.Xaml.MarkupExtensions;
using Avalonia.Styling;
using Avalonia.VisualTree;

namespace Avalonia.Diagnostics.ViewModels
{
    internal class ControlDetailsViewModel : ViewModelBase, IDisposable
    {
<<<<<<< HEAD
        private readonly IAvaloniaObject _avaloniaObject;
        private IDictionary<object, List<PropertyViewModel>> _propertyIndex;
=======
        private readonly IVisual _control;
        private IDictionary<object, List<PropertyViewModel>>? _propertyIndex;
>>>>>>> 32fe95a2
        private PropertyViewModel? _selectedProperty;
        private DataGridCollectionView? _propertiesView;
        private bool _snapshotStyles;
        private bool _showInactiveStyles;
        private string? _styleStatus;
        private object? _selectedEntity;
        private readonly Stack<(string Name,object Entry)> _selectedEntitiesStack = new();
        private string? _selectedEntityName;
        private string? _selectedEntityType;

        public ControlDetailsViewModel(TreePageViewModel treePage, IAvaloniaObject avaloniaObject)
        {
            _avaloniaObject = avaloniaObject;

            TreePage = treePage;            
                        Layout =  avaloniaObject is IVisual 
                ?  new ControlLayoutViewModel((IVisual)avaloniaObject)
                : default;

            NavigateToProperty(_avaloniaObject, (_avaloniaObject as IControl)?.Name ?? _avaloniaObject.ToString()); 

            AppliedStyles = new ObservableCollection<StyleViewModel>();
            PseudoClasses = new ObservableCollection<PseudoClassViewModel>();

            if (avaloniaObject is StyledElement styledElement)
            {
                styledElement.Classes.CollectionChanged += OnClassesChanged;

                var pseudoClassAttributes = styledElement.GetType().GetCustomAttributes<PseudoClassesAttribute>(true);

                foreach (var classAttribute in pseudoClassAttributes)
                {
                    foreach (var className in classAttribute.PseudoClasses)
                    {
                        PseudoClasses.Add(new PseudoClassViewModel(className, styledElement));
                    }
                }

                var styleDiagnostics = styledElement.GetStyleDiagnostics();

                foreach (var appliedStyle in styleDiagnostics.AppliedStyles)
                {
                    var styleSource = appliedStyle.Source;

                    var setters = new List<SetterViewModel>();

                    if (styleSource is Style style)
                    {
                        foreach (var setter in style.Setters)
                        {
                            if (setter is Setter regularSetter
                                && regularSetter.Property != null)
                            {
                                var setterValue = regularSetter.Value;

                                var resourceInfo = GetResourceInfo(setterValue);

                                SetterViewModel setterVm;

                                if (resourceInfo.HasValue)
                                {
                                    var resourceKey = resourceInfo.Value.resourceKey;
                                    var resourceValue = styledElement.FindResource(resourceKey);

                                    setterVm = new ResourceSetterViewModel(regularSetter.Property, resourceKey, resourceValue, resourceInfo.Value.isDynamic);
                                }
                                else
                                {
                                    setterVm = new SetterViewModel(regularSetter.Property, setterValue);
                                }

                                setters.Add(setterVm);
                            }
                        }

                        AppliedStyles.Add(new StyleViewModel(appliedStyle, style.Selector?.ToString() ?? "No selector", setters));
                    }
                }

                UpdateStyles();
            }
        }

        private (object resourceKey, bool isDynamic)? GetResourceInfo(object? value)
        {
            if (value is StaticResourceExtension staticResource)
            {
                return (staticResource.ResourceKey, false);
            }
            else if (value is DynamicResourceExtension dynamicResource
                && dynamicResource.ResourceKey != null)
            {
                return (dynamicResource.ResourceKey, true);
            }

            return null;
        }

        public TreePageViewModel TreePage { get; }

        public DataGridCollectionView? PropertiesView
        {
            get => _propertiesView;
            private set => RaiseAndSetIfChanged(ref _propertiesView, value);
        }

        public ObservableCollection<StyleViewModel> AppliedStyles { get; }

        public ObservableCollection<PseudoClassViewModel> PseudoClasses { get; }

        public object? SelectedEntity
        {
            get => _selectedEntity;
            set
            {
                RaiseAndSetIfChanged(ref _selectedEntity, value);
               
            }
        }

        public string? SelectedEntityName
        {
            get => _selectedEntityName;
            set
            {
                RaiseAndSetIfChanged(ref _selectedEntityName, value);
               
            }
        }
        
        public string? SelectedEntityType
        {
            get => _selectedEntityType;
            set
            {
                RaiseAndSetIfChanged(ref _selectedEntityType, value);
               
            }
        }
        
        public PropertyViewModel? SelectedProperty
        {
            get => _selectedProperty;
            set => RaiseAndSetIfChanged(ref _selectedProperty, value);
        }

        public bool SnapshotStyles
        {
            get => _snapshotStyles;
            set => RaiseAndSetIfChanged(ref _snapshotStyles, value);
        }

        public bool ShowInactiveStyles
        {
            get => _showInactiveStyles;
            set => RaiseAndSetIfChanged(ref _showInactiveStyles, value);
        }

        public string? StyleStatus
        {
            get => _styleStatus;
            set => RaiseAndSetIfChanged(ref _styleStatus, value);
        }

        public ControlLayoutViewModel? Layout { get; }

        protected override void OnPropertyChanged(PropertyChangedEventArgs e)
        {
            base.OnPropertyChanged(e);

            if (e.PropertyName == nameof(SnapshotStyles))
            {
                if (!SnapshotStyles)
                {
                    UpdateStyles();
                }
            }
        }

        public void UpdateStyleFilters()
        {
            foreach (var style in AppliedStyles)
            {
                var hasVisibleSetter = false;

                foreach (var setter in style.Setters)
                {
                    setter.IsVisible = TreePage.SettersFilter.Filter(setter.Name);

                    hasVisibleSetter |= setter.IsVisible;
                }

                style.IsVisible = hasVisibleSetter;
            }
        }

        public void Dispose()
        {
            if (_avaloniaObject is INotifyPropertyChanged inpc)
            {
                inpc.PropertyChanged -= ControlPropertyChanged;
            }

            if (_avaloniaObject is AvaloniaObject ao)
            {
                ao.PropertyChanged -= ControlPropertyChanged;
            }

            if (_avaloniaObject is StyledElement se)
            {
                se.Classes.CollectionChanged -= OnClassesChanged;
            }
        }

        private IEnumerable<PropertyViewModel> GetAvaloniaProperties(object o)
        {
            if (o is AvaloniaObject ao)
            {
                return AvaloniaPropertyRegistry.Instance.GetRegistered(ao)
                    .Union(AvaloniaPropertyRegistry.Instance.GetRegisteredAttached(ao.GetType()))
                    .Select(x => new AvaloniaPropertyViewModel(ao, x));
            }
            else
            {
                return Enumerable.Empty<AvaloniaPropertyViewModel>();
            }
        }

        private IEnumerable<PropertyViewModel> GetClrProperties(object o)
        {
            foreach (var p in GetClrProperties(o, o.GetType()))
            {
                yield return p;
            }

            foreach (var i in o.GetType().GetInterfaces())
            {
                foreach (var p in GetClrProperties(o, i))
                {
                    yield return p;
                }
            }
        }

        private IEnumerable<PropertyViewModel> GetClrProperties(object o, Type t)
        {
            return t.GetProperties()
                .Where(x => x.GetIndexParameters().Length == 0)
                .Select(x => new ClrPropertyViewModel(o, x));
        }

        private void ControlPropertyChanged(object? sender, AvaloniaPropertyChangedEventArgs e)
        {
            if (_propertyIndex is { } && _propertyIndex.TryGetValue(e.Property, out var properties))
            {
                foreach (var property in properties)
                {
                    property.Update();
                }
            }

            Layout?.ControlPropertyChanged(sender, e);
        }

        private void ControlPropertyChanged(object? sender, PropertyChangedEventArgs e)
        {
            if (e.PropertyName != null
                && _propertyIndex is { }
                && _propertyIndex.TryGetValue(e.PropertyName, out var properties))
            {
                foreach (var property in properties)
                {
                    property.Update();
                }
            }

            if (!SnapshotStyles)
            {
                UpdateStyles();
            }
        }

        private void OnClassesChanged(object? sender, NotifyCollectionChangedEventArgs e)
        {
            if (!SnapshotStyles)
            {
                UpdateStyles();
            }
        }

        private void UpdateStyles()
        {
            int activeCount = 0;

            foreach (var style in AppliedStyles)
            {
                style.Update();

                if (style.IsActive)
                {
                    activeCount++;
                }
            }

            var propertyBuckets = new Dictionary<AvaloniaProperty, List<SetterViewModel>>();

            foreach (var style in AppliedStyles)
            {
                if (!style.IsActive)
                {
                    continue;
                }

                foreach (var setter in style.Setters)
                {
                    if (propertyBuckets.TryGetValue(setter.Property, out var setters))
                    {
                        foreach (var otherSetter in setters)
                        {
                            otherSetter.IsActive = false;
                        }

                        setter.IsActive = true;

                        setters.Add(setter);
                    }
                    else
                    {
                        setter.IsActive = true;

                        setters = new List<SetterViewModel> { setter };

                        propertyBuckets.Add(setter.Property, setters);
                    }
                }
            }

            foreach (var pseudoClass in PseudoClasses)
            {
                pseudoClass.Update();
            }

            StyleStatus = $"Styles ({activeCount}/{AppliedStyles.Count} active)";
        }

        private bool FilterProperty(object arg)
        {
            return !(arg is PropertyViewModel property) || TreePage.PropertiesFilter.Filter(property.Name);
        }

        private class PropertyComparer : IComparer<PropertyViewModel>
        {
            public static PropertyComparer Instance { get; } = new PropertyComparer();

            public int Compare(PropertyViewModel? x, PropertyViewModel? y)
            {
                var groupX = GroupIndex(x?.Group);
                var groupY = GroupIndex(y?.Group);

                if (groupX != groupY)
                {
                    return groupX - groupY;
                }
                else
                {
                    return string.CompareOrdinal(x?.Name, y?.Name);
                }
            }

            private int GroupIndex(string? group)
            {
                switch (group)
                {
                    case "Properties": return 0;
                    case "Attached Properties": return 1;
                    case "CLR Properties": return 2;
                    default: return 3;
                }
            }
        }

        public void ApplySelectedProperty()
        {
            var selectedProperty = SelectedProperty;
            var selectedEntity = SelectedEntity;
            var selectedEntityName = SelectedEntityName;
            if (selectedEntity == null ||  selectedProperty == null)
                return;

            object? property;
            if (selectedProperty.Key is AvaloniaProperty avaloniaProperty)
            {
                property = (_selectedEntity as IControl)?.GetValue(avaloniaProperty);
            }
            else
            {
                property = selectedEntity.GetType().GetProperties()
                     .FirstOrDefault(pi => pi.Name == selectedProperty.Name
                           && pi.DeclaringType == selectedProperty.DeclaringType
                           && pi.PropertyType.Name == selectedProperty.Type)
                     ?.GetValue(selectedEntity);
            }
            if (property == null) return;
            _selectedEntitiesStack.Push((Name:selectedEntityName!,Entry:selectedEntity));
            NavigateToProperty(property, selectedProperty.Name);
        }

        public void ApplyParentProperty()
        {
            if (_selectedEntitiesStack.Any())
            {
                var property = _selectedEntitiesStack.Pop();
                NavigateToProperty(property.Entry, property.Name);
            }
        }
        
        protected  void NavigateToProperty(object o, string entityName)
        {
            var oldSelectedEntity = SelectedEntity;
            if (oldSelectedEntity is IAvaloniaObject ao1)
            {
                ao1.PropertyChanged -= ControlPropertyChanged;
            }
            else if (oldSelectedEntity is INotifyPropertyChanged inpc1)
            {
                inpc1.PropertyChanged -= ControlPropertyChanged;
            }
      
            SelectedEntity = o;
            SelectedEntityName = entityName;
            SelectedEntityType = o.ToString();
            var properties = GetAvaloniaProperties(o)
                .Concat(GetClrProperties(o))
                .OrderBy(x => x, PropertyComparer.Instance)
                .ThenBy(x => x.Name)
                .ToList();

            _propertyIndex = properties.GroupBy(x => x.Key).ToDictionary(x => x.Key, x => x.ToList());

            var view = new DataGridCollectionView(properties);
            view.GroupDescriptions.Add(new DataGridPathGroupDescription(nameof(AvaloniaPropertyViewModel.Group)));
            view.Filter = FilterProperty;
            PropertiesView = view;

            if (o is IAvaloniaObject ao2)
            {
                ao2.PropertyChanged += ControlPropertyChanged;
            }
            else if (o is INotifyPropertyChanged inpc2)
            {
                inpc2.PropertyChanged += ControlPropertyChanged;
            }
        }
    }
}<|MERGE_RESOLUTION|>--- conflicted
+++ resolved
@@ -16,13 +16,8 @@
 {
     internal class ControlDetailsViewModel : ViewModelBase, IDisposable
     {
-<<<<<<< HEAD
         private readonly IAvaloniaObject _avaloniaObject;
         private IDictionary<object, List<PropertyViewModel>> _propertyIndex;
-=======
-        private readonly IVisual _control;
-        private IDictionary<object, List<PropertyViewModel>>? _propertyIndex;
->>>>>>> 32fe95a2
         private PropertyViewModel? _selectedProperty;
         private DataGridCollectionView? _propertiesView;
         private bool _snapshotStyles;
