using System;
using System.Collections.Generic;
using System.Collections.ObjectModel;
using System.Collections.Specialized;
using System.ComponentModel;
using System.Linq;
using System.Reflection;
using Avalonia.Collections;
using Avalonia.Controls;
using Avalonia.Controls.Metadata;
using Avalonia.Markup.Xaml.MarkupExtensions;
using Avalonia.Styling;
using Avalonia.VisualTree;

namespace Avalonia.Diagnostics.ViewModels
{
    internal class ControlDetailsViewModel : ViewModelBase, IDisposable
    {
        private readonly IAvaloniaObject _avaloniaObject;
        private IDictionary<object, List<PropertyViewModel>> _propertyIndex;
        private PropertyViewModel? _selectedProperty;
        private DataGridCollectionView _propertiesView;
        private bool _snapshotStyles;
        private bool _showInactiveStyles;
        private string? _styleStatus;
        private object _selectedEntity;
        private readonly Stack<Tuple<string, object>> _selectedEntitiesStack = new Stack<Tuple<string, object>>();
        private string _selectedEntityName;
        private string _selectedEntityType;

        public ControlDetailsViewModel(TreePageViewModel treePage, IAvaloniaObject avaloniaObject)
        {
            _avaloniaObject = avaloniaObject;

            TreePage = treePage;            
                        Layout =  avaloniaObject is IVisual 
                ?  new ControlLayoutViewModel((IVisual)avaloniaObject)
                : default;

            NavigateToProperty(_avaloniaObject, (_avaloniaObject as IControl)?.Name ?? _avaloniaObject.ToString()); 

            AppliedStyles = new ObservableCollection<StyleViewModel>();
            PseudoClasses = new ObservableCollection<PseudoClassViewModel>();

            if (avaloniaObject is StyledElement styledElement)
            {
                styledElement.Classes.CollectionChanged += OnClassesChanged;

                var pseudoClassAttributes = styledElement.GetType().GetCustomAttributes<PseudoClassesAttribute>(true);

                foreach (var classAttribute in pseudoClassAttributes)
                {
                    foreach (var className in classAttribute.PseudoClasses)
                    {
                        PseudoClasses.Add(new PseudoClassViewModel(className, styledElement));
                    }
                }

                var styleDiagnostics = styledElement.GetStyleDiagnostics();

                foreach (var appliedStyle in styleDiagnostics.AppliedStyles)
                {
                    var styleSource = appliedStyle.Source;

                    var setters = new List<SetterViewModel>();

                    if (styleSource is Style style)
                    {
                        foreach (var setter in style.Setters)
                        {
                            if (setter is Setter regularSetter
                                && regularSetter.Property != null)
                            {
                                var setterValue = regularSetter.Value;

                                var resourceInfo = GetResourceInfo(setterValue);

                                SetterViewModel setterVm;

                                if (resourceInfo.HasValue)
                                {
                                    var resourceKey = resourceInfo.Value.resourceKey;
                                    var resourceValue = styledElement.FindResource(resourceKey);

                                    setterVm = new ResourceSetterViewModel(regularSetter.Property, resourceKey, resourceValue, resourceInfo.Value.isDynamic);
                                }
                                else
                                {
                                    setterVm = new SetterViewModel(regularSetter.Property, setterValue);
                                }

                                setters.Add(setterVm);
                            }
                        }

                        AppliedStyles.Add(new StyleViewModel(appliedStyle, style.Selector?.ToString() ?? "No selector", setters));
                    }
                }

                UpdateStyles();
            }
        }

        private (object resourceKey, bool isDynamic)? GetResourceInfo(object? value)
        {
            if (value is StaticResourceExtension staticResource)
            {
                return (staticResource.ResourceKey, false);
            }
            else if (value is DynamicResourceExtension dynamicResource
                && dynamicResource.ResourceKey != null)
            {
                return (dynamicResource.ResourceKey, true);
            }

            return null;
        }

        public TreePageViewModel TreePage { get; }

        public DataGridCollectionView PropertiesView
        {
            get => _propertiesView;
            private set => RaiseAndSetIfChanged(ref _propertiesView, value);
        }

        public ObservableCollection<StyleViewModel> AppliedStyles { get; }

        public ObservableCollection<PseudoClassViewModel> PseudoClasses { get; }

        public object SelectedEntity
        {
            get => _selectedEntity;
            set
            {
                RaiseAndSetIfChanged(ref _selectedEntity, value);
               
            }
        }

        public string SelectedEntityName
        {
            get => _selectedEntityName;
            set
            {
                RaiseAndSetIfChanged(ref _selectedEntityName, value);
               
            }
        }
        
        public string SelectedEntityType
        {
            get => _selectedEntityType;
            set
            {
                RaiseAndSetIfChanged(ref _selectedEntityType, value);
               
            }
        }
        
        public PropertyViewModel? SelectedProperty
        {
            get => _selectedProperty;
            set => RaiseAndSetIfChanged(ref _selectedProperty, value);
        }

        public bool SnapshotStyles
        {
            get => _snapshotStyles;
            set => RaiseAndSetIfChanged(ref _snapshotStyles, value);
        }

        public bool ShowInactiveStyles
        {
            get => _showInactiveStyles;
            set => RaiseAndSetIfChanged(ref _showInactiveStyles, value);
        }

        public string? StyleStatus
        {
            get => _styleStatus;
            set => RaiseAndSetIfChanged(ref _styleStatus, value);
        }

        public ControlLayoutViewModel? Layout { get; }

        protected override void OnPropertyChanged(PropertyChangedEventArgs e)
        {
            base.OnPropertyChanged(e);

            if (e.PropertyName == nameof(SnapshotStyles))
            {
                if (!SnapshotStyles)
                {
                    UpdateStyles();
                }
            }
        }

        public void UpdateStyleFilters()
        {
            foreach (var style in AppliedStyles)
            {
                var hasVisibleSetter = false;

                foreach (var setter in style.Setters)
                {
                    setter.IsVisible = TreePage.SettersFilter.Filter(setter.Name);

                    hasVisibleSetter |= setter.IsVisible;
                }

                style.IsVisible = hasVisibleSetter;
            }
        }

        public void Dispose()
        {
            if (_avaloniaObject is INotifyPropertyChanged inpc)
            {
                inpc.PropertyChanged -= ControlPropertyChanged;
            }

            if (_avaloniaObject is AvaloniaObject ao)
            {
                ao.PropertyChanged -= ControlPropertyChanged;
            }

            if (_avaloniaObject is StyledElement se)
            {
                se.Classes.CollectionChanged -= OnClassesChanged;
            }
        }

        private IEnumerable<PropertyViewModel> GetAvaloniaProperties(object o)
        {
            if (o is AvaloniaObject ao)
            {
                return AvaloniaPropertyRegistry.Instance.GetRegistered(ao)
                    .Union(AvaloniaPropertyRegistry.Instance.GetRegisteredAttached(ao.GetType()))
                    .Select(x => new AvaloniaPropertyViewModel(ao, x));
            }
            else
            {
                return Enumerable.Empty<AvaloniaPropertyViewModel>();
            }
        }

        private IEnumerable<PropertyViewModel> GetClrProperties(object o)
        {
            foreach (var p in GetClrProperties(o, o.GetType()))
            {
                yield return p;
            }

            foreach (var i in o.GetType().GetInterfaces())
            {
                foreach (var p in GetClrProperties(o, i))
                {
                    yield return p;
                }
            }
        }

        private IEnumerable<PropertyViewModel> GetClrProperties(object o, Type t)
        {
            return t.GetProperties()
                .Where(x => x.GetIndexParameters().Length == 0)
                .Select(x => new ClrPropertyViewModel(o, x));
        }

        private void ControlPropertyChanged(object? sender, AvaloniaPropertyChangedEventArgs e)
        {
            if (_propertyIndex.TryGetValue(e.Property, out var properties))
            {
                foreach (var property in properties)
                {
                    property.Update();
                }
            }

            Layout?.ControlPropertyChanged(sender, e);
        }

        private void ControlPropertyChanged(object? sender, PropertyChangedEventArgs e)
        {
            if (e.PropertyName != null
                && _propertyIndex.TryGetValue(e.PropertyName, out var properties))
            {
                foreach (var property in properties)
                {
                    property.Update();
                }
            }

            if (!SnapshotStyles)
            {
                UpdateStyles();
            }
        }

        private void OnClassesChanged(object? sender, NotifyCollectionChangedEventArgs e)
        {
            if (!SnapshotStyles)
            {
                UpdateStyles();
            }
        }

        private void UpdateStyles()
        {
            int activeCount = 0;

            foreach (var style in AppliedStyles)
            {
                style.Update();

                if (style.IsActive)
                {
                    activeCount++;
                }
            }

            var propertyBuckets = new Dictionary<AvaloniaProperty, List<SetterViewModel>>();

            foreach (var style in AppliedStyles)
            {
                if (!style.IsActive)
                {
                    continue;
                }

                foreach (var setter in style.Setters)
                {
                    if (propertyBuckets.TryGetValue(setter.Property, out var setters))
                    {
                        foreach (var otherSetter in setters)
                        {
                            otherSetter.IsActive = false;
                        }

                        setter.IsActive = true;

                        setters.Add(setter);
                    }
                    else
                    {
                        setter.IsActive = true;

                        setters = new List<SetterViewModel> { setter };

                        propertyBuckets.Add(setter.Property, setters);
                    }
                }
            }

            foreach (var pseudoClass in PseudoClasses)
            {
                pseudoClass.Update();
            }

            StyleStatus = $"Styles ({activeCount}/{AppliedStyles.Count} active)";
        }

        private bool FilterProperty(object arg)
        {
            return !(arg is PropertyViewModel property) || TreePage.PropertiesFilter.Filter(property.Name);
        }

        private class PropertyComparer : IComparer<PropertyViewModel>
        {
            public static PropertyComparer Instance { get; } = new PropertyComparer();

            public int Compare(PropertyViewModel? x, PropertyViewModel? y)
            {
                var groupX = GroupIndex(x?.Group);
                var groupY = GroupIndex(y?.Group);

                if (groupX != groupY)
                {
                    return groupX - groupY;
                }
                else
                {
                    return string.CompareOrdinal(x?.Name, y?.Name);
                }
            }

            private int GroupIndex(string? group)
            {
                switch (group)
                {
                    case "Properties": return 0;
                    case "Attached Properties": return 1;
                    case "CLR Properties": return 2;
                    default: return 3;
                }
            }
        }

        public void ApplySelectedProperty()
        {
            if (SelectedProperty == null) return;
            
            var property = (_selectedEntity as IControl)?.GetValue(SelectedProperty.Key as AvaloniaProperty);
            if (property == null)
            {
                property = _selectedEntity.GetType().GetProperty(SelectedProperty.Name)?.GetValue(_selectedEntity);
            }

            if (property == null) return;
            _selectedEntitiesStack.Push(new Tuple<string, object>(SelectedEntityName, SelectedEntity));
            NavigateToProperty(property, SelectedProperty.Name);
        }

        public void ApplyParentProperty()
        {
            if (_selectedEntitiesStack.Any())
            {
                var property = _selectedEntitiesStack.Pop();
                NavigateToProperty(property.Item2, property.Item1);
            }
        }
        
        protected  void NavigateToProperty(object o, string entityName)
        {
            var oldSelectedEntity = SelectedEntity;
<<<<<<< HEAD
            if (oldSelectedEntity is INotifyPropertyChanged inpc1)
=======
            if (oldSelectedEntity is IAvaloniaObject ao1)
>>>>>>> 9eb18b26
            {
                ao1.PropertyChanged -= ControlPropertyChanged;
            }
<<<<<<< HEAD

            if (oldSelectedEntity is AvaloniaObject ao1)
=======
            else if (oldSelectedEntity is INotifyPropertyChanged inpc1)
>>>>>>> 9eb18b26
            {
                inpc1.PropertyChanged -= ControlPropertyChanged;
            }
      
            SelectedEntity = o;
            SelectedEntityName = entityName;
            SelectedEntityType = o.ToString();
            var properties = GetAvaloniaProperties(o)
                .Concat(GetClrProperties(o))
                .OrderBy(x => x, PropertyComparer.Instance)
                .ThenBy(x => x.Name)
                .ToList();

            _propertyIndex = properties.GroupBy(x => x.Key).ToDictionary(x => x.Key, x => x.ToList());

            var view = new DataGridCollectionView(properties);
            view.GroupDescriptions.Add(new DataGridPathGroupDescription(nameof(AvaloniaPropertyViewModel.Group)));
            view.Filter = FilterProperty;
            PropertiesView = view;

            if (o is IAvaloniaObject ao2)
            {
                ao2.PropertyChanged += ControlPropertyChanged;
            }
            else if (o is INotifyPropertyChanged inpc2)
            {
                inpc2.PropertyChanged += ControlPropertyChanged;
            }
        }
    }
}<|MERGE_RESOLUTION|>--- conflicted
+++ resolved
@@ -425,20 +425,11 @@
         protected  void NavigateToProperty(object o, string entityName)
         {
             var oldSelectedEntity = SelectedEntity;
-<<<<<<< HEAD
-            if (oldSelectedEntity is INotifyPropertyChanged inpc1)
-=======
             if (oldSelectedEntity is IAvaloniaObject ao1)
->>>>>>> 9eb18b26
             {
                 ao1.PropertyChanged -= ControlPropertyChanged;
             }
-<<<<<<< HEAD
-
-            if (oldSelectedEntity is AvaloniaObject ao1)
-=======
             else if (oldSelectedEntity is INotifyPropertyChanged inpc1)
->>>>>>> 9eb18b26
             {
                 inpc1.PropertyChanged -= ControlPropertyChanged;
             }
