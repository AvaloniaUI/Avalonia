--- conflicted
+++ resolved
@@ -16,13 +16,8 @@
 {
     internal class ControlDetailsViewModel : ViewModelBase, IDisposable
     {
-<<<<<<< HEAD
         private readonly IAvaloniaObject _avaloniaObject;
-        private readonly IDictionary<object, List<PropertyViewModel>> _propertyIndex;
-=======
-        private readonly IVisual _control;
         private IDictionary<object, List<PropertyViewModel>> _propertyIndex;
->>>>>>> 3e3396d1
         private PropertyViewModel? _selectedProperty;
         private DataGridCollectionView _propertiesView;
         private bool _snapshotStyles;
@@ -37,41 +32,12 @@
         {
             _avaloniaObject = avaloniaObject;
 
-            TreePage = treePage;
-<<<<<<< HEAD
-
-            var properties = GetAvaloniaProperties(_avaloniaObject)
-                .Concat(GetClrProperties(_avaloniaObject))
-                .OrderBy(x => x, PropertyComparer.Instance)
-                .ThenBy(x => x.Name)
-                .ToList();
-
-            _propertyIndex = properties.GroupBy(x => x.Key).ToDictionary(x => x.Key, x => x.ToList());
-
-            var view = new DataGridCollectionView(properties);
-            view.GroupDescriptions.Add(new DataGridPathGroupDescription(nameof(AvaloniaPropertyViewModel.Group)));
-            view.Filter = FilterProperty;
-            PropertiesView = view;
-
-            Layout =  avaloniaObject is IVisual 
+            TreePage = treePage;            
+                        Layout =  avaloniaObject is IVisual 
                 ?  new ControlLayoutViewModel((IVisual)avaloniaObject)
                 : default;
 
-            if (avaloniaObject is INotifyPropertyChanged inpc)
-            {
-                inpc.PropertyChanged += ControlPropertyChanged;
-            }
-
-            if (avaloniaObject is AvaloniaObject ao)
-            {
-                ao.PropertyChanged += ControlPropertyChanged;
-            }
-=======
-            
-            Layout = new ControlLayoutViewModel(control);
-
-            NavigateToProperty(control, (control as IControl)?.Name ?? control.ToString()); 
->>>>>>> 3e3396d1
+            NavigateToProperty(_avaloniaObject, (_avaloniaObject as IControl)?.Name ?? _avaloniaObject.ToString()); 
 
             AppliedStyles = new ObservableCollection<StyleViewModel>();
             PseudoClasses = new ObservableCollection<PseudoClassViewModel>();
@@ -458,12 +424,13 @@
         
         protected  void NavigateToProperty(object o, string entityName)
         {
-            if (SelectedEntity is INotifyPropertyChanged inpc1)
+            var oldSelectedEntity = SelectedEntity;
+            if (oldSelectedEntity is INotifyPropertyChanged inpc1)
             {
                 inpc1.PropertyChanged -= ControlPropertyChanged;
             }
 
-            if (SelectedEntity is AvaloniaObject ao1)
+            if (oldSelectedEntity is AvaloniaObject ao1)
             {
                 ao1.PropertyChanged -= ControlPropertyChanged;
             }
