﻿using System;
using Avalonia.Input;

namespace Avalonia.Diagnostics
{
    /// <summary>
    /// Describes options used to customize DevTools.
    /// </summary>
    public class DevToolsOptions
    {
        /// <summary>
        /// Gets or sets the key gesture used to open DevTools.
        /// </summary>
        public KeyGesture Gesture { get; set; } = new KeyGesture(Key.F12);

        /// <summary>
        /// Gets or sets a value indicating whether DevTools should be displayed as a child window
        /// of the window being inspected. The default value is true.
        /// </summary>
        public bool ShowAsChildWindow { get; set; } = true;

        /// <summary>
        /// Gets or sets the initial size of the DevTools window. The default value is 1280x720.
        /// </summary>
        public Size Size { get; set; } = new Size(1280, 720);

<<<<<<< HEAD

        /// <summary>
        /// Get or sets the root folder where screeshots well be stored.
        /// The default root folder is [Environment.SpecialFolder.MyPictures]/Screenshots.
        /// </summary>
        public string? ScreenshotsRoot { get; set; }
           
        /// <summary>
        /// Get or sets conventin for screenshot fileName.
        /// For known default screen shot file name convection see <see href="https://github.com/AvaloniaUI/Avalonia/issues/4743">GH-4743</see>.
        /// </summary>
        public Func<Avalonia.Controls.IControl, string, string>? ScreenshotFileNameConvention { get; set; }
=======
        /// <summary>
        /// Get or set the startup screen index where the DevTools window will be displayed.
        /// </summary>
        public int? StartupScreenIndex { get; set; }
>>>>>>> 45361083
    }
}<|MERGE_RESOLUTION|>--- conflicted
+++ resolved
@@ -24,7 +24,10 @@
         /// </summary>
         public Size Size { get; set; } = new Size(1280, 720);
 
-<<<<<<< HEAD
+        /// <summary>
+        /// Get or set the startup screen index where the DevTools window will be displayed.
+        /// </summary>
+        public int? StartupScreenIndex { get; set; }
 
         /// <summary>
         /// Get or sets the root folder where screeshots well be stored.
@@ -37,11 +40,5 @@
         /// For known default screen shot file name convection see <see href="https://github.com/AvaloniaUI/Avalonia/issues/4743">GH-4743</see>.
         /// </summary>
         public Func<Avalonia.Controls.IControl, string, string>? ScreenshotFileNameConvention { get; set; }
-=======
-        /// <summary>
-        /// Get or set the startup screen index where the DevTools window will be displayed.
-        /// </summary>
-        public int? StartupScreenIndex { get; set; }
->>>>>>> 45361083
     }
 }