--- conflicted
+++ resolved
@@ -19,12 +19,8 @@
         private double _fontSize;
         private string _text;
         private TextAlignment _textAlignment;
-<<<<<<< HEAD
-        private TextWrapping _textWrapping;
-=======
         private TextWrapping _wrapping;
         private TextTrimming _trimming;
->>>>>>> 07d6223d
 
         /// <summary>
         /// Initializes a new instance of the <see cref="FormattedText"/> class.
@@ -136,12 +132,8 @@
                         _typeface,
                         _fontSize,
                         _textAlignment,
-<<<<<<< HEAD
-                        _textWrapping,
-=======
                         _wrapping,
                         _trimming,
->>>>>>> 07d6223d
                         _constraint,
                         _spans);
                 }
