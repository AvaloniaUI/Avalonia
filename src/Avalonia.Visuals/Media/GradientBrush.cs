--- conflicted
+++ resolved
@@ -7,12 +7,9 @@
 
 namespace Avalonia.Media
 {
-<<<<<<< HEAD
-=======
     /// <summary>
     /// Base class for brushes that draw with a gradient.
     /// </summary>
->>>>>>> 596722a0
     public abstract class GradientBrush : Brush, IGradientBrush
     {
         /// <summary>
@@ -45,13 +42,9 @@
             set { SetValue(SpreadMethodProperty, value); }
         }
 
-<<<<<<< HEAD
-        // TODO: We shouldn't be returning a concrete List<> here
-=======
         /// <summary>
         /// Gets or sets the brush's gradient stops.
         /// </summary>
->>>>>>> 596722a0
         [Content]
         public IReadOnlyList<GradientStop> GradientStops
         {
