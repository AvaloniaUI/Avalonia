﻿namespace Avalonia.Media
{
    /// <summary>
    /// Describes the formatting for a span of text in a <see cref="FormattedText"/> object.
    /// </summary>
    public class FormattedTextStyleSpan
    {
        /// <summary>
        /// Initializes a new instance of the <see cref="FormattedTextStyleSpan"/> class.
        /// </summary>
        /// <param name="startIndex">The index of the first character in the span.</param>
        /// <param name="length">The length of the span.</param>
        /// <param name="fontFamily">The span's font family.</param>
        /// <param name="fontSize">The span's font size.</param>
        /// <param name="fontStyle">The span's font style.</param>
        /// <param name="fontWeight">The span's font weight</param>
<<<<<<< HEAD
        /// <param name="foregroundBrush">The span's foreground brush.</param>
=======
        /// <param name="foreground">The span's foreground brush.</param>
>>>>>>> 75e3affb
        public FormattedTextStyleSpan(
            int startIndex,
            int length,
            FontFamily fontFamily = null,
            double? fontSize = null,
            FontStyle? fontStyle = null,
            FontWeight? fontWeight = null,
<<<<<<< HEAD
            IBrush foregroundBrush = null)
        {
            StartIndex = startIndex;
            Length = length;
            FontFamily = fontFamily;
            FontSize = fontSize;
            FontStyle = fontStyle;
            FontWeight = fontWeight;
            ForegroundBrush = foregroundBrush;
=======
            IBrush foreground = null)
        {
            StartIndex = startIndex;
            Length = length;
            Typeface = GetTypeface(fontFamily, fontWeight, fontStyle);
            FontSize = fontSize;
            Foreground = foreground;
>>>>>>> 75e3affb
        }

        /// <summary>
        /// Gets the index of the first character in the span.
        /// </summary>
        public int StartIndex { get; }

        /// <summary>
        /// Gets the length of the span.
        /// </summary>
        public int Length { get; }

        /// <summary>
<<<<<<< HEAD
        /// Gets the font family.
        /// </summary>
        public FontFamily FontFamily { get; }
=======
        /// Gets the typeface of the span.
        /// </summary>
        public Typeface Typeface { get; }
>>>>>>> 75e3affb

        /// <summary>
        /// Gets the font size, in device independent pixels.
        /// </summary>
        public double? FontSize { get; }

        /// <summary>
<<<<<<< HEAD
        /// Gets the font style.
        /// </summary>
        public FontStyle? FontStyle{ get; }

        /// <summary>
        /// Gets the font weight.
        /// </summary>
        public FontWeight? FontWeight { get; }

        /// <summary>
=======
>>>>>>> 75e3affb
        /// Gets the span's foreground brush.
        /// </summary>
        public IBrush Foreground { get; }

        private static Typeface GetTypeface(FontFamily fontFamily, FontWeight? fontWeight, FontStyle? fontStyle)
        {
            if (fontFamily == null && fontWeight == null && fontStyle == null)
            {
                return null;
            }

            if (fontFamily == null)
            {
                fontFamily = FontFamily.Default;
            }

            if (fontWeight == null)
            {
                fontWeight = FontWeight.Normal;
            }

            if (fontStyle == null)
            {
                fontStyle = FontStyle.Normal;
            }

            return new Typeface(fontFamily, fontStyle.Value, fontWeight.Value);
        }
    }
}<|MERGE_RESOLUTION|>--- conflicted
+++ resolved
@@ -14,11 +14,7 @@
         /// <param name="fontSize">The span's font size.</param>
         /// <param name="fontStyle">The span's font style.</param>
         /// <param name="fontWeight">The span's font weight</param>
-<<<<<<< HEAD
-        /// <param name="foregroundBrush">The span's foreground brush.</param>
-=======
         /// <param name="foreground">The span's foreground brush.</param>
->>>>>>> 75e3affb
         public FormattedTextStyleSpan(
             int startIndex,
             int length,
@@ -26,17 +22,6 @@
             double? fontSize = null,
             FontStyle? fontStyle = null,
             FontWeight? fontWeight = null,
-<<<<<<< HEAD
-            IBrush foregroundBrush = null)
-        {
-            StartIndex = startIndex;
-            Length = length;
-            FontFamily = fontFamily;
-            FontSize = fontSize;
-            FontStyle = fontStyle;
-            FontWeight = fontWeight;
-            ForegroundBrush = foregroundBrush;
-=======
             IBrush foreground = null)
         {
             StartIndex = startIndex;
@@ -44,7 +29,6 @@
             Typeface = GetTypeface(fontFamily, fontWeight, fontStyle);
             FontSize = fontSize;
             Foreground = foreground;
->>>>>>> 75e3affb
         }
 
         /// <summary>
@@ -58,15 +42,9 @@
         public int Length { get; }
 
         /// <summary>
-<<<<<<< HEAD
-        /// Gets the font family.
-        /// </summary>
-        public FontFamily FontFamily { get; }
-=======
         /// Gets the typeface of the span.
         /// </summary>
         public Typeface Typeface { get; }
->>>>>>> 75e3affb
 
         /// <summary>
         /// Gets the font size, in device independent pixels.
@@ -74,19 +52,6 @@
         public double? FontSize { get; }
 
         /// <summary>
-<<<<<<< HEAD
-        /// Gets the font style.
-        /// </summary>
-        public FontStyle? FontStyle{ get; }
-
-        /// <summary>
-        /// Gets the font weight.
-        /// </summary>
-        public FontWeight? FontWeight { get; }
-
-        /// <summary>
-=======
->>>>>>> 75e3affb
         /// Gets the span's foreground brush.
         /// </summary>
         public IBrush Foreground { get; }
