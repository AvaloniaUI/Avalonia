﻿// Copyright (c) The Avalonia Project. All rights reserved.
// Licensed under the MIT license. See licence.md file in the project root for full license information.

using System;

using Avalonia.Platform;

namespace Avalonia.Media
{
    public class GlyphTypeface
    {
        private readonly Typeface _typeface;

        private IGlyphTypefaceImpl _glyphTypefaceImpl;

        public GlyphTypeface(Typeface typeface)
        {
            _typeface = typeface;
        }

        public IGlyphTypefaceImpl GlyphTypefaceImpl => _glyphTypefaceImpl ?? (_glyphTypefaceImpl = CreateGlyphTypefaceImpl());

        public short DesignEmHeight => GlyphTypefaceImpl.DesignEmHeight;

        public int Ascent => GlyphTypefaceImpl.Ascent;

        public int Descent => GlyphTypefaceImpl.Descent;

        public int LineGap => GlyphTypefaceImpl.LineGap;

        public int UnderlinePosition => GlyphTypefaceImpl.UnderlinePosition;

        public int UnderlineThickness => GlyphTypefaceImpl.UnderlineThickness;

        public int StrikethroughPosition => GlyphTypefaceImpl.StrikethroughPosition;

        public int StrikethroughThickness => GlyphTypefaceImpl.StrikethroughThickness;

<<<<<<< HEAD
        public ushort[] GetGlyphs(ReadOnlySpan<uint> codePoints) => GlyphTypefaceImpl.GetGlyphs(codePoints);

        public ReadOnlySpan<int> GetHorizontalGlyphAdvances(ushort[] glyphs) => GlyphTypefaceImpl.GetGlyphAdvances(glyphs);
=======
        public ushort[] GetGlyphs(ReadOnlySpan<int> codePoints) => GlyphTypefaceImpl.GetGlyphs(codePoints);

        public int[] GetGlyphAdvances(ReadOnlySpan<ushort> glyphs) => GlyphTypefaceImpl.GetGlyphAdvances(glyphs);
>>>>>>> 7748bf34

        private IGlyphTypefaceImpl CreateGlyphTypefaceImpl()
        {
            return AvaloniaLocator.Current.GetService<IPlatformRenderInterface>().CreateGlyphTypeface(_typeface);
        }
    }
}<|MERGE_RESOLUTION|>--- conflicted
+++ resolved
@@ -36,15 +36,9 @@
 
         public int StrikethroughThickness => GlyphTypefaceImpl.StrikethroughThickness;
 
-<<<<<<< HEAD
         public ushort[] GetGlyphs(ReadOnlySpan<uint> codePoints) => GlyphTypefaceImpl.GetGlyphs(codePoints);
 
-        public ReadOnlySpan<int> GetHorizontalGlyphAdvances(ushort[] glyphs) => GlyphTypefaceImpl.GetGlyphAdvances(glyphs);
-=======
-        public ushort[] GetGlyphs(ReadOnlySpan<int> codePoints) => GlyphTypefaceImpl.GetGlyphs(codePoints);
-
-        public int[] GetGlyphAdvances(ReadOnlySpan<ushort> glyphs) => GlyphTypefaceImpl.GetGlyphAdvances(glyphs);
->>>>>>> 7748bf34
+        public ReadOnlySpan<int> GetGlyphAdvances(ushort[] glyphs) => GlyphTypefaceImpl.GetGlyphAdvances(glyphs);
 
         private IGlyphTypefaceImpl CreateGlyphTypefaceImpl()
         {
