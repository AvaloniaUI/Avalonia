using System.Collections.Generic;
using System.Linq;
using Avalonia.VisualTree;

namespace Avalonia.Rendering
{
    /// <summary>
    /// An interface to allow non-templated controls to customize their hit-testing
    /// when using a renderer with a simple hit-testing algorithm without a scene graph,
    /// such as <see cref="ImmediateRenderer" />
    /// </summary>
    public interface ICustomSimpleHitTest
    {
        bool HitTest(Point point);
    }

<<<<<<< HEAD
=======
    /// <summary>
    /// Allows customization of hit-testing for all renderers.
    /// </summary>
    /// <remarks>
    /// Note that this interface can only used to make a portion of a control non-hittable, it
    /// cannot expand the hittable area of a control.
    /// </remarks>
    public interface ICustomHitTest : ICustomSimpleHitTest
    {
    }

>>>>>>> 023b25f0
    public static class CustomSimpleHitTestExtensions
    {
        public static bool HitTestCustom(this IVisual visual, Point point)
            => (visual as ICustomSimpleHitTest)?.HitTest(point) ?? visual.TransformedBounds?.Contains(point) == true;

        public static bool HitTestCustom(this IEnumerable<IVisual> children, Point point)
            => children.Any(ctrl => ctrl.HitTestCustom(point));
    }
}<|MERGE_RESOLUTION|>--- conflicted
+++ resolved
@@ -14,8 +14,6 @@
         bool HitTest(Point point);
     }
 
-<<<<<<< HEAD
-=======
     /// <summary>
     /// Allows customization of hit-testing for all renderers.
     /// </summary>
@@ -27,7 +25,6 @@
     {
     }
 
->>>>>>> 023b25f0
     public static class CustomSimpleHitTestExtensions
     {
         public static bool HitTestCustom(this IVisual visual, Point point)
