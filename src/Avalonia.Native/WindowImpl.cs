--- conflicted
+++ resolved
@@ -16,11 +16,8 @@
         private readonly AvaloniaNativePlatformOptions _opts;
         private readonly GlPlatformFeature _glFeature;
         IAvnWindow _native;
-<<<<<<< HEAD
-=======
         private double _extendTitleBarHeight = -1;
 
->>>>>>> 023b25f0
         internal WindowImpl(IAvaloniaNativeFactory factory, AvaloniaNativePlatformOptions opts,
             GlPlatformFeature glFeature) : base(opts, glFeature)
         {
@@ -29,13 +26,8 @@
             _glFeature = glFeature;
             using (var e = new WindowEvents(this))
             {
-<<<<<<< HEAD
-                Init(_native = factory.CreateWindow(e,
-                    _opts.UseGpu ? glFeature?.DeferredContext.Context : null), factory.CreateScreens());
-=======
                 var context = _opts.UseGpu ? glFeature?.DeferredContext : null;
                 Init(_native = factory.CreateWindow(e, context?.Context), factory.CreateScreens(), context);
->>>>>>> 023b25f0
             }
 
             NativeMenuExporter = new AvaloniaNativeMenuExporter(_native, factory);
@@ -208,8 +200,6 @@
 
         public override IPopupImpl CreatePopup() =>
             _opts.OverlayPopups ? null : new PopupImpl(_factory, _opts, _glFeature, this);
-<<<<<<< HEAD
-=======
 
         public Action GotInputWhenDisabled { get; set; }
 
@@ -222,6 +212,5 @@
         {
             _native.SetEnabled(enable);
         }
->>>>>>> 023b25f0
     }
 }