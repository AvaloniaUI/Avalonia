@clr-namespace Avalonia.Native.Interop
@clr-access internal
@clr-map bool int
@clr-map u_int64_t ulong
@cpp-preamble @@
#pragma once
#include "com.h"
#include "stddef.h"
@@

enum AvnKey
{
    AvnKeyNone = 0,
    AvnKeyCancel = 1,
    AvnKeyBack = 2,
    AvnKeyTab = 3,
    AvnKeyLineFeed = 4,
    AvnKeyClear = 5,
    AvnKeyReturn = 6,
    AvnKeyEnter = 6,
    AvnKeyPause = 7,
    AvnKeyCapsLock = 8,
    AvnKeyCapital = 8,
    AvnKeyHangulMode = 9,
    AvnKeyKanaMode = 9,
    AvnKeyJunjaMode = 10,
    AvnKeyFinalMode = 11,
    AvnKeyKanjiMode = 12,
    HanjaMode = 12,
    Escape = 13,
    ImeConvert = 14,
    ImeNonConvert = 15,
    ImeAccept = 16,
    ImeModeChange = 17,
    Space = 18,
    PageUp = 19,
    Prior = 19,
    PageDown = 20,
    Next = 20,
    End = 21,
    Home = 22,
    Left = 23,
    Up = 24,
    Right = 25,
    Down = 26,
    Select = 27,
    Print = 28,
    Execute = 29,
    Snapshot = 30,
    PrintScreen = 30,
    Insert = 31,
    Delete = 32,
    Help = 33,
    D0 = 34,
    D1 = 35,
    D2 = 36,
    D3 = 37,
    D4 = 38,
    D5 = 39,
    D6 = 40,
    D7 = 41,
    D8 = 42,
    D9 = 43,
    A = 44,
    B = 45,
    C = 46,
    D = 47,
    E = 48,
    F = 49,
    G = 50,
    H = 51,
    I = 52,
    J = 53,
    AvnKeyK = 54,
    L = 55,
    M = 56,
    N = 57,
    O = 58,
    P = 59,
    Q = 60,
    R = 61,
    S = 62,
    T = 63,
    U = 64,
    V = 65,
    W = 66,
    X = 67,
    Y = 68,
    Z = 69,
    LWin = 70,
    RWin = 71,
    Apps = 72,
    Sleep = 73,
    NumPad0 = 74,
    NumPad1 = 75,
    NumPad2 = 76,
    NumPad3 = 77,
    NumPad4 = 78,
    NumPad5 = 79,
    NumPad6 = 80,
    NumPad7 = 81,
    NumPad8 = 82,
    NumPad9 = 83,
    Multiply = 84,
    Add = 85,
    Separator = 86,
    Subtract = 87,
    Decimal = 88,
    Divide = 89,
    F1 = 90,
    F2 = 91,
    F3 = 92,
    F4 = 93,
    F5 = 94,
    F6 = 95,
    F7 = 96,
    F8 = 97,
    F9 = 98,
    F10 = 99,
    F11 = 100,
    F12 = 101,
    F13 = 102,
    F14 = 103,
    F15 = 104,
    F16 = 105,
    F17 = 106,
    F18 = 107,
    F19 = 108,
    F20 = 109,
    F21 = 110,
    F22 = 111,
    F23 = 112,
    F24 = 113,
    NumLock = 114,
    Scroll = 115,
    LeftShift = 116,
    RightShift = 117,
    LeftCtrl = 118,
    RightCtrl = 119,
    LeftAlt = 120,
    RightAlt = 121,
    BrowserBack = 122,
    BrowserForward = 123,
    BrowserRefresh = 124,
    BrowserStop = 125,
    BrowserSearch = 126,
    BrowserFavorites = 127,
    BrowserHome = 128,
    VolumeMute = 129,
    VolumeDown = 130,
    VolumeUp = 131,
    MediaNextTrack = 132,
    MediaPreviousTrack = 133,
    MediaStop = 134,
    MediaPlayPause = 135,
    LaunchMail = 136,
    SelectMedia = 137,
    LaunchApplication1 = 138,
    LaunchApplication2 = 139,
    OemSemicolon = 140,
    Oem1 = 140,
    OemPlus = 141,
    OemComma = 142,
    OemMinus = 143,
    OemPeriod = 144,
    OemQuestion = 145,
    Oem2 = 145,
    OemTilde = 146,
    Oem3 = 146,
    AbntC1 = 147,
    AbntC2 = 148,
    OemOpenBrackets = 149,
    Oem4 = 149,
    OemPipe = 150,
    Oem5 = 150,
    OemCloseBrackets = 151,
    Oem6 = 151,
    OemQuotes = 152,
    Oem7 = 152,
    Oem8 = 153,
    OemBackslash = 154,
    Oem102 = 154,
    ImeProcessed = 155,
    System = 156,
    OemAttn = 157,
    DbeAlphanumeric = 157,
    OemFinish = 158,
    DbeKatakana = 158,
    DbeHiragana = 159,
    OemCopy = 159,
    DbeSbcsChar = 160,
    OemAuto = 160,
    DbeDbcsChar = 161,
    OemEnlw = 161,
    OemBackTab = 162,
    DbeRoman = 162,
    DbeNoRoman = 163,
    Attn = 163,
    CrSel = 164,
    DbeEnterWordRegisterMode = 164,
    ExSel = 165,
    DbeEnterImeConfigureMode = 165,
    EraseEof = 166,
    DbeFlushString = 166,
    Play = 167,
    DbeCodeInput = 167,
    DbeNoCodeInput = 168,
    Zoom = 168,
    NoName = 169,
    DbeDetermineString = 169,
    DbeEnterDialogConversionMode = 170,
    Pa1 = 170,
    OemClear = 171,
    DeadCharProcessed = 172,
};

enum SystemDecorations {
    SystemDecorationsNone = 0,
    SystemDecorationsBorderOnly = 1,
    SystemDecorationsFull = 2,
}

enum AvnAutomationProperty
{
    AutomationPeer_BoundingRectangle,
    AutomationPeer_ClassName,
    AutomationPeer_Name,
    RangeValueProvider_Value,
}

struct AvnSize
{
    double Width, Height;
}

struct AvnPixelSize
{
    int Width, Height;
}

struct AvnRect
{
    double X, Y, Width, Height;
}

struct AvnVector
{
    double X, Y;
}

struct AvnPoint
{
    double X, Y;
}

struct AvnScreen
{
    AvnRect Bounds;
    AvnRect WorkingArea;
    float Scaling;
    bool IsPrimary;
}

enum AvnPixelFormat
{
    kAvnRgb565,
    kAvnRgba8888,
    kAvnBgra8888
}

struct AvnFramebuffer
{
    void* Data;
    int Width;
    int Height;
    int Stride;
    AvnVector Dpi;
    AvnPixelFormat PixelFormat;
}

struct AvnColor
{
    byte Alpha;
    byte Red;
    byte Green;
    byte Blue;
}

enum AvnRawMouseEventType
{
    LeaveWindow,
    LeftButtonDown,
    LeftButtonUp,
    RightButtonDown,
    RightButtonUp,
    MiddleButtonDown,
    MiddleButtonUp,
    XButton1Down,
    XButton1Up,
    XButton2Down,
    XButton2Up,
    Move,
    Wheel,
    NonClientLeftButtonDown,
    TouchBegin,
    TouchUpdate,
    TouchEnd,
    TouchCancel,
    Magnify,
    Rotate,
    Swipe,
}

enum AvnRawKeyEventType
{
    KeyDown,
    KeyUp
}

enum AvnInputModifiers
{
    AvnInputModifiersNone = 0,
    Alt = 1,
    Control = 2,
    Shift = 4,
    Windows = 8,
    LeftMouseButton = 16,
    RightMouseButton = 32,
    MiddleMouseButton = 64,
    XButton1MouseButton = 128,
    XButton2MouseButton = 256
}

[class-enum]
enum AvnDragDropEffects
{
    None = 0,
    Copy = 1,
    Move = 2,
    Link = 4,
}

[class-enum]
enum AvnDragEventType
{
    Enter,
    Over,
    Leave,
    Drop
}

enum AvnWindowState
{
    Normal,
    Minimized,
    Maximized,
    FullScreen,
}

enum AvnStandardCursorType
{
    CursorArrow,
    CursorIbeam,
    CursorWait,
    CursorCross,
    CursorUpArrow,
    CursorSizeWestEast,
    CursorSizeNorthSouth,
    CursorSizeAll,
    CursorNo,
    CursorHand,
    CursorAppStarting,
    CursorHelp,
    CursorTopSide,
    CursorBottomSize,
    CursorLeftSide,
    CursorRightSide,
    CursorTopLeftCorner,
    CursorTopRightCorner,
    CursorBottomLeftCorner,
    CursorBottomRightCorner,
    CursorDragMove,
    CursorDragCopy,
    CursorDragLink,
    CursorNone
}

enum AvnWindowEdge
{
    WindowEdgeNorthWest,
    WindowEdgeNorth,
    WindowEdgeNorthEast,
    WindowEdgeWest,
    WindowEdgeEast,
    WindowEdgeSouthWest,
    WindowEdgeSouth,
    WindowEdgeSouthEast
}

enum AvnMenuItemToggleType
{
    None,
    CheckMark,
    Radio
}

enum AvnExtendClientAreaChromeHints
{
    AvnNoChrome = 0,
    AvnSystemChrome = 0x01,
    AvnPreferSystemChrome = 0x02,
    AvnOSXThickTitleBar = 0x08,
    AvnDefaultChrome = AvnPreferSystemChrome,
}

enum AvnPlatformResizeReason
{
    ResizeUnspecified,
    ResizeUser,
    ResizeApplication,
    ResizeLayout,
    ResizeDpiChange,
}

enum AvnAutomationControlType
{
    AutomationNone,
    AutomationButton,
    AutomationCalendar,
    AutomationCheckBox,
    AutomationComboBox,
    AutomationComboBoxItem,
    AutomationEdit,
    AutomationHyperlink,
    AutomationImage,
    AutomationListItem,
    AutomationList,
    AutomationMenu,
    AutomationMenuBar,
    AutomationMenuItem,
    AutomationProgressBar,
    AutomationRadioButton,
    AutomationScrollBar,
    AutomationSlider,
    AutomationSpinner,
    AutomationStatusBar,
    AutomationTab,
    AutomationTabItem,
    AutomationText,
    AutomationToolBar,
    AutomationToolTip,
    AutomationTree,
    AutomationTreeItem,
    AutomationCustom,
    AutomationGroup,
    AutomationThumb,
    AutomationDataGrid,
    AutomationDataItem,
    AutomationDocument,
    AutomationSplitButton,
    AutomationWindow,
    AutomationPane,
    AutomationHeader,
    AutomationHeaderItem,
    AutomationTable,
    AutomationTitleBar,
    AutomationSeparator,
}

enum AvnWindowTransparencyMode
{
    Opaque,
    Transparent,
    Blur
}

enum AvnPlatformThemeVariant
{
    Light,
    Dark,
    HighContrastLight,
    HighContrastDark,
}

[uuid(809c652e-7396-11d2-9771-00a0c9b4d50c)]
interface IAvaloniaNativeFactory : IUnknown
{
     HRESULT Initialize(IAvnGCHandleDeallocatorCallback* deallocator, IAvnApplicationEvents* appCb);
     IAvnMacOptions* GetMacOptions();
     HRESULT CreateWindow(IAvnWindowEvents* cb, IAvnGlContext* gl, IAvnWindow** ppv);
     HRESULT CreatePopup(IAvnWindowEvents* cb, IAvnGlContext* gl, IAvnPopup** ppv);
     HRESULT CreateOverlay([intptr]void* overlayWindow, char* parentView, IAvnWindowEvents* cb, IAvnGlContext* gl, IAvnWindow** ppv);
     HRESULT CreatePlatformThreadingInterface(IAvnPlatformThreadingInterface** ppv);
     HRESULT CreateSystemDialogs(IAvnSystemDialogs** ppv);
     HRESULT CreateScreens(IAvnScreens** ppv);
     HRESULT CreateClipboard(IAvnClipboard** ppv);
     HRESULT CreateDndClipboard(IAvnClipboard** ppv);
     HRESULT CreateCursorFactory(IAvnCursorFactory** ppv);
     HRESULT ObtainGlDisplay(IAvnGlDisplay** ppv);
     HRESULT SetAppMenu(IAvnMenu* menu);
     HRESULT SetServicesMenu(IAvnMenu* menu);
     HRESULT CreateMenu(IAvnMenuEvents* cb, IAvnMenu** ppv);
     HRESULT CreateMenuItem(IAvnMenuItem** ppv);
     HRESULT CreateMenuItemSeparator(IAvnMenuItem** ppv);
     HRESULT CreateTrayIcon(IAvnTrayIcon** ppv);
     HRESULT CreateApplicationCommands(IAvnApplicationCommands** ppv);
     HRESULT CreatePlatformSettings(IAvnPlatformSettings** ppv);
     HRESULT CreatePlatformBehaviorInhibition(IAvnPlatformBehaviorInhibition** ppv);
}

[uuid(233e094f-9b9f-44a3-9a6e-6948bbdd9fb1)]
interface IAvnString : IUnknown
{
     HRESULT Pointer(void**retOut);
     HRESULT Length(int*ret);
}

[uuid(e5aca675-02b7-4129-aa79-d6e417210bda)]
interface IAvnWindowBase : IUnknown
{
     HRESULT Show(bool activate, bool isDialog);
     HRESULT Hide();
     HRESULT Close();
     HRESULT Activate();
     HRESULT GetClientSize(AvnSize*ret);
     HRESULT GetFrameSize(AvnSize*result);
     HRESULT GetScaling(double*ret);
     HRESULT SetMinMaxSize(AvnSize minSize, AvnSize maxSize);
     HRESULT Resize(double width, double height, AvnPlatformResizeReason reason);
     HRESULT Invalidate(AvnRect rect);
     HRESULT BeginMoveDrag();
     HRESULT BeginResizeDrag(AvnWindowEdge edge);
     HRESULT GetPosition(AvnPoint*ret);
     HRESULT SetPosition(AvnPoint point);
     HRESULT PointToClient(AvnPoint point, AvnPoint*ret);
     HRESULT PointToScreen(AvnPoint point, AvnPoint*ret);
     HRESULT ThreadSafeSetSwRenderedFrame(AvnFramebuffer* fb, IUnknown* dispose);
     HRESULT SetTopMost(bool value);
     HRESULT SetCursor(IAvnCursor* cursor);
     HRESULT CreateGlRenderTarget(IAvnGlSurfaceRenderTarget** ret);
     HRESULT SetMainMenu(IAvnMenu* menu);
     HRESULT ObtainNSWindowHandle([intptr]void** retOut);
     HRESULT ObtainNSWindowHandleRetained([intptr]void** retOut);
     HRESULT ObtainNSViewHandle([intptr]void** retOut);
     HRESULT ObtainNSViewHandleRetained([intptr]void** retOut);
     HRESULT CreateNativeControlHost(IAvnNativeControlHost** retOut);
     HRESULT BeginDragAndDropOperation(AvnDragDropEffects effects, AvnPoint point,
                                              IAvnClipboard* clipboard, IAvnDndResultCallback* cb, [intptr]void* sourceHandle);
     HRESULT SetTransparencyMode(AvnWindowTransparencyMode mode);
     HRESULT SetFrameThemeVariant(AvnPlatformThemeVariant mode);
     HRESULT GetInputMethod(IAvnTextInputMethod **ppv);
}

[uuid(83e588f3-6981-4e48-9ea0-e1e569f79a91), cpp-virtual-inherits]
interface IAvnPopup : IAvnWindowBase
{
    
}

[uuid(cab661de-49d6-4ead-b59c-eac9b2b6c28d), cpp-virtual-inherits]
interface IAvnWindow : IAvnWindowBase
{
     HRESULT SetEnabled(bool enable);
     HRESULT SetParent(IAvnWindow* parent);
     HRESULT SetCanResize(bool value);
     HRESULT SetDecorations(SystemDecorations value);
     HRESULT SetTitle(char* utf8Title);
     HRESULT SetTitleBarColor(AvnColor color);
     HRESULT SetWindowState(AvnWindowState state);
     HRESULT GetWindowState(AvnWindowState*ret);
     HRESULT TakeFocusFromChildren();
     HRESULT SetExtendClientArea(bool enable);
     HRESULT SetExtendClientAreaHints(AvnExtendClientAreaChromeHints hints);
     HRESULT GetExtendTitleBarHeight(double*ret);
     HRESULT SetExtendTitleBarHeight(double value);
}

[uuid(939b6599-40a8-4710-a4c8-5d72d8f174fb)]
interface IAvnWindowBaseEvents : IUnknown
{
     HRESULT Paint();
     void Closed();
     void Activated();
     void Deactivated();
     void Resized([const] AvnSize& size, AvnPlatformResizeReason reason);
     void PositionChanged(AvnPoint position);
<<<<<<< HEAD
     bool RawMouseEvent(AvnRawMouseEventType type,
                                uint timeStamp,
=======
     void RawMouseEvent(AvnRawMouseEventType type,
                                u_int64_t timeStamp,
>>>>>>> 2b0c8475
                                AvnInputModifiers modifiers,
                                AvnPoint point,
                                AvnVector delta);
     bool RawKeyEvent(AvnRawKeyEventType type, u_int64_t timeStamp, AvnInputModifiers modifiers, uint key);
     bool RawTextInputEvent(u_int64_t timeStamp, [const] char* text);
     void ScalingChanged(double scaling);
     void RunRenderPriorityJobs();
     void LostFocus();
     AvnDragDropEffects DragEvent(AvnDragEventType type, AvnPoint position,
                                         AvnInputModifiers modifiers, AvnDragDropEffects effects,
                                         IAvnClipboard* clipboard, [intptr]void* dataObjectHandle);
     IAvnAutomationPeer* GetAutomationPeer();
     bool HitTest(AvnPoint point);
     void LogFirstResponder([const] char* text);
}

[uuid(1ae178ee-1fcc-447f-b6dd-b7bb727f934c)]
interface IAvnWindowEvents : IAvnWindowBaseEvents
{
    /**
     * Closing Event
     * Called when the user presses the OS window close button.
     * return true to allow the close, return false to prevent close.
     */
     bool Closing();
    
     void WindowStateChanged(AvnWindowState state);
    
     void GotInputWhenDisabled();
}

[uuid(f2079145-a2d9-42b8-a85e-2732e3c2b055)]
interface IAvnTextInputMethodClient : IUnknown
{
    void SetPreeditText(char* preeditText);
    void SelectInSurroundingText(int start, int length);
}

[uuid(1382a29f-e260-4c7a-b83f-c99fc72e27c2)]
interface IAvnTextInputMethod : IUnknown
{
    HRESULT SetClient(IAvnTextInputMethodClient* client);
    void Reset();
    void SetCursorRect(AvnRect rect);
    void SetSurroundingText(char* text, int anchorOffset, int cursorOffset);
}

[uuid(e34ae0f8-18b4-48a3-b09d-2e6b19a3cf5e)]
interface IAvnMacOptions : IUnknown
{
     HRESULT SetShowInDock(int show);
     HRESULT SetApplicationTitle(char* utf8string);
     HRESULT SetDisableSetProcessName(int disable);
     HRESULT SetDisableAppDelegate(int disable);
}

[uuid(04c1b049-1f43-418a-9159-cae627ec1367)]
interface IAvnActionCallback : IUnknown
{
     void Run();
}

[uuid(6df4d2db-0b80-4f59-ad88-0baa5e21eb14)]
interface IAvnPlatformThreadingInterfaceEvents : IUnknown
{
     void Signaled();
     void Timer();
     void ReadyForBackgroundProcessing();
}

[uuid(97330f88-c22b-4a8e-a130-201520091b01)]
interface IAvnLoopCancellation : IUnknown
{
     void Cancel();
}

[uuid(fbc06f3d-7860-42df-83fd-53c4b02dd9c3)]
interface IAvnPlatformThreadingInterface : IUnknown
{
     bool GetCurrentThreadIsLoopThread();
     void SetEvents(IAvnPlatformThreadingInterfaceEvents* cb);
     IAvnLoopCancellation* CreateLoopCancellation();
     void RunLoop(IAvnLoopCancellation* cancel);
     void Signal();
     void UpdateTimer(int ms);
     void RequestBackgroundProcessing();
}

[uuid(6c621a6e-e4c1-4ae3-9749-83eeeffa09b6)]
interface IAvnSystemDialogEvents : IUnknown
{
     void OnCompleted(int numResults, void* ptrFirstResult);
}

[uuid(4d7a47db-a944-4061-abe7-62cb6aa0ffd5)]
interface IAvnSystemDialogs : IUnknown
{
     void SelectFolderDialog(IAvnWindow* parentWindowHandle,
                             IAvnSystemDialogEvents* events,
                             bool allowMultiple,
                             [const] char* title,
                             [const] char* initialPath);
    
     void OpenFileDialog(IAvnWindow* parentWindowHandle,
                                 IAvnSystemDialogEvents* events,
                                 bool allowMultiple,
                                 [const] char* title,
                                 [const] char* initialDirectory,
                                 [const] char* initialFile,
                                 [const] char* filters);
    
     void SaveFileDialog(IAvnWindow* parentWindowHandle,
                                 IAvnSystemDialogEvents* events,
                                 [const] char* title,
                                 [const] char* initialDirectory,
                                 [const] char* initialFile,
                                 [const] char* filters);
}

[uuid(9a52bc7a-d8c7-4230-8d34-704a0b70a933)]
interface IAvnScreens : IUnknown
{
     HRESULT GetScreenCount(int* ret);
     HRESULT GetScreen(int index, AvnScreen* ret);
}

[uuid(792b1bd4-76cc-46ea-bfd0-9d642154b1b3)]
interface IAvnClipboard : IUnknown
{
     HRESULT GetText(char* type, IAvnString**ppv);
     HRESULT SetText(char* type, char* utf8Text);
     HRESULT ObtainFormats(IAvnStringArray**ppv);
     HRESULT GetStrings(char* type, IAvnStringArray**ppv);
     HRESULT SetBytes(char* type, void* utf8Text, int len);
     HRESULT GetBytes(char* type, IAvnString**ppv);
    
     HRESULT Clear();
}

[uuid(3f998545-f027-4d4d-bd2a-1a80926d984e)]
interface IAvnCursor : IUnknown
{
}

[uuid(51ecfb12-c427-4757-a2c9-1596bfce53ef)]
interface IAvnCursorFactory : IUnknown
{
     HRESULT GetCursor(AvnStandardCursorType cursorType, IAvnCursor** retOut);
     HRESULT CreateCustomCursor (void* bitmapData, size_t length, AvnPixelSize hotPixel, IAvnCursor** retOut);
}

[uuid(60452465-8616-40af-bc00-042e69828ce7)]
interface IAvnGlDisplay : IUnknown
{
     HRESULT CreateContext(IAvnGlContext* share, IAvnGlContext**ppv);
     void LegacyClearCurrentContext();
     HRESULT WrapContext([intptr]void* native, IAvnGlContext**ppv);
     [intptr]void* GetProcAddress(char* proc);
}

[uuid(78c5711e-2a98-40d2-bac4-0cc9a49dc4f3)]
interface IAvnGlContext : IUnknown
{
     HRESULT MakeCurrent(IUnknown** ppv);
     HRESULT LegacyMakeCurrent();
     int GetSampleCount();
     int GetStencilSize();
     [intptr]void* GetNativeHandle();
}

[uuid(931062d2-5bc8-4062-8588-83dd8deb99c2)]
interface IAvnGlSurfaceRenderTarget : IUnknown
{
     HRESULT BeginDrawing(IAvnGlSurfaceRenderingSession** ret);
}

[uuid(e625b406-f04c-484e-946a-4abd2c6015ad)]
interface IAvnGlSurfaceRenderingSession : IUnknown
{
     HRESULT GetPixelSize(AvnPixelSize* ret);
     HRESULT GetScaling(double* ret);
}

[uuid(60992d19-38f0-4141-a0a9-76ac303801f3)]
interface IAvnTrayIcon : IUnknown
{
    HRESULT SetIcon(void* data, size_t length);
    HRESULT SetMenu(IAvnMenu* menu);
    HRESULT SetIsVisible(bool isVisible);
}

[uuid(a7724dc1-cf6b-4fa8-9d23-228bf2593edc)]
interface IAvnMenu : IUnknown
{
     HRESULT InsertItem(int index, IAvnMenuItem* item);
     HRESULT RemoveItem(IAvnMenuItem* item);
     HRESULT SetTitle(char* utf8String);
     HRESULT Clear();
}

[uuid(59e0586d-bd1c-4b85-9882-80d448b0fed9)]
interface IAvnPredicateCallback : IUnknown
{
     bool Evaluate();
}

[uuid(f890219a-1720-4cd5-9a26-cd95fccbf53c)]
interface IAvnMenuItem : IUnknown
{
     HRESULT SetSubMenu(IAvnMenu* menu);
     HRESULT SetTitle(char* utf8String);
     HRESULT SetGesture(AvnKey key, AvnInputModifiers modifiers);
     HRESULT SetAction(IAvnPredicateCallback* predicate, IAvnActionCallback* callback);
     HRESULT SetIsChecked(bool isChecked);
     HRESULT SetToggleType(AvnMenuItemToggleType toggleType);
     HRESULT SetIcon(void* data, size_t length);
}

[uuid(0af7df53-7632-42f4-a650-0992c361b477)]
interface IAvnMenuEvents : IUnknown
{
     void NeedsUpdate();
     void Opening();
     void Closed();
}

[uuid(5142bb41-66ab-49e7-bb37-cd079c000f27)]
interface IAvnStringArray : IUnknown
{
     uint GetCount();
     HRESULT Get(uint index, IAvnString**ppv);
}

[uuid(a13d2382-3b3a-4d1c-9b27-8f34653d3f01)]
interface IAvnDndResultCallback : IUnknown
{
     void OnDragAndDropComplete(AvnDragDropEffects effecct);
}

[uuid(f07c608e-52e9-422d-836e-c70f6e9b80f5)]
interface IAvnGCHandleDeallocatorCallback : IUnknown
{
     void FreeGCHandle([intptr]void* handle);
}

[uuid(91c7f677-f26b-4ff3-93cc-cf15aa966ffa)]
interface IAvnNativeControlHost : IUnknown
{
     HRESULT CreateDefaultChild([intptr]void* parent, [intptr]void** retOut);
     IAvnNativeControlHostTopLevelAttachment* CreateAttachment();
     void DestroyDefaultChild([intptr]void* child);
}

[uuid(14a9e164-1aae-4271-bb78-7b5230999b52)]
interface IAvnNativeControlHostTopLevelAttachment : IUnknown
{
     [intptr]void* GetParentHandle();
     HRESULT InitializeWithChildHandle([intptr]void* child);
     HRESULT AttachTo(IAvnNativeControlHost* host);
     void ShowInBounds(float x, float y, float width, float height);
     void HideWithSize(float width, float height);
     void ReleaseChild();
}

[uuid(6575b5af-f27a-4609-866c-f1f014c20f79)]
interface IAvnApplicationEvents : IUnknown
{
     void FilesOpened (IAvnStringArray* urls);
     bool TryShutdown();
}

[uuid(b4284791-055b-4313-8c2e-50f0a8c72ce9)]
interface IAvnApplicationCommands : IUnknown
{
    HRESULT HideApp();
    HRESULT ShowAll();
    HRESULT HideOthers();
}

[uuid(b87016f3-7eec-41de-b385-07844c268dc4)]
interface IAvnAutomationPeer : IUnknown
{
     IAvnAutomationNode* GetNode();
     void SetNode(IAvnAutomationNode* node);

     IAvnString* GetAcceleratorKey();
     IAvnString* GetAccessKey();
     AvnAutomationControlType GetAutomationControlType();
     IAvnString* GetAutomationId();
     AvnRect GetBoundingRectangle();
     IAvnAutomationPeerArray* GetChildren();
     IAvnString* GetClassName();
     IAvnAutomationPeer* GetLabeledBy();
     IAvnString* GetName();
     IAvnAutomationPeer* GetParent();
     bool HasKeyboardFocus();
     bool IsContentElement();
     bool IsControlElement();
     bool IsEnabled();
     bool IsKeyboardFocusable();
     void SetFocus();
     bool ShowContextMenu();

     IAvnAutomationPeer* GetRootPeer();
     
     bool IsRootProvider();
     IAvnWindowBase* RootProvider_GetWindow();
     IAvnAutomationPeer* RootProvider_GetFocus();
     IAvnAutomationPeer* RootProvider_GetPeerFromPoint(AvnPoint point);
     
     bool IsExpandCollapseProvider();
     bool ExpandCollapseProvider_GetIsExpanded();
     bool ExpandCollapseProvider_GetShowsMenu();
     void ExpandCollapseProvider_Expand();
     void ExpandCollapseProvider_Collapse();
     
     bool IsInvokeProvider();
     void InvokeProvider_Invoke();
     
     bool IsRangeValueProvider();
     double RangeValueProvider_GetValue();
     double RangeValueProvider_GetMinimum();
     double RangeValueProvider_GetMaximum();
     double RangeValueProvider_GetSmallChange();
     double RangeValueProvider_GetLargeChange();
     void RangeValueProvider_SetValue(double value);
     
     bool IsSelectionItemProvider();
     bool SelectionItemProvider_IsSelected();
     
     bool IsToggleProvider();
     int ToggleProvider_GetToggleState();
     void ToggleProvider_Toggle();
     
     bool IsValueProvider();
     IAvnString* ValueProvider_GetValue();
     void ValueProvider_SetValue(char* value);
}

[uuid(b00af5da-78af-4b33-bfff-4ce13a6239a9)]
interface IAvnAutomationPeerArray : IUnknown
{
     uint GetCount();
     HRESULT Get(uint index, IAvnAutomationPeer**ppv);
}

[uuid(004dc40b-e435-49dc-bac5-6272ee35382a)]
interface IAvnAutomationNode : IUnknown
{
    void Dispose();
    void ChildrenChanged();
    void PropertyChanged(AvnAutomationProperty property);
    void FocusChanged();
}

[uuid(d1f009cc-9d2d-493b-845d-90d2c104baae)]
interface IAvnPlatformSettings : IUnknown
{
    AvnPlatformThemeVariant GetPlatformTheme();
    uint GetAccentColor();
    void RegisterColorsChange(IAvnActionCallback* callback);
}

[uuid(12edf00d-5803-4d3f-9947-b4840e5e9372)]
interface IAvnPlatformBehaviorInhibition : IUnknown
{
    void SetInhibitAppSleep(bool inhibitAppSleep, char* reason);
}<|MERGE_RESOLUTION|>--- conflicted
+++ resolved
@@ -584,13 +584,8 @@
      void Deactivated();
      void Resized([const] AvnSize& size, AvnPlatformResizeReason reason);
      void PositionChanged(AvnPoint position);
-<<<<<<< HEAD
-     bool RawMouseEvent(AvnRawMouseEventType type,
-                                uint timeStamp,
-=======
      void RawMouseEvent(AvnRawMouseEventType type,
                                 u_int64_t timeStamp,
->>>>>>> 2b0c8475
                                 AvnInputModifiers modifiers,
                                 AvnPoint point,
                                 AvnVector delta);
