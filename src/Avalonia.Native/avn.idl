@clr-namespace Avalonia.Native.Interop
@clr-access internal
@clr-map bool int
@cpp-preamble @@
#include "com.h"
#include "stddef.h"
@@

enum AvnKey
{
    AvnKeyNone = 0,
    AvnKeyCancel = 1,
    AvnKeyBack = 2,
    AvnKeyTab = 3,
    AvnKeyLineFeed = 4,
    AvnKeyClear = 5,
    AvnKeyReturn = 6,
    AvnKeyEnter = 6,
    AvnKeyPause = 7,
    AvnKeyCapsLock = 8,
    AvnKeyCapital = 8,
    AvnKeyHangulMode = 9,
    AvnKeyKanaMode = 9,
    AvnKeyJunjaMode = 10,
    AvnKeyFinalMode = 11,
    AvnKeyKanjiMode = 12,
    HanjaMode = 12,
    Escape = 13,
    ImeConvert = 14,
    ImeNonConvert = 15,
    ImeAccept = 16,
    ImeModeChange = 17,
    Space = 18,
    PageUp = 19,
    Prior = 19,
    PageDown = 20,
    Next = 20,
    End = 21,
    Home = 22,
    Left = 23,
    Up = 24,
    Right = 25,
    Down = 26,
    Select = 27,
    Print = 28,
    Execute = 29,
    Snapshot = 30,
    PrintScreen = 30,
    Insert = 31,
    Delete = 32,
    Help = 33,
    D0 = 34,
    D1 = 35,
    D2 = 36,
    D3 = 37,
    D4 = 38,
    D5 = 39,
    D6 = 40,
    D7 = 41,
    D8 = 42,
    D9 = 43,
    A = 44,
    B = 45,
    C = 46,
    D = 47,
    E = 48,
    F = 49,
    G = 50,
    H = 51,
    I = 52,
    J = 53,
    AvnKeyK = 54,
    L = 55,
    M = 56,
    N = 57,
    O = 58,
    P = 59,
    Q = 60,
    R = 61,
    S = 62,
    T = 63,
    U = 64,
    V = 65,
    W = 66,
    X = 67,
    Y = 68,
    Z = 69,
    LWin = 70,
    RWin = 71,
    Apps = 72,
    Sleep = 73,
    NumPad0 = 74,
    NumPad1 = 75,
    NumPad2 = 76,
    NumPad3 = 77,
    NumPad4 = 78,
    NumPad5 = 79,
    NumPad6 = 80,
    NumPad7 = 81,
    NumPad8 = 82,
    NumPad9 = 83,
    Multiply = 84,
    Add = 85,
    Separator = 86,
    Subtract = 87,
    Decimal = 88,
    Divide = 89,
    F1 = 90,
    F2 = 91,
    F3 = 92,
    F4 = 93,
    F5 = 94,
    F6 = 95,
    F7 = 96,
    F8 = 97,
    F9 = 98,
    F10 = 99,
    F11 = 100,
    F12 = 101,
    F13 = 102,
    F14 = 103,
    F15 = 104,
    F16 = 105,
    F17 = 106,
    F18 = 107,
    F19 = 108,
    F20 = 109,
    F21 = 110,
    F22 = 111,
    F23 = 112,
    F24 = 113,
    NumLock = 114,
    Scroll = 115,
    LeftShift = 116,
    RightShift = 117,
    LeftCtrl = 118,
    RightCtrl = 119,
    LeftAlt = 120,
    RightAlt = 121,
    BrowserBack = 122,
    BrowserForward = 123,
    BrowserRefresh = 124,
    BrowserStop = 125,
    BrowserSearch = 126,
    BrowserFavorites = 127,
    BrowserHome = 128,
    VolumeMute = 129,
    VolumeDown = 130,
    VolumeUp = 131,
    MediaNextTrack = 132,
    MediaPreviousTrack = 133,
    MediaStop = 134,
    MediaPlayPause = 135,
    LaunchMail = 136,
    SelectMedia = 137,
    LaunchApplication1 = 138,
    LaunchApplication2 = 139,
    OemSemicolon = 140,
    Oem1 = 140,
    OemPlus = 141,
    OemComma = 142,
    OemMinus = 143,
    OemPeriod = 144,
    OemQuestion = 145,
    Oem2 = 145,
    OemTilde = 146,
    Oem3 = 146,
    AbntC1 = 147,
    AbntC2 = 148,
    OemOpenBrackets = 149,
    Oem4 = 149,
    OemPipe = 150,
    Oem5 = 150,
    OemCloseBrackets = 151,
    Oem6 = 151,
    OemQuotes = 152,
    Oem7 = 152,
    Oem8 = 153,
    OemBackslash = 154,
    Oem102 = 154,
    ImeProcessed = 155,
    System = 156,
    OemAttn = 157,
    DbeAlphanumeric = 157,
    OemFinish = 158,
    DbeKatakana = 158,
    DbeHiragana = 159,
    OemCopy = 159,
    DbeSbcsChar = 160,
    OemAuto = 160,
    DbeDbcsChar = 161,
    OemEnlw = 161,
    OemBackTab = 162,
    DbeRoman = 162,
    DbeNoRoman = 163,
    Attn = 163,
    CrSel = 164,
    DbeEnterWordRegisterMode = 164,
    ExSel = 165,
    DbeEnterImeConfigureMode = 165,
    EraseEof = 166,
    DbeFlushString = 166,
    Play = 167,
    DbeCodeInput = 167,
    DbeNoCodeInput = 168,
    Zoom = 168,
    NoName = 169,
    DbeDetermineString = 169,
    DbeEnterDialogConversionMode = 170,
    Pa1 = 170,
    OemClear = 171,
    DeadCharProcessed = 172,
};

enum SystemDecorations {
    SystemDecorationsNone = 0,
    SystemDecorationsBorderOnly = 1,
    SystemDecorationsFull = 2,
}

struct AvnSize
{
    double Width, Height;
}

struct AvnPixelSize
{
    int Width, Height;
}

struct AvnRect
{
    double X, Y, Width, Height;
}

struct AvnVector
{
    double X, Y;
}

struct AvnPoint
{
    double X, Y;
}

struct AvnScreen
{
    AvnRect Bounds;
    AvnRect WorkingArea;
    float PixelDensity;
    bool Primary;
}

enum AvnPixelFormat
{
    kAvnRgb565,
    kAvnRgba8888,
    kAvnBgra8888
}

struct AvnFramebuffer
{
    void* Data;
    int Width;
    int Height;
    int Stride;
    AvnVector Dpi;
    AvnPixelFormat PixelFormat;
}

struct AvnColor
{
    byte Alpha;
    byte Red;
    byte Green;
    byte Blue;
}

enum AvnRawMouseEventType
{
    LeaveWindow,
    LeftButtonDown,
    LeftButtonUp,
    RightButtonDown,
    RightButtonUp,
    MiddleButtonDown,
    MiddleButtonUp,
    XButton1Down,
    XButton1Up,
    XButton2Down,
    XButton2Up,
    Move,
    Wheel,
    NonClientLeftButtonDown,
    TouchBegin,
    TouchUpdate,
    TouchEnd,
    TouchCancel
}

enum AvnRawKeyEventType
{
    KeyDown,
    KeyUp
}

enum AvnInputModifiers
{
    AvnInputModifiersNone = 0,
    Alt = 1,
    Control = 2,
    Shift = 4,
    Windows = 8,
    LeftMouseButton = 16,
    RightMouseButton = 32,
    MiddleMouseButton = 64,
    XButton1MouseButton = 128,
    XButton2MouseButton = 256
}

[class-enum]
enum AvnDragDropEffects
{
    None = 0,
    Copy = 1,
    Move = 2,
    Link = 4,
}

[class-enum]
enum AvnDragEventType
{
    Enter,
    Over,
    Leave,
    Drop
}

enum AvnWindowState
{
    Normal,
    Minimized,
    Maximized,
    FullScreen,
}

enum AvnStandardCursorType
{
    CursorArrow,
    CursorIbeam,
    CursorWait,
    CursorCross,
    CursorUpArrow,
    CursorSizeWestEast,
    CursorSizeNorthSouth,
    CursorSizeAll,
    CursorNo,
    CursorHand,
    CursorAppStarting,
    CursorHelp,
    CursorTopSide,
    CursorBottomSize,
    CursorLeftSide,
    CursorRightSide,
    CursorTopLeftCorner,
    CursorTopRightCorner,
    CursorBottomLeftCorner,
    CursorBottomRightCorner,
    CursorDragMove,
    CursorDragCopy,
    CursorDragLink,
    CursorNone
}

enum AvnWindowEdge
{
    WindowEdgeNorthWest,
    WindowEdgeNorth,
    WindowEdgeNorthEast,
    WindowEdgeWest,
    WindowEdgeEast,
    WindowEdgeSouthWest,
    WindowEdgeSouth,
    WindowEdgeSouthEast
}

enum AvnMenuItemToggleType
{
    None,
    CheckMark,
    Radio
}

enum AvnExtendClientAreaChromeHints
{
    AvnNoChrome = 0,
    AvnSystemChrome = 0x01,
    AvnPreferSystemChrome = 0x02,
    AvnOSXThickTitleBar = 0x08,
    AvnDefaultChrome = AvnPreferSystemChrome,
}

enum AvnPlatformResizeReason
{
    ResizeUnspecified,
    ResizeUser,
    ResizeApplication,
    ResizeLayout,
    ResizeDpiChange,
}

[uuid(809c652e-7396-11d2-9771-00a0c9b4d50c)]
interface IAvaloniaNativeFactory : IUnknown
{
     HRESULT Initialize(IAvnGCHandleDeallocatorCallback* deallocator, IAvnApplicationEvents* appCb);
     IAvnMacOptions* GetMacOptions();
     HRESULT CreateWindow(IAvnWindowEvents* cb, IAvnGlContext* gl, IAvnWindow** ppv);
     HRESULT CreatePopup(IAvnWindowEvents* cb, IAvnGlContext* gl, IAvnPopup** ppv);
     HRESULT CreatePlatformThreadingInterface(IAvnPlatformThreadingInterface** ppv);
     HRESULT CreateSystemDialogs(IAvnSystemDialogs** ppv);
     HRESULT CreateScreens(IAvnScreens** ppv);
     HRESULT CreateClipboard(IAvnClipboard** ppv);
     HRESULT CreateDndClipboard(IAvnClipboard** ppv);
     HRESULT CreateCursorFactory(IAvnCursorFactory** ppv);
     HRESULT ObtainGlDisplay(IAvnGlDisplay** ppv);
     HRESULT SetAppMenu(IAvnMenu* menu);
     HRESULT CreateMenu(IAvnMenuEvents* cb, IAvnMenu** ppv);
     HRESULT CreateMenuItem(IAvnMenuItem** ppv);
     HRESULT CreateMenuItemSeparator(IAvnMenuItem** ppv);
<<<<<<< HEAD
     HRESULT CreateSandboxBookmark(void* utf8Text, int len, IAvnSandboxBookmark**ppv);
=======
     HRESULT CreateTrayIcon(IAvnTrayIcon** ppv);
>>>>>>> e0bae82f
}

[uuid(233e094f-9b9f-44a3-9a6e-6948bbdd9fb1)]
interface IAvnString : IUnknown
{
     HRESULT Pointer(void**retOut);
     HRESULT Length(int*ret);
}

[uuid(e5aca675-02b7-4129-aa79-d6e417210bda)]
interface IAvnWindowBase : IUnknown
{
     HRESULT Show(bool activate, bool isDialog);
     HRESULT Hide();
     HRESULT Close();
     HRESULT Activate();
     HRESULT GetClientSize(AvnSize*ret);
     HRESULT GetFrameSize(AvnSize*ret);
     HRESULT GetScaling(double*ret);
     HRESULT SetMinMaxSize(AvnSize minSize, AvnSize maxSize);
     HRESULT Resize(double width, double height, AvnPlatformResizeReason reason);
     HRESULT Invalidate(AvnRect rect);
     HRESULT BeginMoveDrag();
     HRESULT BeginResizeDrag(AvnWindowEdge edge);
     HRESULT GetPosition(AvnPoint*ret);
     HRESULT SetPosition(AvnPoint point);
     HRESULT PointToClient(AvnPoint point, AvnPoint*ret);
     HRESULT PointToScreen(AvnPoint point, AvnPoint*ret);
     HRESULT ThreadSafeSetSwRenderedFrame(AvnFramebuffer* fb, IUnknown* dispose);
     HRESULT SetTopMost(bool value);
     HRESULT SetCursor(IAvnCursor* cursor);
     HRESULT CreateGlRenderTarget(IAvnGlSurfaceRenderTarget** ret);
     HRESULT SetMainMenu(IAvnMenu* menu);
     HRESULT ObtainNSWindowHandle([intptr]void** retOut);
     HRESULT ObtainNSWindowHandleRetained([intptr]void** retOut);
     HRESULT ObtainNSViewHandle([intptr]void** retOut);
     HRESULT ObtainNSViewHandleRetained([intptr]void** retOut);
     HRESULT CreateNativeControlHost(IAvnNativeControlHost** retOut);
     HRESULT BeginDragAndDropOperation(AvnDragDropEffects effects, AvnPoint point,
                                              IAvnClipboard* clipboard, IAvnDndResultCallback* cb, [intptr]void* sourceHandle);
     HRESULT SetBlurEnabled(bool enable);
}

[uuid(83e588f3-6981-4e48-9ea0-e1e569f79a91), cpp-virtual-inherits]
interface IAvnPopup : IAvnWindowBase
{
    
}

[uuid(cab661de-49d6-4ead-b59c-eac9b2b6c28d), cpp-virtual-inherits]
interface IAvnWindow : IAvnWindowBase
{
     HRESULT SetEnabled(bool enable);
     HRESULT SetParent(IAvnWindow* parent);
     HRESULT SetCanResize(bool value);
     HRESULT SetDecorations(SystemDecorations value);
     HRESULT SetTitle(char* utf8Title);
     HRESULT SetTitleBarColor(AvnColor color);
     HRESULT SetWindowState(AvnWindowState state);
     HRESULT GetWindowState(AvnWindowState*ret);
     HRESULT TakeFocusFromChildren();
     HRESULT SetExtendClientArea(bool enable);
     HRESULT SetExtendClientAreaHints(AvnExtendClientAreaChromeHints hints);
     HRESULT GetExtendTitleBarHeight(double*ret);
     HRESULT SetExtendTitleBarHeight(double value);
}

[uuid(939b6599-40a8-4710-a4c8-5d72d8f174fb)]
interface IAvnWindowBaseEvents : IUnknown
{
     HRESULT Paint();
     void Closed();
     void Activated();
     void Deactivated();
     void Resized([const] AvnSize& size, AvnPlatformResizeReason reason);
     void PositionChanged(AvnPoint position);
     void RawMouseEvent(AvnRawMouseEventType type,
                                uint timeStamp,
                                AvnInputModifiers modifiers,
                                AvnPoint point,
                                AvnVector delta);
     bool RawKeyEvent(AvnRawKeyEventType type, uint timeStamp, AvnInputModifiers modifiers, uint key);
     bool RawTextInputEvent(uint timeStamp, [const] char* text);
     void ScalingChanged(double scaling);
     void RunRenderPriorityJobs();
     void LostFocus();
     AvnDragDropEffects DragEvent(AvnDragEventType type, AvnPoint position,
                                         AvnInputModifiers modifiers, AvnDragDropEffects effects,
                                         IAvnClipboard* clipboard, [intptr]void* dataObjectHandle);
}

[uuid(1ae178ee-1fcc-447f-b6dd-b7bb727f934c)]
interface IAvnWindowEvents : IAvnWindowBaseEvents
{
    /**
     * Closing Event
     * Called when the user presses the OS window close button.
     * return true to allow the close, return false to prevent close.
     */
     bool Closing();
    
     void WindowStateChanged(AvnWindowState state);
    
     void GotInputWhenDisabled();
}

[uuid(e34ae0f8-18b4-48a3-b09d-2e6b19a3cf5e)]
interface IAvnMacOptions : IUnknown
{
     HRESULT SetShowInDock(bool show);
     HRESULT SetAppStoreSandbox(bool enabled);
     HRESULT SetApplicationTitle(char* utf8string);
     HRESULT SetDisableDefaultApplicationMenuItems(bool enabled);
}

[uuid(04c1b049-1f43-418a-9159-cae627ec1367)]
interface IAvnActionCallback : IUnknown
{
     void Run();
}

[uuid(6df4d2db-0b80-4f59-ad88-0baa5e21eb14)]
interface IAvnSignaledCallback : IUnknown
{
     void Signaled(int priority, bool priorityContainsMeaningfulValue);
}

[uuid(97330f88-c22b-4a8e-a130-201520091b01)]
interface IAvnLoopCancellation : IUnknown
{
     void Cancel();
}

[uuid(fbc06f3d-7860-42df-83fd-53c4b02dd9c3)]
interface IAvnPlatformThreadingInterface : IUnknown
{
     bool GetCurrentThreadIsLoopThread();
     void SetSignaledCallback(IAvnSignaledCallback* cb);
     IAvnLoopCancellation* CreateLoopCancellation();
     HRESULT RunLoop(IAvnLoopCancellation* cancel);
    // Can't pass int* to sharpgentools for some reason
     void Signal(int priority);
     IUnknown* StartTimer(int priority, int ms, IAvnActionCallback* callback);
}

[uuid(6c621a6e-e4c1-4ae3-9749-83eeeffa09b6)]
interface IAvnSystemDialogEvents : IUnknown
{
     void OnCompleted(int numResults, void* ptrFirstResult);
     void SandboxBookmarkAdded(IAvnSandboxBookmark* bookmark);
}

[uuid(4d7a47db-a944-4061-abe7-62cb6aa0ffd5)]
interface IAvnSystemDialogs : IUnknown
{
     void SelectFolderDialog(IAvnWindow* parentWindowHandle,
                                     IAvnSystemDialogEvents* events,
                                     [const] char* title,
                                     [const] char* initialPath);
    
     void OpenFileDialog(IAvnWindow* parentWindowHandle,
                                 IAvnSystemDialogEvents* events,
                                 bool allowMultiple,
                                 [const] char* title,
                                 [const] char* initialDirectory,
                                 [const] char* initialFile,
                                 [const] char* filters);
    
     void SaveFileDialog(IAvnWindow* parentWindowHandle,
                                 IAvnSystemDialogEvents* events,
                                 [const] char* title,
                                 [const] char* initialDirectory,
                                 [const] char* initialFile,
                                 [const] char* filters);
}

[uuid(9a52bc7a-d8c7-4230-8d34-704a0b70a933)]
interface IAvnScreens : IUnknown
{
     HRESULT GetScreenCount(int* ret);
     HRESULT GetScreen(int index, AvnScreen* ret);
}

[uuid(792b1bd4-76cc-46ea-bfd0-9d642154b1b3)]
interface IAvnClipboard : IUnknown
{
     HRESULT GetText(char* type, IAvnString**ppv);
     HRESULT SetText(char* type, char* utf8Text);
     HRESULT ObtainFormats(IAvnStringArray**ppv);
     HRESULT GetStrings(char* type, IAvnStringArray**ppv);
     HRESULT SetBytes(char* type, void* utf8Text, int len);
     HRESULT GetBytes(char* type, IAvnString**ppv);
    
     HRESULT Clear();
}

[uuid(3f998545-f027-4d4d-bd2a-1a80926d984e)]
interface IAvnCursor : IUnknown
{
}

[uuid(51ecfb12-c427-4757-a2c9-1596bfce53ef)]
interface IAvnCursorFactory : IUnknown
{
     HRESULT GetCursor(AvnStandardCursorType cursorType, IAvnCursor** retOut);
     HRESULT CreateCustomCursor (void* bitmapData, size_t length, AvnPixelSize hotPixel, IAvnCursor** retOut);
}

[uuid(60452465-8616-40af-bc00-042e69828ce7)]
interface IAvnGlDisplay : IUnknown
{
     HRESULT CreateContext(IAvnGlContext* share, IAvnGlContext**ppv);
     void LegacyClearCurrentContext();
     HRESULT WrapContext([intptr]void* native, IAvnGlContext**ppv);
     [intptr]void* GetProcAddress(char* proc);
}

[uuid(78c5711e-2a98-40d2-bac4-0cc9a49dc4f3)]
interface IAvnGlContext : IUnknown
{
     HRESULT MakeCurrent(IUnknown** ppv);
     HRESULT LegacyMakeCurrent();
     int GetSampleCount();
     int GetStencilSize();
     [intptr]void* GetNativeHandle();
}

[uuid(931062d2-5bc8-4062-8588-83dd8deb99c2)]
interface IAvnGlSurfaceRenderTarget : IUnknown
{
     HRESULT BeginDrawing(IAvnGlSurfaceRenderingSession** ret);
}

[uuid(e625b406-f04c-484e-946a-4abd2c6015ad)]
interface IAvnGlSurfaceRenderingSession : IUnknown
{
     HRESULT GetPixelSize(AvnPixelSize* ret);
     HRESULT GetScaling(double* ret);
}

[uuid(60992d19-38f0-4141-a0a9-76ac303801f3)]
interface IAvnTrayIcon : IUnknown
{
    HRESULT SetIcon(void* data, size_t length);
    HRESULT SetMenu(IAvnMenu* menu);
    HRESULT SetIsVisible(bool isVisible);
}

[uuid(a7724dc1-cf6b-4fa8-9d23-228bf2593edc)]
interface IAvnMenu : IUnknown
{
     HRESULT InsertItem(int index, IAvnMenuItem* item);
     HRESULT RemoveItem(IAvnMenuItem* item);
     HRESULT SetTitle(char* utf8String);
     HRESULT Clear();
}

[uuid(59e0586d-bd1c-4b85-9882-80d448b0fed9)]
interface IAvnPredicateCallback : IUnknown
{
     bool Evaluate();
}

[uuid(f890219a-1720-4cd5-9a26-cd95fccbf53c)]
interface IAvnMenuItem : IUnknown
{
     HRESULT SetSubMenu(IAvnMenu* menu);
     HRESULT SetTitle(char* utf8String);
     HRESULT SetGesture(AvnKey key, AvnInputModifiers modifiers);
     HRESULT SetAction(IAvnPredicateCallback* predicate, IAvnActionCallback* callback);
     HRESULT SetIsChecked(bool isChecked);
     HRESULT SetToggleType(AvnMenuItemToggleType toggleType);
     HRESULT SetIcon(void* data, size_t length);
}

[uuid(0af7df53-7632-42f4-a650-0992c361b477)]
interface IAvnMenuEvents : IUnknown
{
     void NeedsUpdate();
     void Opening();
     void Closed();
}

[uuid(5142bb41-66ab-49e7-bb37-cd079c000f27)]
interface IAvnStringArray : IUnknown
{
     uint GetCount();
     HRESULT Get(uint index, IAvnString**ppv);
}

[uuid(a13d2382-3b3a-4d1c-9b27-8f34653d3f01)]
interface IAvnDndResultCallback : IUnknown
{
     void OnDragAndDropComplete(AvnDragDropEffects effecct);
}

[uuid(f07c608e-52e9-422d-836e-c70f6e9b80f5)]
interface IAvnGCHandleDeallocatorCallback : IUnknown
{
     void FreeGCHandle([intptr]void* handle);
}

[uuid(91c7f677-f26b-4ff3-93cc-cf15aa966ffa)]
interface IAvnNativeControlHost : IUnknown
{
     HRESULT CreateDefaultChild([intptr]void* parent, [intptr]void** retOut);
     IAvnNativeControlHostTopLevelAttachment* CreateAttachment();
     void DestroyDefaultChild([intptr]void* child);
}

[uuid(14a9e164-1aae-4271-bb78-7b5230999b52)]
interface IAvnNativeControlHostTopLevelAttachment : IUnknown
{
     [intptr]void* GetParentHandle();
     HRESULT InitializeWithChildHandle([intptr]void* child);
     HRESULT AttachTo(IAvnNativeControlHost* host);
     void ShowInBounds(float x, float y, float width, float height);
     void HideWithSize(float width, float height);
     void ReleaseChild();
}

[uuid(6575b5af-f27a-4609-866c-f1f014c20f79)]
interface IAvnApplicationEvents : IUnknown
{
     void FilesOpened (IAvnStringArray* urls);
     void SandboxBookmarkAdded (IAvnSandboxBookmark* bookmark);
     bool TryShutdown();
}

[uuid(2fe57400-d987-471b-a457-f0e3e1e0da2f)]
interface IAvnSandboxBookmark : IUnknown
{
    HRESULT GetURL(IAvnString**ppv);
    HRESULT GetBytes(IAvnString**ppv);
    bool GetDataIsStale();
    void Restore();
    void Open();
    void Close();
}<|MERGE_RESOLUTION|>--- conflicted
+++ resolved
@@ -427,11 +427,8 @@
      HRESULT CreateMenu(IAvnMenuEvents* cb, IAvnMenu** ppv);
      HRESULT CreateMenuItem(IAvnMenuItem** ppv);
      HRESULT CreateMenuItemSeparator(IAvnMenuItem** ppv);
-<<<<<<< HEAD
      HRESULT CreateSandboxBookmark(void* utf8Text, int len, IAvnSandboxBookmark**ppv);
-=======
      HRESULT CreateTrayIcon(IAvnTrayIcon** ppv);
->>>>>>> e0bae82f
 }
 
 [uuid(233e094f-9b9f-44a3-9a6e-6948bbdd9fb1)]
@@ -581,7 +578,6 @@
 interface IAvnSystemDialogEvents : IUnknown
 {
      void OnCompleted(int numResults, void* ptrFirstResult);
-     void SandboxBookmarkAdded(IAvnSandboxBookmark* bookmark);
 }
 
 [uuid(4d7a47db-a944-4061-abe7-62cb6aa0ffd5)]
