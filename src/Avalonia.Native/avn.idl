@clr-namespace Avalonia.Native.Interop
@clr-access internal
@clr-map bool int
@clr-map u_int64_t ulong
@clr-map long IntPtr
@cpp-preamble @@
#pragma once
#include "com.h"
#include "stddef.h"
@@

enum AvnKey
{
    AvnKeyNone = 0,
    AvnKeyCancel = 1,
    AvnKeyBack = 2,
    AvnKeyTab = 3,
    AvnKeyLineFeed = 4,
    AvnKeyClear = 5,
    AvnKeyReturn = 6,
    AvnKeyEnter = 6,
    AvnKeyPause = 7,
    AvnKeyCapsLock = 8,
    AvnKeyCapital = 8,
    AvnKeyHangulMode = 9,
    AvnKeyKanaMode = 9,
    AvnKeyJunjaMode = 10,
    AvnKeyFinalMode = 11,
    AvnKeyKanjiMode = 12,
    AvnKeyHanjaMode = 12,
    AvnKeyEscape = 13,
    AvnKeyImeConvert = 14,
    AvnKeyImeNonConvert = 15,
    AvnKeyImeAccept = 16,
    AvnKeyImeModeChange = 17,
    AvnKeySpace = 18,
    AvnKeyPageUp = 19,
    AvnKeyPrior = 19,
    AvnKeyPageDown = 20,
    AvnKeyNext = 20,
    AvnKeyEnd = 21,
    AvnKeyHome = 22,
    AvnKeyLeft = 23,
    AvnKeyUp = 24,
    AvnKeyRight = 25,
    AvnKeyDown = 26,
    AvnKeySelect = 27,
    AvnKeyPrint = 28,
    AvnKeyExecute = 29,
    AvnKeySnapshot = 30,
    AvnKeyPrintScreen = 30,
    AvnKeyInsert = 31,
    AvnKeyDelete = 32,
    AvnKeyHelp = 33,
    AvnKeyD0 = 34,
    AvnKeyD1 = 35,
    AvnKeyD2 = 36,
    AvnKeyD3 = 37,
    AvnKeyD4 = 38,
    AvnKeyD5 = 39,
    AvnKeyD6 = 40,
    AvnKeyD7 = 41,
    AvnKeyD8 = 42,
    AvnKeyD9 = 43,
    AvnKeyA = 44,
    AvnKeyB = 45,
    AvnKeyC = 46,
    AvnKeyD = 47,
    AvnKeyE = 48,
    AvnKeyF = 49,
    AvnKeyG = 50,
    AvnKeyH = 51,
    AvnKeyI = 52,
    AvnKeyJ = 53,
    AvnKeyK = 54,
    AvnKeyL = 55,
    AvnKeyM = 56,
    AvnKeyN = 57,
    AvnKeyO = 58,
    AvnKeyP = 59,
    AvnKeyQ = 60,
    AvnKeyR = 61,
    AvnKeyS = 62,
    AvnKeyT = 63,
    AvnKeyU = 64,
    AvnKeyV = 65,
    AvnKeyW = 66,
    AvnKeyX = 67,
    AvnKeyY = 68,
    AvnKeyZ = 69,
    AvnKeyLWin = 70,
    AvnKeyRWin = 71,
    AvnKeyApps = 72,
    AvnKeySleep = 73,
    AvnKeyNumPad0 = 74,
    AvnKeyNumPad1 = 75,
    AvnKeyNumPad2 = 76,
    AvnKeyNumPad3 = 77,
    AvnKeyNumPad4 = 78,
    AvnKeyNumPad5 = 79,
    AvnKeyNumPad6 = 80,
    AvnKeyNumPad7 = 81,
    AvnKeyNumPad8 = 82,
    AvnKeyNumPad9 = 83,
    AvnKeyMultiply = 84,
    AvnKeyAdd = 85,
    AvnKeySeparator = 86,
    AvnKeySubtract = 87,
    AvnKeyDecimal = 88,
    AvnKeyDivide = 89,
    AvnKeyF1 = 90,
    AvnKeyF2 = 91,
    AvnKeyF3 = 92,
    AvnKeyF4 = 93,
    AvnKeyF5 = 94,
    AvnKeyF6 = 95,
    AvnKeyF7 = 96,
    AvnKeyF8 = 97,
    AvnKeyF9 = 98,
    AvnKeyF10 = 99,
    AvnKeyF11 = 100,
    AvnKeyF12 = 101,
    AvnKeyF13 = 102,
    AvnKeyF14 = 103,
    AvnKeyF15 = 104,
    AvnKeyF16 = 105,
    AvnKeyF17 = 106,
    AvnKeyF18 = 107,
    AvnKeyF19 = 108,
    AvnKeyF20 = 109,
    AvnKeyF21 = 110,
    AvnKeyF22 = 111,
    AvnKeyF23 = 112,
    AvnKeyF24 = 113,
    AvnKeyNumLock = 114,
    AvnKeyScroll = 115,
    AvnKeyLeftShift = 116,
    AvnKeyRightShift = 117,
    AvnKeyLeftCtrl = 118,
    AvnKeyRightCtrl = 119,
    AvnKeyLeftAlt = 120,
    AvnKeyRightAlt = 121,
    AvnKeyBrowserBack = 122,
    AvnKeyBrowserForward = 123,
    AvnKeyBrowserRefresh = 124,
    AvnKeyBrowserStop = 125,
    AvnKeyBrowserSearch = 126,
    AvnKeyBrowserFavorites = 127,
    AvnKeyBrowserHome = 128,
    AvnKeyVolumeMute = 129,
    AvnKeyVolumeDown = 130,
    AvnKeyVolumeUp = 131,
    AvnKeyMediaNextTrack = 132,
    AvnKeyMediaPreviousTrack = 133,
    AvnKeyMediaStop = 134,
    AvnKeyMediaPlayPause = 135,
    AvnKeyLaunchMail = 136,
    AvnKeySelectMedia = 137,
    AvnKeyLaunchApplication1 = 138,
    AvnKeyLaunchApplication2 = 139,
    AvnKeyOemSemicolon = 140,
    AvnKeyOem1 = 140,
    AvnKeyOemPlus = 141,
    AvnKeyOemComma = 142,
    AvnKeyOemMinus = 143,
    AvnKeyOemPeriod = 144,
    AvnKeyOemQuestion = 145,
    AvnKeyOem2 = 145,
    AvnKeyOemTilde = 146,
    AvnKeyOem3 = 146,
    AvnKeyAbntC1 = 147,
    AvnKeyAbntC2 = 148,
    AvnKeyOemOpenBrackets = 149,
    AvnKeyOem4 = 149,
    AvnKeyOemPipe = 150,
    AvnKeyOem5 = 150,
    AvnKeyOemCloseBrackets = 151,
    AvnKeyOem6 = 151,
    AvnKeyOemQuotes = 152,
    AvnKeyOem7 = 152,
    AvnKeyOem8 = 153,
    AvnKeyOemBackslash = 154,
    AvnKeyOem102 = 154,
    AvnKeyImeProcessed = 155,
    AvnKeySystem = 156,
    AvnKeyOemAttn = 157,
    AvnKeyDbeAlphanumeric = 157,
    AvnKeyOemFinish = 158,
    AvnKeyDbeKatakana = 158,
    AvnKeyDbeHiragana = 159,
    AvnKeyOemCopy = 159,
    AvnKeyDbeSbcsChar = 160,
    AvnKeyOemAuto = 160,
    AvnKeyDbeDbcsChar = 161,
    AvnKeyOemEnlw = 161,
    AvnKeyOemBackTab = 162,
    AvnKeyDbeRoman = 162,
    AvnKeyDbeNoRoman = 163,
    AvnKeyAttn = 163,
    AvnKeyCrSel = 164,
    AvnKeyDbeEnterWordRegisterMode = 164,
    AvnKeyExSel = 165,
    AvnKeyDbeEnterImeConfigureMode = 165,
    AvnKeyEraseEof = 166,
    AvnKeyDbeFlushString = 166,
    AvnKeyPlay = 167,
    AvnKeyDbeCodeInput = 167,
    AvnKeyDbeNoCodeInput = 168,
    AvnKeyZoom = 168,
    AvnKeyNoName = 169,
    AvnKeyDbeDetermineString = 169,
    AvnKeyDbeEnterDialogConversionMode = 170,
    AvnKeyPa1 = 170,
    AvnKeyOemClear = 171,
    AvnKeyDeadCharProcessed = 172,
    AvnKeyFnLeftArrow = 10001,
    AvnKeyFnRightArrow = 10002,
    AvnKeyFnUpArrow = 10003,
    AvnKeyFnDownArrow = 10004,
};

enum AvnPhysicalKey
{
    AvnPhysicalKeyNone = 0,
    AvnPhysicalKeyBackquote = 1,
    AvnPhysicalKeyBackslash = 2,
    AvnPhysicalKeyBracketLeft = 3,
    AvnPhysicalKeyBracketRight = 4,
    AvnPhysicalKeyComma = 5,
    AvnPhysicalKeyDigit0 = 6,
    AvnPhysicalKeyDigit1 = 7,
    AvnPhysicalKeyDigit2 = 8,
    AvnPhysicalKeyDigit3 = 9,
    AvnPhysicalKeyDigit4 = 10,
    AvnPhysicalKeyDigit5 = 11,
    AvnPhysicalKeyDigit6 = 12,
    AvnPhysicalKeyDigit7 = 13,
    AvnPhysicalKeyDigit8 = 14,
    AvnPhysicalKeyDigit9 = 15,
    AvnPhysicalKeyEqual = 16,
    AvnPhysicalKeyIntlBackslash = 17,
    AvnPhysicalKeyIntlRo = 18,
    AvnPhysicalKeyIntlYen = 19,
    AvnPhysicalKeyA = 20,
    AvnPhysicalKeyB = 21,
    AvnPhysicalKeyC = 22,
    AvnPhysicalKeyD = 23,
    AvnPhysicalKeyE = 24,
    AvnPhysicalKeyF = 25,
    AvnPhysicalKeyG = 26,
    AvnPhysicalKeyH = 27,
    AvnPhysicalKeyI = 28,
    AvnPhysicalKeyJ = 29,
    AvnPhysicalKeyK = 30,
    AvnPhysicalKeyL = 31,
    AvnPhysicalKeyM = 32,
    AvnPhysicalKeyN = 33,
    AvnPhysicalKeyO = 34,
    AvnPhysicalKeyP = 35,
    AvnPhysicalKeyQ = 36,
    AvnPhysicalKeyR = 37,
    AvnPhysicalKeyS = 38,
    AvnPhysicalKeyT = 39,
    AvnPhysicalKeyU = 40,
    AvnPhysicalKeyV = 41,
    AvnPhysicalKeyW = 42,
    AvnPhysicalKeyX = 43,
    AvnPhysicalKeyY = 44,
    AvnPhysicalKeyZ = 45,
    AvnPhysicalKeyMinus = 46,
    AvnPhysicalKeyPeriod = 47,
    AvnPhysicalKeyQuote = 48,
    AvnPhysicalKeySemicolon = 49,
    AvnPhysicalKeySlash = 50,
    AvnPhysicalKeyAltLeft = 51,
    AvnPhysicalKeyAltRight = 52,
    AvnPhysicalKeyBackspace = 53,
    AvnPhysicalKeyCapsLock = 54,
    AvnPhysicalKeyContextMenu = 55,
    AvnPhysicalKeyControlLeft = 56,
    AvnPhysicalKeyControlRight = 57,
    AvnPhysicalKeyEnter = 58,
    AvnPhysicalKeyMetaLeft = 59,
    AvnPhysicalKeyMetaRight = 60,
    AvnPhysicalKeyShiftLeft = 61,
    AvnPhysicalKeyShiftRight = 62,
    AvnPhysicalKeySpace = 63,
    AvnPhysicalKeyTab = 64,
    AvnPhysicalKeyConvert = 65,
    AvnPhysicalKeyKanaMode = 66,
    AvnPhysicalKeyLang1 = 67,
    AvnPhysicalKeyLang2 = 68,
    AvnPhysicalKeyLang3 = 69,
    AvnPhysicalKeyLang4 = 70,
    AvnPhysicalKeyLang5 = 71,
    AvnPhysicalKeyNonConvert = 72,
    AvnPhysicalKeyDelete = 73,
    AvnPhysicalKeyEnd = 74,
    AvnPhysicalKeyHelp = 75,
    AvnPhysicalKeyHome = 76,
    AvnPhysicalKeyInsert = 77,
    AvnPhysicalKeyPageDown = 78,
    AvnPhysicalKeyPageUp = 79,
    AvnPhysicalKeyArrowDown = 80,
    AvnPhysicalKeyArrowLeft = 81,
    AvnPhysicalKeyArrowRight = 82,
    AvnPhysicalKeyArrowUp = 83,
    AvnPhysicalKeyNumLock = 84,
    AvnPhysicalKeyNumPad0 = 85,
    AvnPhysicalKeyNumPad1 = 86,
    AvnPhysicalKeyNumPad2 = 87,
    AvnPhysicalKeyNumPad3 = 88,
    AvnPhysicalKeyNumPad4 = 89,
    AvnPhysicalKeyNumPad5 = 90,
    AvnPhysicalKeyNumPad6 = 91,
    AvnPhysicalKeyNumPad7 = 92,
    AvnPhysicalKeyNumPad8 = 93,
    AvnPhysicalKeyNumPad9 = 94,
    AvnPhysicalKeyNumPadAdd = 95,
    AvnPhysicalKeyNumPadClear = 96,
    AvnPhysicalKeyNumPadComma = 97,
    AvnPhysicalKeyNumPadDecimal = 98,
    AvnPhysicalKeyNumPadDivide = 99,
    AvnPhysicalKeyNumPadEnter = 100,
    AvnPhysicalKeyNumPadEqual = 101,
    AvnPhysicalKeyNumPadMultiply = 102,
    AvnPhysicalKeyNumPadParenLeft = 103,
    AvnPhysicalKeyNumPadParenRight = 104,
    AvnPhysicalKeyNumPadSubtract = 105,
    AvnPhysicalKeyEscape = 106,
    AvnPhysicalKeyF1 = 107,
    AvnPhysicalKeyF2 = 108,
    AvnPhysicalKeyF3 = 109,
    AvnPhysicalKeyF4 = 110,
    AvnPhysicalKeyF5 = 111,
    AvnPhysicalKeyF6 = 112,
    AvnPhysicalKeyF7 = 113,
    AvnPhysicalKeyF8 = 114,
    AvnPhysicalKeyF9 = 115,
    AvnPhysicalKeyF10 = 116,
    AvnPhysicalKeyF11 = 117,
    AvnPhysicalKeyF12 = 118,
    AvnPhysicalKeyF13 = 119,
    AvnPhysicalKeyF14 = 120,
    AvnPhysicalKeyF15 = 121,
    AvnPhysicalKeyF16 = 122,
    AvnPhysicalKeyF17 = 123,
    AvnPhysicalKeyF18 = 124,
    AvnPhysicalKeyF19 = 125,
    AvnPhysicalKeyF20 = 126,
    AvnPhysicalKeyF21 = 127,
    AvnPhysicalKeyF22 = 128,
    AvnPhysicalKeyF23 = 129,
    AvnPhysicalKeyF24 = 130,
    AvnPhysicalKeyPrintScreen = 131,
    AvnPhysicalKeyScrollLock = 132,
    AvnPhysicalKeyPause = 133,
    AvnPhysicalKeyBrowserBack = 134,
    AvnPhysicalKeyBrowserFavorites = 135,
    AvnPhysicalKeyBrowserForward = 136,
    AvnPhysicalKeyBrowserHome = 137,
    AvnPhysicalKeyBrowserRefresh = 138,
    AvnPhysicalKeyBrowserSearch = 139,
    AvnPhysicalKeyBrowserStop = 140,
    AvnPhysicalKeyEject = 141,
    AvnPhysicalKeyLaunchApp1 = 142,
    AvnPhysicalKeyLaunchApp2 = 143,
    AvnPhysicalKeyLaunchMail = 144,
    AvnPhysicalKeyMediaPlayPause = 145,
    AvnPhysicalKeyMediaSelect = 146,
    AvnPhysicalKeyMediaStop = 147,
    AvnPhysicalKeyMediaTrackNext = 148,
    AvnPhysicalKeyMediaTrackPrevious = 149,
    AvnPhysicalKeyPower = 150,
    AvnPhysicalKeySleep = 151,
    AvnPhysicalKeyAudioVolumeDown = 152,
    AvnPhysicalKeyAudioVolumeMute = 153,
    AvnPhysicalKeyAudioVolumeUp = 154,
    AvnPhysicalKeyWakeUp = 155,
    AvnPhysicalKeyAgain = 156,
    AvnPhysicalKeyCopy = 157,
    AvnPhysicalKeyCut = 158,
    AvnPhysicalKeyFind = 159,
    AvnPhysicalKeyOpen = 160,
    AvnPhysicalKeyPaste = 161,
    AvnPhysicalKeyProps = 162,
    AvnPhysicalKeySelect = 163,
    AvnPhysicalKeyUndo = 164
}

enum SystemDecorations
{
    SystemDecorationsNone = 0,
    SystemDecorationsBorderOnly = 1,
    SystemDecorationsFull = 2,
}

enum AvnAutomationProperty
{
    AutomationPeer_BoundingRectangle,
    AutomationPeer_ClassName,
    AutomationPeer_Name,
    RangeValueProvider_Value,
}

struct AvnSize
{
    double Width, Height;
}

struct AvnPixelSize
{
    int Width, Height;
}

struct AvnRect
{
    double X, Y, Width, Height;
}

struct AvnVector
{
    double X, Y;
}

struct AvnPoint
{
    double X, Y;
}

enum AvnScreenOrientation
{
    UnknownOrientation,
    Landscape,
    Portrait,
    LandscapeFlipped,
    PortraitFlipped
}

struct AvnScreen
{
    AvnRect Bounds;
    AvnRect WorkingArea;
    float Scaling;
    bool IsPrimary;
    AvnScreenOrientation Orientation;
}

enum AvnPixelFormat
{
    kAvnRgb565,
    kAvnRgba8888,
    kAvnBgra8888
}

struct AvnFramebuffer
{
    void* Data;
    int Width;
    int Height;
    int Stride;
    AvnVector Dpi;
    AvnPixelFormat PixelFormat;
}

struct AvnColor
{
    byte Alpha;
    byte Red;
    byte Green;
    byte Blue;
}

enum AvnRawMouseEventType
{
    LeaveWindow,
    LeftButtonDown,
    LeftButtonUp,
    RightButtonDown,
    RightButtonUp,
    MiddleButtonDown,
    MiddleButtonUp,
    XButton1Down,
    XButton1Up,
    XButton2Down,
    XButton2Up,
    Move,
    Wheel,
    NonClientLeftButtonDown,
    TouchBegin,
    TouchUpdate,
    TouchEnd,
    TouchCancel,
    Magnify,
    Rotate,
    Swipe,
}

enum AvnRawKeyEventType
{
    KeyDown,
    KeyUp
}

enum AvnInputModifiers
{
    AvnInputModifiersNone = 0,
    Alt = 1,
    Control = 2,
    Shift = 4,
    Windows = 8,
    LeftMouseButton = 16,
    RightMouseButton = 32,
    MiddleMouseButton = 64,
    XButton1MouseButton = 128,
    XButton2MouseButton = 256
}

[class-enum]
enum AvnDragDropEffects
{
    None = 0,
    Copy = 1,
    Move = 2,
    Link = 4,
}

[class-enum]
enum AvnDragEventType
{
    Enter,
    Over,
    Leave,
    Drop
}

enum AvnWindowState
{
    Normal,
    Minimized,
    Maximized,
    FullScreen,
}

enum AvnStandardCursorType
{
    CursorArrow,
    CursorIbeam,
    CursorWait,
    CursorCross,
    CursorUpArrow,
    CursorSizeWestEast,
    CursorSizeNorthSouth,
    CursorSizeAll,
    CursorNo,
    CursorHand,
    CursorAppStarting,
    CursorHelp,
    CursorTopSide,
    CursorBottomSize,
    CursorLeftSide,
    CursorRightSide,
    CursorTopLeftCorner,
    CursorTopRightCorner,
    CursorBottomLeftCorner,
    CursorBottomRightCorner,
    CursorDragMove,
    CursorDragCopy,
    CursorDragLink,
    CursorNone
}

enum AvnWindowEdge
{
    WindowEdgeNorthWest,
    WindowEdgeNorth,
    WindowEdgeNorthEast,
    WindowEdgeWest,
    WindowEdgeEast,
    WindowEdgeSouthWest,
    WindowEdgeSouth,
    WindowEdgeSouthEast
}

enum AvnMenuItemToggleType
{
    None,
    CheckMark,
    Radio
}

enum AvnExtendClientAreaChromeHints
{
    AvnNoChrome = 0,
    AvnSystemChrome = 0x01,
    AvnPreferSystemChrome = 0x02,
    AvnOSXThickTitleBar = 0x08,
    AvnDefaultChrome = AvnPreferSystemChrome,
}

enum AvnPlatformResizeReason
{
    ResizeUnspecified,
    ResizeUser,
    ResizeApplication,
    ResizeLayout,
    ResizeDpiChange,
}

enum AvnAutomationControlType
{
    AutomationNone,
    AutomationButton,
    AutomationCalendar,
    AutomationCheckBox,
    AutomationComboBox,
    AutomationComboBoxItem,
    AutomationEdit,
    AutomationHyperlink,
    AutomationImage,
    AutomationListItem,
    AutomationList,
    AutomationMenu,
    AutomationMenuBar,
    AutomationMenuItem,
    AutomationProgressBar,
    AutomationRadioButton,
    AutomationScrollBar,
    AutomationSlider,
    AutomationSpinner,
    AutomationStatusBar,
    AutomationTab,
    AutomationTabItem,
    AutomationText,
    AutomationToolBar,
    AutomationToolTip,
    AutomationTree,
    AutomationTreeItem,
    AutomationCustom,
    AutomationGroup,
    AutomationThumb,
    AutomationDataGrid,
    AutomationDataItem,
    AutomationDocument,
    AutomationSplitButton,
    AutomationWindow,
    AutomationPane,
    AutomationHeader,
    AutomationHeaderItem,
    AutomationTable,
    AutomationTitleBar,
    AutomationSeparator,
}

enum AvnWindowTransparencyMode
{
    Opaque,
    Transparent,
    Blur
}

enum AvnPlatformThemeVariant
{
    Light,
    Dark,
    HighContrastLight,
    HighContrastDark,
}

[uuid(809c652e-7396-11d2-9771-00a0c9b4d50c)]
interface IAvaloniaNativeFactory : IUnknown
{
     HRESULT Initialize(IAvnGCHandleDeallocatorCallback* deallocator, IAvnApplicationEvents* appCb,
        IAvnDispatcher* dispatcher);
     IAvnMacOptions* GetMacOptions();
     HRESULT CreateTopLevel(IAvnTopLevelEvents* cb, IAvnTopLevel** ppv);
     HRESULT CreateWindow(IAvnWindowEvents* cb, IAvnWindow** ppv);
     HRESULT CreatePopup(IAvnWindowEvents* cb, IAvnPopup** ppv);
     HRESULT CreatePlatformThreadingInterface(IAvnPlatformThreadingInterface** ppv);
<<<<<<< HEAD
     HRESULT CreateStorageProvider(IAvnStorageProvider** ppv);
     HRESULT CreateScreens(IAvnScreens** ppv);
=======
     HRESULT CreateSystemDialogs(IAvnSystemDialogs** ppv);
     HRESULT CreateScreens(IAvnScreenEvents* cb, IAvnScreens** ppv);
>>>>>>> 34558f25
     HRESULT CreateClipboard(IAvnClipboard** ppv);
     HRESULT CreateDndClipboard(IAvnClipboard** ppv);
     HRESULT CreateCursorFactory(IAvnCursorFactory** ppv);
     HRESULT ObtainGlDisplay(IAvnGlDisplay** ppv);
     HRESULT ObtainMetalDisplay(IAvnMetalDisplay** ppv);
     HRESULT SetAppMenu(IAvnMenu* menu);
     HRESULT SetServicesMenu(IAvnMenu* menu);
     HRESULT CreateMenu(IAvnMenuEvents* cb, IAvnMenu** ppv);
     HRESULT CreateMenuItem(IAvnMenuItem** ppv);
     HRESULT CreateMenuItemSeparator(IAvnMenuItem** ppv);
     HRESULT CreateTrayIcon(IAvnTrayIcon** ppv);
     HRESULT CreateApplicationCommands(IAvnApplicationCommands** ppv);
     HRESULT CreatePlatformSettings(IAvnPlatformSettings** ppv);
     HRESULT CreatePlatformBehaviorInhibition(IAvnPlatformBehaviorInhibition** ppv);
     HRESULT CreatePlatformRenderTimer(IAvnPlatformRenderTimer** ppv);
}

[uuid(233e094f-9b9f-44a3-9a6e-6948bbdd9fb1)]
interface IAvnString : IUnknown
{
     HRESULT Pointer(void**retOut);
     HRESULT Length(int*ret);
}

[uuid(e8cccd3e-e6dc-430a-a0b9-2ce7d7922de6)]
interface IAvnTopLevel : IUnknown
{
     HRESULT GetClientSize(AvnSize*ret);
     HRESULT GetScaling(double*ret);
     
     HRESULT Invalidate();
     
     HRESULT PointToClient(AvnPoint point, AvnPoint*ret);
     HRESULT PointToScreen(AvnPoint point, AvnPoint*ret);
     
     HRESULT SetCursor(IAvnCursor* cursor);
     HRESULT CreateGlRenderTarget(IAvnGlContext* context, IAvnGlSurfaceRenderTarget** ret);
     HRESULT CreateSoftwareRenderTarget(IAvnSoftwareRenderTarget** ret);
     HRESULT CreateMetalRenderTarget(IAvnMetalDevice* device, IAvnMetalRenderTarget** ret);
     
     HRESULT ObtainNSViewHandle([intptr]void** retOut);
     HRESULT ObtainNSViewHandleRetained([intptr]void** retOut);
     
     HRESULT CreateNativeControlHost(IAvnNativeControlHost** retOut);
     
     HRESULT GetInputMethod(IAvnTextInputMethod **ppv);
     HRESULT SetTransparencyMode(AvnWindowTransparencyMode mode);
     
     HRESULT GetCurrentDisplayId(uint* ret);
}

[uuid(e5aca675-02b7-4129-aa79-d6e417210bda), cpp-virtual-inherits]
interface IAvnWindowBase : IAvnTopLevel
{
     HRESULT GetFrameSize(AvnSize*result);
     HRESULT SetFrameThemeVariant(AvnPlatformThemeVariant mode);
     HRESULT SetParent(IAvnWindowBase* parent);
     HRESULT Show(bool activate, bool isDialog);
     HRESULT Hide();
     HRESULT Close();
     HRESULT Activate(); 
     HRESULT SetMinMaxSize(AvnSize minSize, AvnSize maxSize);
     HRESULT Resize(double width, double height, AvnPlatformResizeReason reason);
     HRESULT BeginMoveDrag();
     HRESULT BeginResizeDrag(AvnWindowEdge edge);
     HRESULT GetPosition(AvnPoint*ret);
     HRESULT SetPosition(AvnPoint point);
     HRESULT SetTopMost(bool value);
     HRESULT SetMainMenu(IAvnMenu* menu);
     HRESULT ObtainNSWindowHandle([intptr]void** retOut);
     HRESULT ObtainNSWindowHandleRetained([intptr]void** retOut);
     HRESULT BeginDragAndDropOperation(AvnDragDropEffects effects, AvnPoint point,
                                              IAvnClipboard* clipboard, IAvnDndResultCallback* cb, [intptr]void* sourceHandle);
}

[uuid(83e588f3-6981-4e48-9ea0-e1e569f79a91), cpp-virtual-inherits]
interface IAvnPopup : IAvnWindowBase
{
    
}

[uuid(cab661de-49d6-4ead-b59c-eac9b2b6c28d), cpp-virtual-inherits]
interface IAvnWindow : IAvnWindowBase
{
     HRESULT SetEnabled(bool enable);
     HRESULT SetCanResize(bool value);
     HRESULT SetDecorations(SystemDecorations value);
     HRESULT SetTitle(char* utf8Title);
     HRESULT SetTitleBarColor(AvnColor color);
     HRESULT SetWindowState(AvnWindowState state);
     HRESULT GetWindowState(AvnWindowState*ret);
     HRESULT TakeFocusFromChildren();
     HRESULT SetExtendClientArea(bool enable);
     HRESULT SetExtendClientAreaHints(AvnExtendClientAreaChromeHints hints);
     HRESULT GetExtendTitleBarHeight(double*ret);
     HRESULT SetExtendTitleBarHeight(double value);
     HRESULT GetWindowZOrder(long*ret);
}

[uuid(fda9c1b3-69e0-43d7-9459-8cc97cb41f6a)]
interface IAvnTopLevelEvents : IUnknown
{
    void Closed();

    HRESULT Paint();
    void Resized([const] AvnSize& size, AvnPlatformResizeReason reason);
    void RawMouseEvent(AvnRawMouseEventType type,
                                    u_int64_t timeStamp,
                                    AvnInputModifiers modifiers,
                                    AvnPoint point,
                                    AvnVector delta);
    bool RawKeyEvent(AvnRawKeyEventType type, u_int64_t timeStamp, AvnInputModifiers modifiers,
                          AvnKey key, AvnPhysicalKey physicalKey, [const] char* keySymbol);
    bool RawTextInputEvent(u_int64_t timeStamp, [const] char* text);
    void ScalingChanged(double scaling);
    void RunRenderPriorityJobs();
    void LostFocus();
    
    IAvnAutomationPeer* GetAutomationPeer();
    
    
    AvnDragDropEffects DragEvent(AvnDragEventType type, AvnPoint position,
                                         AvnInputModifiers modifiers, AvnDragDropEffects effects,
                                         IAvnClipboard* clipboard, [intptr]void* dataObjectHandle);
}

[uuid(939b6599-40a8-4710-a4c8-5d72d8f174fb)]
interface IAvnWindowBaseEvents : IAvnTopLevelEvents
{
     void Activated();
     void Deactivated();
     void PositionChanged(AvnPoint position);
}

[uuid(1ae178ee-1fcc-447f-b6dd-b7bb727f934c)]
interface IAvnWindowEvents : IAvnWindowBaseEvents
{
    /**
     * Closing Event
     * Called when the user presses the OS window close button.
     * return true to allow the close, return false to prevent close.
     */
     bool Closing();
    
     void WindowStateChanged(AvnWindowState state);
    
     void GotInputWhenDisabled();
}

[uuid(f2079145-a2d9-42b8-a85e-2732e3c2b055)]
interface IAvnTextInputMethodClient : IUnknown
{
    void SetPreeditText(char* preeditText);
    void SelectInSurroundingText(int start, int length);
}

[uuid(1382a29f-e260-4c7a-b83f-c99fc72e27c2)]
interface IAvnTextInputMethod : IUnknown
{
    HRESULT SetClient(IAvnTextInputMethodClient* client);
    void Reset();
    void SetCursorRect(AvnRect rect);
    void SetSurroundingText(char* text, int anchorOffset, int cursorOffset);
}

[uuid(e34ae0f8-18b4-48a3-b09d-2e6b19a3cf5e)]
interface IAvnMacOptions : IUnknown
{
     HRESULT SetShowInDock(int show);
     HRESULT SetApplicationTitle(char* utf8string);
     HRESULT SetDisableSetProcessName(int disable);
     HRESULT SetDisableAppDelegate(int disable);
}

[uuid(04c1b049-1f43-418a-9159-cae627ec1367)]
interface IAvnActionCallback : IUnknown
{
     void Run();
}

[uuid(6df4d2db-0b80-4f59-ad88-0baa5e21eb14)]
interface IAvnPlatformThreadingInterfaceEvents : IUnknown
{
     void Signaled();
     void Timer();
     void ReadyForBackgroundProcessing();
}

[uuid(97330f88-c22b-4a8e-a130-201520091b01)]
interface IAvnLoopCancellation : IUnknown
{
     void Cancel();
}

[uuid(fbc06f3d-7860-42df-83fd-53c4b02dd9c3)]
interface IAvnPlatformThreadingInterface : IUnknown
{
     bool GetCurrentThreadIsLoopThread();
     void SetEvents(IAvnPlatformThreadingInterfaceEvents* cb);
     IAvnLoopCancellation* CreateLoopCancellation();
     void RunLoop(IAvnLoopCancellation* cancel);
     void Signal();
     void UpdateTimer(int ms);
     void RequestBackgroundProcessing();
}

[uuid(6c621a6e-e4c1-4ae3-9749-83eeeffa09b6)]
interface IAvnSystemDialogEvents : IUnknown
{
     void OnCompleted(IAvnStringArray*array);
}

[uuid(4d7a47db-a944-4061-abe7-62cb6aa0ffd5)]
interface IAvnStorageProvider : IUnknown
{
     void SelectFolderDialog(IAvnWindow* parentWindowHandle,
                             IAvnSystemDialogEvents* events,
                             bool allowMultiple,
                             [const] char* title,
                             [const] char* initialPath);

     void OpenFileDialog(IAvnWindow* parentWindowHandle,
                                 IAvnSystemDialogEvents* events,
                                 bool allowMultiple,
                                 [const] char* title,
                                 [const] char* initialDirectory,
                                 [const] char* initialFile,
                                 IAvnFilePickerFileTypes* filters);

     void SaveFileDialog(IAvnWindow* parentWindowHandle,
                                 IAvnSystemDialogEvents* events,
                                 [const] char* title,
                                 [const] char* initialDirectory,
                                 [const] char* initialFile,
                                 IAvnFilePickerFileTypes* filters);

     HRESULT SaveBookmarkToBytes(IAvnString*fileUri, void**err, IAvnString**ppv);
     HRESULT ReadBookmarkFromBytes(void* ptr, int len, IAvnString**ppv);

     void ReleaseBookmark(IAvnString*fileUri);

     bool OpenSecurityScope(IAvnString*fileUri);
     void CloseSecurityScope(IAvnString*fileUri);         
}

[uuid(4d7ab7db-a111-406f-abeb-11cb6aa033d5)]
interface IAvnFilePickerFileTypes : IUnknown
{
    int GetCount(); 
    bool IsDefaultType(int index);
    bool IsAnyType(int index);
    IAvnString* GetName(int index);
    HRESULT GetPatterns(int index, IAvnStringArray**ppv);
    HRESULT GetExtensions(int index, IAvnStringArray**ppv);
    HRESULT GetMimeTypes(int index, IAvnStringArray**ppv);
    HRESULT GetAppleUniformTypeIdentifiers(int index, IAvnStringArray**ppv);
}

[uuid(424b1bd4-a111-4987-bfd0-9d642154b1b3)]
interface IAvnScreenEvents : IUnknown
{
    HRESULT OnChanged();
}

[uuid(9a52bc7a-d8c7-4230-8d34-704a0b70a933)]
interface IAvnScreens : IUnknown
{
     HRESULT GetScreenIds(uint* ptrFirstResult, int* ret);
     HRESULT GetScreen(uint screenId, void** localizedName, AvnScreen* ret);
}

[uuid(792b1bd4-76cc-46ea-bfd0-9d642154b1b3)]
interface IAvnClipboard : IUnknown
{
     HRESULT GetText(char* type, IAvnString**ppv);
     HRESULT SetText(char* type, char* utf8Text);
     HRESULT ObtainFormats(IAvnStringArray**ppv);
     HRESULT GetStrings(char* type, IAvnStringArray**ppv);
     HRESULT SetStrings(char* type, IAvnStringArray*ppv);
     HRESULT SetBytes(char* type, void* utf8Text, int len);
     HRESULT GetBytes(char* type, IAvnString**ppv);
    
     HRESULT Clear();
}

[uuid(3f998545-f027-4d4d-bd2a-1a80926d984e)]
interface IAvnCursor : IUnknown
{
}

[uuid(51ecfb12-c427-4757-a2c9-1596bfce53ef)]
interface IAvnCursorFactory : IUnknown
{
     HRESULT GetCursor(AvnStandardCursorType cursorType, IAvnCursor** retOut);
     HRESULT CreateCustomCursor (void* bitmapData, size_t length, AvnPixelSize hotPixel, IAvnCursor** retOut);
}

[uuid(931062d2-5bc8-4062-8588-83dd8deb99c2)]
interface IAvnSoftwareRenderTarget : IUnknown
{
     HRESULT SetFrame(AvnFramebuffer* fb);
}


[uuid(60452465-8616-40af-bc00-042e69828ce7)]
interface IAvnGlDisplay : IUnknown
{
     HRESULT CreateContext(IAvnGlContext* share, IAvnGlContext**ppv);
     void LegacyClearCurrentContext();
     HRESULT WrapContext([intptr]void* native, IAvnGlContext**ppv);
     [intptr]void* GetProcAddress(char* proc);
}

[uuid(78c5711e-2a98-40d2-bac4-0cc9a49dc4f3)]
interface IAvnGlContext : IUnknown
{
     HRESULT MakeCurrent(IUnknown** ppv);
     HRESULT LegacyMakeCurrent();
     int GetSampleCount();
     int GetStencilSize();
     [intptr]void* GetNativeHandle();
}

[uuid(931062d2-5bc8-4062-8588-83dd8deb99c2)]
interface IAvnGlSurfaceRenderTarget : IUnknown
{
     HRESULT BeginDrawing(IAvnGlSurfaceRenderingSession** ret);
}

[uuid(e625b406-f04c-484e-946a-4abd2c6015ad)]
interface IAvnGlSurfaceRenderingSession : IUnknown
{
     HRESULT GetPixelSize(AvnPixelSize* ret);
     HRESULT GetScaling(double* ret);
}

[uuid(da291767-4db3-4598-893d-09ecaa23893f)]
interface IAvnMetalDisplay : IUnknown
{
    HRESULT CreateDevice(IAvnMetalDevice** ret);
}

[uuid(969fa914-b74a-4c9f-8725-5160dc63579e)]
interface IAvnMetalDevice : IUnknown
{
    [intptr]void* GetDevice();
    [intptr]void* GetQueue();
}

[uuid(f1306b71-eca0-426e-8700-105192693b1a)]
interface IAvnMetalRenderTarget : IUnknown
{
    HRESULT BeginDrawing(IAvnMetalRenderingSession** ret);
}
    
[uuid(e625b406-f04c-484e-946a-4abd2c6015ad)]
interface IAvnMetalRenderingSession : IUnknown
{
     HRESULT GetPixelSize(AvnPixelSize* ret);
     double GetScaling();
     [intptr]void* GetTexture();
}

[uuid(60992d19-38f0-4141-a0a9-76ac303801f3)]
interface IAvnTrayIcon : IUnknown
{
    HRESULT SetIcon(void* data, size_t length);
    HRESULT SetMenu(IAvnMenu* menu);
    HRESULT SetIsVisible(bool isVisible);
    HRESULT SetToolTipText(char* text);
    HRESULT SetIsTemplateIcon(bool text);
}

[uuid(a7724dc1-cf6b-4fa8-9d23-228bf2593edc)]
interface IAvnMenu : IUnknown
{
     HRESULT InsertItem(int index, IAvnMenuItem* item);
     HRESULT RemoveItem(IAvnMenuItem* item);
     HRESULT SetTitle(char* utf8String);
     HRESULT Clear();
}

[uuid(59e0586d-bd1c-4b85-9882-80d448b0fed9)]
interface IAvnPredicateCallback : IUnknown
{
     bool Evaluate();
}

[uuid(f890219a-1720-4cd5-9a26-cd95fccbf53c)]
interface IAvnMenuItem : IUnknown
{
     HRESULT SetSubMenu(IAvnMenu* menu);
     HRESULT SetTitle(char* utf8String);
     HRESULT SetToolTip(char* utf8String);
     HRESULT SetGesture(AvnKey key, AvnInputModifiers modifiers);
     HRESULT SetAction(IAvnPredicateCallback* predicate, IAvnActionCallback* callback);
     HRESULT SetIsChecked(bool isChecked);
     HRESULT SetIsVisible(bool isVisible);
     HRESULT SetToggleType(AvnMenuItemToggleType toggleType);
     HRESULT SetIcon(void* data, size_t length);
}

[uuid(0af7df53-7632-42f4-a650-0992c361b477)]
interface IAvnMenuEvents : IUnknown
{
     void NeedsUpdate();
     void Opening();
     void Closed();
}

[uuid(5142bb41-66ab-49e7-bb37-cd079c000f27)]
interface IAvnStringArray : IUnknown
{
     uint GetCount();
     HRESULT Get(uint index, IAvnString**ppv);
}

[uuid(a13d2382-3b3a-4d1c-9b27-8f34653d3f01)]
interface IAvnDndResultCallback : IUnknown
{
     void OnDragAndDropComplete(AvnDragDropEffects effecct);
}

[uuid(f07c608e-52e9-422d-836e-c70f6e9b80f5)]
interface IAvnGCHandleDeallocatorCallback : IUnknown
{
     void FreeGCHandle([intptr]void* handle);
}

[uuid(96688589-5dc7-41ec-9ce3-d481942454ee)]
interface IAvnDispatcher : IUnknown
{
    void Post(IAvnActionCallback* cb);
}

[uuid(91c7f677-f26b-4ff3-93cc-cf15aa966ffa)]
interface IAvnNativeControlHost : IUnknown
{
     HRESULT CreateDefaultChild([intptr]void* parent, [intptr]void** retOut);
     IAvnNativeControlHostTopLevelAttachment* CreateAttachment();
     void DestroyDefaultChild([intptr]void* child);
}

[uuid(14a9e164-1aae-4271-bb78-7b5230999b52)]
interface IAvnNativeControlHostTopLevelAttachment : IUnknown
{
     [intptr]void* GetParentHandle();
     HRESULT InitializeWithChildHandle([intptr]void* child);
     HRESULT AttachTo(IAvnNativeControlHost* host);
     void ShowInBounds(float x, float y, float width, float height);
     void HideWithSize(float width, float height);
     void ReleaseChild();
}

[uuid(6575b5af-f27a-4609-866c-f1f014c20f79)]
interface IAvnApplicationEvents : IUnknown
{
     void FilesOpened (IAvnStringArray* args);
     void UrlsOpened (IAvnStringArray* urls);
     bool TryShutdown();
     void OnReopen ();
     void OnHide ();
     void OnUnhide ();
}

[uuid(b4284791-055b-4313-8c2e-50f0a8c72ce9)]
interface IAvnApplicationCommands : IUnknown
{
    HRESULT UnhideApp();
    HRESULT HideApp();
    HRESULT ShowAll();
    HRESULT HideOthers();
}

[uuid(b87016f3-7eec-41de-b385-07844c268dc4)]
interface IAvnAutomationPeer : IUnknown
{
     IAvnAutomationNode* GetNode();
     void SetNode(IAvnAutomationNode* node);

     IAvnString* GetAcceleratorKey();
     IAvnString* GetAccessKey();
     AvnAutomationControlType GetAutomationControlType();
     IAvnString* GetAutomationId();
     AvnRect GetBoundingRectangle();
     IAvnAutomationPeerArray* GetChildren();
     IAvnString* GetClassName();
     IAvnAutomationPeer* GetLabeledBy();
     IAvnString* GetName();
     IAvnAutomationPeer* GetParent();
     IAvnAutomationPeer* GetVisualRoot();
     bool HasKeyboardFocus();
     bool IsContentElement();
     bool IsControlElement();
     bool IsEnabled();
     bool IsKeyboardFocusable();
     void SetFocus();
     bool ShowContextMenu();

     IAvnAutomationPeer* GetRootPeer();
     
     bool IsRootProvider();
     IAvnWindowBase* RootProvider_GetWindow();
     IAvnAutomationPeer* RootProvider_GetFocus();
     IAvnAutomationPeer* RootProvider_GetPeerFromPoint(AvnPoint point);

     bool IsEmbeddedRootProvider();
     IAvnAutomationPeer* EmbeddedRootProvider_GetFocus();
     IAvnAutomationPeer* EmbeddedRootProvider_GetPeerFromPoint(AvnPoint point);

     bool IsExpandCollapseProvider();
     bool ExpandCollapseProvider_GetIsExpanded();
     bool ExpandCollapseProvider_GetShowsMenu();
     void ExpandCollapseProvider_Expand();
     void ExpandCollapseProvider_Collapse();
     
     bool IsInvokeProvider();
     void InvokeProvider_Invoke();
     
     bool IsRangeValueProvider();
     double RangeValueProvider_GetValue();
     double RangeValueProvider_GetMinimum();
     double RangeValueProvider_GetMaximum();
     double RangeValueProvider_GetSmallChange();
     double RangeValueProvider_GetLargeChange();
     void RangeValueProvider_SetValue(double value);
     
     bool IsSelectionItemProvider();
     bool SelectionItemProvider_IsSelected();
     
     bool IsToggleProvider();
     int ToggleProvider_GetToggleState();
     void ToggleProvider_Toggle();
     
     bool IsValueProvider();
     IAvnString* ValueProvider_GetValue();
     void ValueProvider_SetValue(char* value);
}

[uuid(b00af5da-78af-4b33-bfff-4ce13a6239a9)]
interface IAvnAutomationPeerArray : IUnknown
{
     uint GetCount();
     HRESULT Get(uint index, IAvnAutomationPeer**ppv);
}

[uuid(004dc40b-e435-49dc-bac5-6272ee35382a)]
interface IAvnAutomationNode : IUnknown
{
    void Dispose();
    void ChildrenChanged();
    void PropertyChanged(AvnAutomationProperty property);
    void FocusChanged();
}

[uuid(d1f009cc-9d2d-493b-845d-90d2c104baae)]
interface IAvnPlatformSettings : IUnknown
{
    AvnPlatformThemeVariant GetPlatformTheme();
    uint GetAccentColor();
    void RegisterColorsChange(IAvnActionCallback* callback);
}

[uuid(12edf00d-5803-4d3f-9947-b4840e5e9372)]
interface IAvnPlatformBehaviorInhibition : IUnknown
{
    void SetInhibitAppSleep(bool inhibitAppSleep, char* reason);
}

[uuid(22edf20d-5803-2d3f-9247-b4842e5e9322)]
interface IAvnPlatformRenderTimer : IUnknown
{
    int RegisterTick(IAvnActionCallback* callback);
    void Start();
    void Stop();
    bool RunsInBackground();
}<|MERGE_RESOLUTION|>--- conflicted
+++ resolved
@@ -677,13 +677,9 @@
      HRESULT CreateWindow(IAvnWindowEvents* cb, IAvnWindow** ppv);
      HRESULT CreatePopup(IAvnWindowEvents* cb, IAvnPopup** ppv);
      HRESULT CreatePlatformThreadingInterface(IAvnPlatformThreadingInterface** ppv);
-<<<<<<< HEAD
      HRESULT CreateStorageProvider(IAvnStorageProvider** ppv);
-     HRESULT CreateScreens(IAvnScreens** ppv);
-=======
      HRESULT CreateSystemDialogs(IAvnSystemDialogs** ppv);
      HRESULT CreateScreens(IAvnScreenEvents* cb, IAvnScreens** ppv);
->>>>>>> 34558f25
      HRESULT CreateClipboard(IAvnClipboard** ppv);
      HRESULT CreateDndClipboard(IAvnClipboard** ppv);
      HRESULT CreateCursorFactory(IAvnCursorFactory** ppv);
