@clr-namespace Avalonia.Native.Interop
@clr-access internal
@clr-map bool int
@cpp-preamble @@
#include "com.h"
#include "stddef.h"
@@

enum AvnKey
{
    AvnKeyNone = 0,
    AvnKeyCancel = 1,
    AvnKeyBack = 2,
    AvnKeyTab = 3,
    AvnKeyLineFeed = 4,
    AvnKeyClear = 5,
    AvnKeyReturn = 6,
    AvnKeyEnter = 6,
    AvnKeyPause = 7,
    AvnKeyCapsLock = 8,
    AvnKeyCapital = 8,
    AvnKeyHangulMode = 9,
    AvnKeyKanaMode = 9,
    AvnKeyJunjaMode = 10,
    AvnKeyFinalMode = 11,
    AvnKeyKanjiMode = 12,
    HanjaMode = 12,
    Escape = 13,
    ImeConvert = 14,
    ImeNonConvert = 15,
    ImeAccept = 16,
    ImeModeChange = 17,
    Space = 18,
    PageUp = 19,
    Prior = 19,
    PageDown = 20,
    Next = 20,
    End = 21,
    Home = 22,
    Left = 23,
    Up = 24,
    Right = 25,
    Down = 26,
    Select = 27,
    Print = 28,
    Execute = 29,
    Snapshot = 30,
    PrintScreen = 30,
    Insert = 31,
    Delete = 32,
    Help = 33,
    D0 = 34,
    D1 = 35,
    D2 = 36,
    D3 = 37,
    D4 = 38,
    D5 = 39,
    D6 = 40,
    D7 = 41,
    D8 = 42,
    D9 = 43,
    A = 44,
    B = 45,
    C = 46,
    D = 47,
    E = 48,
    F = 49,
    G = 50,
    H = 51,
    I = 52,
    J = 53,
    AvnKeyK = 54,
    L = 55,
    M = 56,
    N = 57,
    O = 58,
    P = 59,
    Q = 60,
    R = 61,
    S = 62,
    T = 63,
    U = 64,
    V = 65,
    W = 66,
    X = 67,
    Y = 68,
    Z = 69,
    LWin = 70,
    RWin = 71,
    Apps = 72,
    Sleep = 73,
    NumPad0 = 74,
    NumPad1 = 75,
    NumPad2 = 76,
    NumPad3 = 77,
    NumPad4 = 78,
    NumPad5 = 79,
    NumPad6 = 80,
    NumPad7 = 81,
    NumPad8 = 82,
    NumPad9 = 83,
    Multiply = 84,
    Add = 85,
    Separator = 86,
    Subtract = 87,
    Decimal = 88,
    Divide = 89,
    F1 = 90,
    F2 = 91,
    F3 = 92,
    F4 = 93,
    F5 = 94,
    F6 = 95,
    F7 = 96,
    F8 = 97,
    F9 = 98,
    F10 = 99,
    F11 = 100,
    F12 = 101,
    F13 = 102,
    F14 = 103,
    F15 = 104,
    F16 = 105,
    F17 = 106,
    F18 = 107,
    F19 = 108,
    F20 = 109,
    F21 = 110,
    F22 = 111,
    F23 = 112,
    F24 = 113,
    NumLock = 114,
    Scroll = 115,
    LeftShift = 116,
    RightShift = 117,
    LeftCtrl = 118,
    RightCtrl = 119,
    LeftAlt = 120,
    RightAlt = 121,
    BrowserBack = 122,
    BrowserForward = 123,
    BrowserRefresh = 124,
    BrowserStop = 125,
    BrowserSearch = 126,
    BrowserFavorites = 127,
    BrowserHome = 128,
    VolumeMute = 129,
    VolumeDown = 130,
    VolumeUp = 131,
    MediaNextTrack = 132,
    MediaPreviousTrack = 133,
    MediaStop = 134,
    MediaPlayPause = 135,
    LaunchMail = 136,
    SelectMedia = 137,
    LaunchApplication1 = 138,
    LaunchApplication2 = 139,
    OemSemicolon = 140,
    Oem1 = 140,
    OemPlus = 141,
    OemComma = 142,
    OemMinus = 143,
    OemPeriod = 144,
    OemQuestion = 145,
    Oem2 = 145,
    OemTilde = 146,
    Oem3 = 146,
    AbntC1 = 147,
    AbntC2 = 148,
    OemOpenBrackets = 149,
    Oem4 = 149,
    OemPipe = 150,
    Oem5 = 150,
    OemCloseBrackets = 151,
    Oem6 = 151,
    OemQuotes = 152,
    Oem7 = 152,
    Oem8 = 153,
    OemBackslash = 154,
    Oem102 = 154,
    ImeProcessed = 155,
    System = 156,
    OemAttn = 157,
    DbeAlphanumeric = 157,
    OemFinish = 158,
    DbeKatakana = 158,
    DbeHiragana = 159,
    OemCopy = 159,
    DbeSbcsChar = 160,
    OemAuto = 160,
    DbeDbcsChar = 161,
    OemEnlw = 161,
    OemBackTab = 162,
    DbeRoman = 162,
    DbeNoRoman = 163,
    Attn = 163,
    CrSel = 164,
    DbeEnterWordRegisterMode = 164,
    ExSel = 165,
    DbeEnterImeConfigureMode = 165,
    EraseEof = 166,
    DbeFlushString = 166,
    Play = 167,
    DbeCodeInput = 167,
    DbeNoCodeInput = 168,
    Zoom = 168,
    NoName = 169,
    DbeDetermineString = 169,
    DbeEnterDialogConversionMode = 170,
    Pa1 = 170,
    OemClear = 171,
    DeadCharProcessed = 172,
};

enum SystemDecorations {
    SystemDecorationsNone = 0,
    SystemDecorationsBorderOnly = 1,
    SystemDecorationsFull = 2,
}

struct AvnSize
{
    double Width, Height;
}

struct AvnPixelSize
{
    int Width, Height;
}

struct AvnRect
{
    double X, Y, Width, Height;
}

struct AvnVector
{
    double X, Y;
}

struct AvnPoint
{
    double X, Y;
}

struct AvnScreen
{
    AvnRect Bounds;
    AvnRect WorkingArea;
    float PixelDensity;
    bool Primary;
}

enum AvnPixelFormat
{
    kAvnRgb565,
    kAvnRgba8888,
    kAvnBgra8888
}

struct AvnFramebuffer
{
    void* Data;
    int Width;
    int Height;
    int Stride;
    AvnVector Dpi;
    AvnPixelFormat PixelFormat;
}

struct AvnColor
{
    byte Alpha;
    byte Red;
    byte Green;
    byte Blue;
}

enum AvnRawMouseEventType
{
    LeaveWindow,
    LeftButtonDown,
    LeftButtonUp,
    RightButtonDown,
    RightButtonUp,
    MiddleButtonDown,
    MiddleButtonUp,
    XButton1Down,
    XButton1Up,
    XButton2Down,
    XButton2Up,
    Move,
    Wheel,
    NonClientLeftButtonDown,
    TouchBegin,
    TouchUpdate,
    TouchEnd,
    TouchCancel
}

enum AvnRawKeyEventType
{
    KeyDown,
    KeyUp
}

enum AvnInputModifiers
{
    AvnInputModifiersNone = 0,
    Alt = 1,
    Control = 2,
    Shift = 4,
    Windows = 8,
    LeftMouseButton = 16,
    RightMouseButton = 32,
    MiddleMouseButton = 64,
    XButton1MouseButton = 128,
    XButton2MouseButton = 256
}

[class-enum]
enum AvnDragDropEffects
{
    None = 0,
    Copy = 1,
    Move = 2,
    Link = 4,
}

[class-enum]
enum AvnDragEventType
{
    Enter,
    Over,
    Leave,
    Drop
}

enum AvnWindowState
{
    Normal,
    Minimized,
    Maximized,
    FullScreen,
}

enum AvnStandardCursorType
{
    CursorArrow,
    CursorIbeam,
    CursorWait,
    CursorCross,
    CursorUpArrow,
    CursorSizeWestEast,
    CursorSizeNorthSouth,
    CursorSizeAll,
    CursorNo,
    CursorHand,
    CursorAppStarting,
    CursorHelp,
    CursorTopSide,
    CursorBottomSize,
    CursorLeftSide,
    CursorRightSide,
    CursorTopLeftCorner,
    CursorTopRightCorner,
    CursorBottomLeftCorner,
    CursorBottomRightCorner,
    CursorDragMove,
    CursorDragCopy,
    CursorDragLink,
    CursorNone
}

enum AvnWindowEdge
{
    WindowEdgeNorthWest,
    WindowEdgeNorth,
    WindowEdgeNorthEast,
    WindowEdgeWest,
    WindowEdgeEast,
    WindowEdgeSouthWest,
    WindowEdgeSouth,
    WindowEdgeSouthEast
}

enum AvnMenuItemToggleType
{
    None,
    CheckMark,
    Radio
}

enum AvnExtendClientAreaChromeHints
{
    AvnNoChrome = 0,
    AvnSystemChrome = 0x01,
    AvnPreferSystemChrome = 0x02,
    AvnOSXThickTitleBar = 0x08,
    AvnDefaultChrome = AvnPreferSystemChrome,
}

enum AvnPlatformResizeReason
{
    ResizeUnspecified,
    ResizeUser,
    ResizeApplication,
    ResizeLayout,
    ResizeDpiChange,
}

[uuid(809c652e-7396-11d2-9771-00a0c9b4d50c)]
interface IAvaloniaNativeFactory : IUnknown
{
     HRESULT Initialize(IAvnGCHandleDeallocatorCallback* deallocator, IAvnApplicationEvents* appCb);
     IAvnMacOptions* GetMacOptions();
     HRESULT CreateWindow(IAvnWindowEvents* cb, IAvnGlContext* gl, IAvnWindow** ppv);
     HRESULT CreatePopup(IAvnWindowEvents* cb, IAvnGlContext* gl, IAvnPopup** ppv);
     HRESULT CreatePlatformThreadingInterface(IAvnPlatformThreadingInterface** ppv);
     HRESULT CreateSystemDialogs(IAvnSystemDialogs** ppv);
     HRESULT CreateScreens(IAvnScreens** ppv);
     HRESULT CreateClipboard(IAvnClipboard** ppv);
     HRESULT CreateDndClipboard(IAvnClipboard** ppv);
     HRESULT CreateCursorFactory(IAvnCursorFactory** ppv);
     HRESULT ObtainGlDisplay(IAvnGlDisplay** ppv);
     HRESULT SetAppMenu(IAvnMenu* menu);
     HRESULT CreateMenu(IAvnMenuEvents* cb, IAvnMenu** ppv);
     HRESULT CreateMenuItem(IAvnMenuItem** ppv);
     HRESULT CreateMenuItemSeparator(IAvnMenuItem** ppv);
<<<<<<< HEAD
     HRESULT CreateSandboxBookmark(void* utf8Text, int len, IAvnSandboxBookmark**ppv);
=======
     HRESULT CreateTrayIcon(IAvnTrayIcon** ppv);
>>>>>>> 281721b1
}

[uuid(233e094f-9b9f-44a3-9a6e-6948bbdd9fb1)]
interface IAvnString : IUnknown
{
     HRESULT Pointer(void**retOut);
     HRESULT Length(int*ret);
}

[uuid(e5aca675-02b7-4129-aa79-d6e417210bda)]
interface IAvnWindowBase : IUnknown
{
     HRESULT Show(bool activate, bool isDialog);
     HRESULT Hide();
     HRESULT Close();
     HRESULT Activate();
     HRESULT GetClientSize(AvnSize*ret);
     HRESULT GetFrameSize(AvnSize*ret);
     HRESULT GetScaling(double*ret);
     HRESULT SetMinMaxSize(AvnSize minSize, AvnSize maxSize);
     HRESULT Resize(double width, double height, AvnPlatformResizeReason reason);
     HRESULT Invalidate(AvnRect rect);
     HRESULT BeginMoveDrag();
     HRESULT BeginResizeDrag(AvnWindowEdge edge);
     HRESULT GetPosition(AvnPoint*ret);
     HRESULT SetPosition(AvnPoint point);
     HRESULT PointToClient(AvnPoint point, AvnPoint*ret);
     HRESULT PointToScreen(AvnPoint point, AvnPoint*ret);
     HRESULT ThreadSafeSetSwRenderedFrame(AvnFramebuffer* fb, IUnknown* dispose);
     HRESULT SetTopMost(bool value);
     HRESULT SetCursor(IAvnCursor* cursor);
     HRESULT CreateGlRenderTarget(IAvnGlSurfaceRenderTarget** ret);
     HRESULT SetMainMenu(IAvnMenu* menu);
     HRESULT ObtainNSWindowHandle([intptr]void** retOut);
     HRESULT ObtainNSWindowHandleRetained([intptr]void** retOut);
     HRESULT ObtainNSViewHandle([intptr]void** retOut);
     HRESULT ObtainNSViewHandleRetained([intptr]void** retOut);
     HRESULT CreateNativeControlHost(IAvnNativeControlHost** retOut);
     HRESULT BeginDragAndDropOperation(AvnDragDropEffects effects, AvnPoint point,
                                              IAvnClipboard* clipboard, IAvnDndResultCallback* cb, [intptr]void* sourceHandle);
     HRESULT SetBlurEnabled(bool enable);
}

[uuid(83e588f3-6981-4e48-9ea0-e1e569f79a91), cpp-virtual-inherits]
interface IAvnPopup : IAvnWindowBase
{
    
}

[uuid(cab661de-49d6-4ead-b59c-eac9b2b6c28d), cpp-virtual-inherits]
interface IAvnWindow : IAvnWindowBase
{
     HRESULT SetEnabled(bool enable);
     HRESULT SetParent(IAvnWindow* parent);
     HRESULT SetCanResize(bool value);
     HRESULT SetDecorations(SystemDecorations value);
     HRESULT SetTitle(char* utf8Title);
     HRESULT SetTitleBarColor(AvnColor color);
     HRESULT SetWindowState(AvnWindowState state);
     HRESULT GetWindowState(AvnWindowState*ret);
     HRESULT TakeFocusFromChildren();
     HRESULT SetExtendClientArea(bool enable);
     HRESULT SetExtendClientAreaHints(AvnExtendClientAreaChromeHints hints);
     HRESULT GetExtendTitleBarHeight(double*ret);
     HRESULT SetExtendTitleBarHeight(double value);
}

[uuid(939b6599-40a8-4710-a4c8-5d72d8f174fb)]
interface IAvnWindowBaseEvents : IUnknown
{
     HRESULT Paint();
     void Closed();
     void Activated();
     void Deactivated();
     void Resized([const] AvnSize& size, AvnPlatformResizeReason reason);
     void PositionChanged(AvnPoint position);
     void RawMouseEvent(AvnRawMouseEventType type,
                                uint timeStamp,
                                AvnInputModifiers modifiers,
                                AvnPoint point,
                                AvnVector delta);
     bool RawKeyEvent(AvnRawKeyEventType type, uint timeStamp, AvnInputModifiers modifiers, uint key);
     bool RawTextInputEvent(uint timeStamp, [const] char* text);
     void ScalingChanged(double scaling);
     void RunRenderPriorityJobs();
     void LostFocus();
     AvnDragDropEffects DragEvent(AvnDragEventType type, AvnPoint position,
                                         AvnInputModifiers modifiers, AvnDragDropEffects effects,
                                         IAvnClipboard* clipboard, [intptr]void* dataObjectHandle);
}

[uuid(1ae178ee-1fcc-447f-b6dd-b7bb727f934c)]
interface IAvnWindowEvents : IAvnWindowBaseEvents
{
    /**
     * Closing Event
     * Called when the user presses the OS window close button.
     * return true to allow the close, return false to prevent close.
     */
     bool Closing();
    
     void WindowStateChanged(AvnWindowState state);
    
     void GotInputWhenDisabled();
}

[uuid(e34ae0f8-18b4-48a3-b09d-2e6b19a3cf5e)]
interface IAvnMacOptions : IUnknown
{
     HRESULT SetShowInDock(bool show);
     HRESULT SetAppStoreSandbox(bool enabled);
     HRESULT SetApplicationTitle(char* utf8string);
     HRESULT SetDisableDefaultApplicationMenuItems(bool enabled);
}

[uuid(04c1b049-1f43-418a-9159-cae627ec1367)]
interface IAvnActionCallback : IUnknown
{
     void Run();
}

[uuid(6df4d2db-0b80-4f59-ad88-0baa5e21eb14)]
interface IAvnSignaledCallback : IUnknown
{
     void Signaled(int priority, bool priorityContainsMeaningfulValue);
}

[uuid(97330f88-c22b-4a8e-a130-201520091b01)]
interface IAvnLoopCancellation : IUnknown
{
     void Cancel();
}

[uuid(fbc06f3d-7860-42df-83fd-53c4b02dd9c3)]
interface IAvnPlatformThreadingInterface : IUnknown
{
     bool GetCurrentThreadIsLoopThread();
     void SetSignaledCallback(IAvnSignaledCallback* cb);
     IAvnLoopCancellation* CreateLoopCancellation();
     HRESULT RunLoop(IAvnLoopCancellation* cancel);
    // Can't pass int* to sharpgentools for some reason
     void Signal(int priority);
     IUnknown* StartTimer(int priority, int ms, IAvnActionCallback* callback);
}

[uuid(6c621a6e-e4c1-4ae3-9749-83eeeffa09b6)]
interface IAvnSystemDialogEvents : IUnknown
{
     void OnCompleted(int numResults, void* ptrFirstResult);
     void SandboxBookmarkAdded(IAvnSandboxBookmark* bookmark);
}

[uuid(4d7a47db-a944-4061-abe7-62cb6aa0ffd5)]
interface IAvnSystemDialogs : IUnknown
{
     void SelectFolderDialog(IAvnWindow* parentWindowHandle,
                                     IAvnSystemDialogEvents* events,
                                     [const] char* title,
                                     [const] char* initialPath);
    
     void OpenFileDialog(IAvnWindow* parentWindowHandle,
                                 IAvnSystemDialogEvents* events,
                                 bool allowMultiple,
                                 [const] char* title,
                                 [const] char* initialDirectory,
                                 [const] char* initialFile,
                                 [const] char* filters);
    
     void SaveFileDialog(IAvnWindow* parentWindowHandle,
                                 IAvnSystemDialogEvents* events,
                                 [const] char* title,
                                 [const] char* initialDirectory,
                                 [const] char* initialFile,
                                 [const] char* filters);
}

[uuid(9a52bc7a-d8c7-4230-8d34-704a0b70a933)]
interface IAvnScreens : IUnknown
{
     HRESULT GetScreenCount(int* ret);
     HRESULT GetScreen(int index, AvnScreen* ret);
}

[uuid(792b1bd4-76cc-46ea-bfd0-9d642154b1b3)]
interface IAvnClipboard : IUnknown
{
     HRESULT GetText(char* type, IAvnString**ppv);
     HRESULT SetText(char* type, char* utf8Text);
     HRESULT ObtainFormats(IAvnStringArray**ppv);
     HRESULT GetStrings(char* type, IAvnStringArray**ppv);
     HRESULT SetBytes(char* type, void* utf8Text, int len);
     HRESULT GetBytes(char* type, IAvnString**ppv);
    
     HRESULT Clear();
}

[uuid(3f998545-f027-4d4d-bd2a-1a80926d984e)]
interface IAvnCursor : IUnknown
{
}

[uuid(51ecfb12-c427-4757-a2c9-1596bfce53ef)]
interface IAvnCursorFactory : IUnknown
{
     HRESULT GetCursor(AvnStandardCursorType cursorType, IAvnCursor** retOut);
     HRESULT CreateCustomCursor (void* bitmapData, size_t length, AvnPixelSize hotPixel, IAvnCursor** retOut);
}

[uuid(60452465-8616-40af-bc00-042e69828ce7)]
interface IAvnGlDisplay : IUnknown
{
     HRESULT CreateContext(IAvnGlContext* share, IAvnGlContext**ppv);
     void LegacyClearCurrentContext();
     HRESULT WrapContext([intptr]void* native, IAvnGlContext**ppv);
     [intptr]void* GetProcAddress(char* proc);
}

[uuid(78c5711e-2a98-40d2-bac4-0cc9a49dc4f3)]
interface IAvnGlContext : IUnknown
{
     HRESULT MakeCurrent(IUnknown** ppv);
     HRESULT LegacyMakeCurrent();
     int GetSampleCount();
     int GetStencilSize();
     [intptr]void* GetNativeHandle();
}

[uuid(931062d2-5bc8-4062-8588-83dd8deb99c2)]
interface IAvnGlSurfaceRenderTarget : IUnknown
{
     HRESULT BeginDrawing(IAvnGlSurfaceRenderingSession** ret);
}

[uuid(e625b406-f04c-484e-946a-4abd2c6015ad)]
interface IAvnGlSurfaceRenderingSession : IUnknown
{
     HRESULT GetPixelSize(AvnPixelSize* ret);
     HRESULT GetScaling(double* ret);
}

[uuid(60992d19-38f0-4141-a0a9-76ac303801f3)]
interface IAvnTrayIcon : IUnknown
{
    HRESULT SetIcon(void* data, size_t length);
    HRESULT SetMenu(IAvnMenu* menu);
    HRESULT SetIsVisible(bool isVisible);
}

[uuid(a7724dc1-cf6b-4fa8-9d23-228bf2593edc)]
interface IAvnMenu : IUnknown
{
     HRESULT InsertItem(int index, IAvnMenuItem* item);
     HRESULT RemoveItem(IAvnMenuItem* item);
     HRESULT SetTitle(char* utf8String);
     HRESULT Clear();
}

[uuid(59e0586d-bd1c-4b85-9882-80d448b0fed9)]
interface IAvnPredicateCallback : IUnknown
{
     bool Evaluate();
}

[uuid(f890219a-1720-4cd5-9a26-cd95fccbf53c)]
interface IAvnMenuItem : IUnknown
{
     HRESULT SetSubMenu(IAvnMenu* menu);
     HRESULT SetTitle(char* utf8String);
     HRESULT SetGesture(AvnKey key, AvnInputModifiers modifiers);
     HRESULT SetAction(IAvnPredicateCallback* predicate, IAvnActionCallback* callback);
     HRESULT SetIsChecked(bool isChecked);
     HRESULT SetToggleType(AvnMenuItemToggleType toggleType);
     HRESULT SetIcon(void* data, size_t length);
}

[uuid(0af7df53-7632-42f4-a650-0992c361b477)]
interface IAvnMenuEvents : IUnknown
{
     void NeedsUpdate();
     void Opening();
     void Closed();
}

[uuid(5142bb41-66ab-49e7-bb37-cd079c000f27)]
interface IAvnStringArray : IUnknown
{
     uint GetCount();
     HRESULT Get(uint index, IAvnString**ppv);
}

[uuid(a13d2382-3b3a-4d1c-9b27-8f34653d3f01)]
interface IAvnDndResultCallback : IUnknown
{
     void OnDragAndDropComplete(AvnDragDropEffects effecct);
}

[uuid(f07c608e-52e9-422d-836e-c70f6e9b80f5)]
interface IAvnGCHandleDeallocatorCallback : IUnknown
{
     void FreeGCHandle([intptr]void* handle);
}

[uuid(91c7f677-f26b-4ff3-93cc-cf15aa966ffa)]
interface IAvnNativeControlHost : IUnknown
{
     HRESULT CreateDefaultChild([intptr]void* parent, [intptr]void** retOut);
     IAvnNativeControlHostTopLevelAttachment* CreateAttachment();
     void DestroyDefaultChild([intptr]void* child);
}

[uuid(14a9e164-1aae-4271-bb78-7b5230999b52)]
interface IAvnNativeControlHostTopLevelAttachment : IUnknown
{
     [intptr]void* GetParentHandle();
     HRESULT InitializeWithChildHandle([intptr]void* child);
     HRESULT AttachTo(IAvnNativeControlHost* host);
     void ShowInBounds(float x, float y, float width, float height);
     void HideWithSize(float width, float height);
     void ReleaseChild();
}

[uuid(6575b5af-f27a-4609-866c-f1f014c20f79)]
interface IAvnApplicationEvents : IUnknown
{
     void FilesOpened (IAvnStringArray* urls);
     void SandboxBookmarkAdded (IAvnSandboxBookmark* bookmark);
     bool TryShutdown();
}

[uuid(2fe57400-d987-471b-a457-f0e3e1e0da2f)]
interface IAvnSandboxBookmark : IUnknown
{
    HRESULT GetURL(IAvnString**ppv);
    HRESULT GetBytes(IAvnString**ppv);
    bool GetDataIsStale();
    void Restore();
    void Open();
    void Close();
}<|MERGE_RESOLUTION|>--- conflicted
+++ resolved
@@ -427,11 +427,8 @@
      HRESULT CreateMenu(IAvnMenuEvents* cb, IAvnMenu** ppv);
      HRESULT CreateMenuItem(IAvnMenuItem** ppv);
      HRESULT CreateMenuItemSeparator(IAvnMenuItem** ppv);
-<<<<<<< HEAD
      HRESULT CreateSandboxBookmark(void* utf8Text, int len, IAvnSandboxBookmark**ppv);
-=======
      HRESULT CreateTrayIcon(IAvnTrayIcon** ppv);
->>>>>>> 281721b1
 }
 
 [uuid(233e094f-9b9f-44a3-9a6e-6948bbdd9fb1)]
