--- conflicted
+++ resolved
@@ -19,11 +19,8 @@
   </ItemGroup>
   
   <ItemGroup>
-<<<<<<< HEAD
     <SharpGenMapping Include="Mappings.xml" />
-=======
     <!--<SharpGenMapping Include="Mappings.xml" />-->
->>>>>>> 023b25f0
     <PackageReference Include="SharpGenTools.Sdk" Version="1.2.1" PrivateAssets="all" />
     <PackageReference Include="SharpGen.Runtime" Version="1.2.1" />
     <PackageReference Include="SharpGen.Runtime.COM" Version="1.2.0" />
