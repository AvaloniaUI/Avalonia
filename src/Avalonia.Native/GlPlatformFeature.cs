﻿using System;
using Avalonia.OpenGL;
using Avalonia.Native.Interop;
using System.Drawing;
using Avalonia.Threading;

namespace Avalonia.Native
{
    class GlPlatformFeature : IWindowingPlatformGlFeature
    {
<<<<<<< HEAD
        public GlPlatformFeature(IAvnGlDisplay display)
        {
            var immediate = display.CreateContext(null);
            var deferred = display.CreateContext(immediate);
            GlDisplay = new GlDisplay(display, immediate.SampleCount, immediate.StencilSize);
            
            ImmediateContext = new GlContext(Display, immediate);
            DeferredContext = new GlContext(Display, deferred);
        }

        public IGlContext ImmediateContext { get; }
        internal GlContext DeferredContext { get; }
        internal GlDisplay GlDisplay;
        public GlDisplay Display => GlDisplay;
=======
        private readonly IAvnGlDisplay _display;

        public GlPlatformFeature(IAvnGlDisplay display)
        {
            _display = display;
            var immediate = display.CreateContext(null);
            var deferred = display.CreateContext(immediate);
            

            int major, minor;
            GlInterface glInterface;
            using (immediate.MakeCurrent())
            {
                var basic = new GlBasicInfoInterface(display.GetProcAddress);
                basic.GetIntegerv(GlConsts.GL_MAJOR_VERSION, out major);
                basic.GetIntegerv(GlConsts.GL_MINOR_VERSION, out minor);
                _version = new GlVersion(GlProfileType.OpenGL, major, minor);
                glInterface = new GlInterface(_version, (name) =>
                {
                    var rv = _display.GetProcAddress(name);
                    return rv;
                });
            }

            GlDisplay = new GlDisplay(display, glInterface, immediate.SampleCount, immediate.StencilSize);
            
            ImmediateContext = new GlContext(GlDisplay, immediate, _version);
            DeferredContext = new GlContext(GlDisplay, deferred, _version);
        }

        internal IGlContext ImmediateContext { get; }
        public IGlContext MainContext => DeferredContext;
        internal GlContext DeferredContext { get; }
        internal GlDisplay GlDisplay;
        private readonly GlVersion _version;

        public IGlContext CreateContext() => new GlContext(GlDisplay,
            _display.CreateContext(((GlContext)ImmediateContext).Context), _version);
>>>>>>> 023b25f0
    }

    class GlDisplay
    {
        private readonly IAvnGlDisplay _display;

<<<<<<< HEAD
        public GlDisplay(IAvnGlDisplay display, int sampleCount, int stencilSize)
=======
        public GlDisplay(IAvnGlDisplay display, GlInterface glInterface, int sampleCount, int stencilSize)
>>>>>>> 023b25f0
        {
            _display = display;
            SampleCount = sampleCount;
            StencilSize = stencilSize;
<<<<<<< HEAD
            GlInterface = new GlInterface((name, optional) =>
            {
                var rv = _display.GetProcAddress(name);
                if (rv == IntPtr.Zero && !optional)
                    throw new OpenGlException($"{name} not found in system OpenGL");
                return rv;
            });
=======
            GlInterface = glInterface;
>>>>>>> 023b25f0
        }

        public GlInterface GlInterface { get; }

        public int SampleCount { get; }

        public int StencilSize { get; }

        public void ClearContext() => _display.LegacyClearCurrentContext();
    }

    class GlContext : IGlContext
    {
        private readonly GlDisplay _display;
        public IAvnGlContext Context { get; private set; }

        public GlContext(GlDisplay display, IAvnGlContext context, GlVersion version)
        {
            _display = display;
            Context = context;
            Version = version;
        }

        public GlVersion Version { get; }
        public GlInterface GlInterface => _display.GlInterface;
        public int SampleCount => _display.SampleCount;
        public int StencilSize => _display.StencilSize;
        public IDisposable MakeCurrent() => Context.MakeCurrent();

        public void Dispose()
        {
<<<<<<< HEAD
            Context.LegacyMakeCurrent();
=======
            Context.Dispose();
            Context = null;
>>>>>>> 023b25f0
        }
    }


    class GlPlatformSurfaceRenderTarget : IGlPlatformSurfaceRenderTarget
    {
        private IAvnGlSurfaceRenderTarget _target;
        private readonly IGlContext _context;

        public GlPlatformSurfaceRenderTarget(IAvnGlSurfaceRenderTarget target, IGlContext context)
        {
            _target = target;
            _context = context;
        }

        public IGlPlatformSurfaceRenderingSession BeginDraw()
        {
            var feature = (GlPlatformFeature)AvaloniaLocator.Current.GetService<IWindowingPlatformGlFeature>();
            return new GlPlatformSurfaceRenderingSession(_context, _target.BeginDrawing());
        }

        public void Dispose()
        {
            _target?.Dispose();
            _target = null;
        }
    }

    class GlPlatformSurfaceRenderingSession : IGlPlatformSurfaceRenderingSession
    {
        private IAvnGlSurfaceRenderingSession _session;

        public GlPlatformSurfaceRenderingSession(IGlContext context, IAvnGlSurfaceRenderingSession session)
        {
            Context = context;
            _session = session;
        }

        public IGlContext Context { get; }

        public PixelSize Size
        {
            get
            {
                var s = _session.GetPixelSize();
                return new PixelSize(s.Width, s.Height);
            }
        }

        public double Scaling => _session.GetScaling();


        public bool IsYFlipped => true;
        
        public void Dispose()
        {
            _session?.Dispose();
            _session = null;
        }
    }

    class GlPlatformSurface : IGlPlatformSurface
    {
        private readonly IAvnWindowBase _window;
        private readonly IGlContext _context;

        public GlPlatformSurface(IAvnWindowBase window, IGlContext context)
        {
            _window = window;
            _context = context;
        }
        public IGlPlatformSurfaceRenderTarget CreateGlRenderTarget()
        {
            return new GlPlatformSurfaceRenderTarget(_window.CreateGlRenderTarget(), _context);
        }

    }
}<|MERGE_RESOLUTION|>--- conflicted
+++ resolved
@@ -8,22 +8,6 @@
 {
     class GlPlatformFeature : IWindowingPlatformGlFeature
     {
-<<<<<<< HEAD
-        public GlPlatformFeature(IAvnGlDisplay display)
-        {
-            var immediate = display.CreateContext(null);
-            var deferred = display.CreateContext(immediate);
-            GlDisplay = new GlDisplay(display, immediate.SampleCount, immediate.StencilSize);
-            
-            ImmediateContext = new GlContext(Display, immediate);
-            DeferredContext = new GlContext(Display, deferred);
-        }
-
-        public IGlContext ImmediateContext { get; }
-        internal GlContext DeferredContext { get; }
-        internal GlDisplay GlDisplay;
-        public GlDisplay Display => GlDisplay;
-=======
         private readonly IAvnGlDisplay _display;
 
         public GlPlatformFeature(IAvnGlDisplay display)
@@ -62,33 +46,18 @@
 
         public IGlContext CreateContext() => new GlContext(GlDisplay,
             _display.CreateContext(((GlContext)ImmediateContext).Context), _version);
->>>>>>> 023b25f0
     }
 
     class GlDisplay
     {
         private readonly IAvnGlDisplay _display;
 
-<<<<<<< HEAD
-        public GlDisplay(IAvnGlDisplay display, int sampleCount, int stencilSize)
-=======
         public GlDisplay(IAvnGlDisplay display, GlInterface glInterface, int sampleCount, int stencilSize)
->>>>>>> 023b25f0
         {
             _display = display;
             SampleCount = sampleCount;
             StencilSize = stencilSize;
-<<<<<<< HEAD
-            GlInterface = new GlInterface((name, optional) =>
-            {
-                var rv = _display.GetProcAddress(name);
-                if (rv == IntPtr.Zero && !optional)
-                    throw new OpenGlException($"{name} not found in system OpenGL");
-                return rv;
-            });
-=======
             GlInterface = glInterface;
->>>>>>> 023b25f0
         }
 
         public GlInterface GlInterface { get; }
@@ -120,12 +89,8 @@
 
         public void Dispose()
         {
-<<<<<<< HEAD
-            Context.LegacyMakeCurrent();
-=======
             Context.Dispose();
             Context = null;
->>>>>>> 023b25f0
         }
     }
 
