﻿using System;
using Avalonia.Controls.Primitives.PopupPositioning;
using Avalonia.Native.Interop;
using Avalonia.Platform;

namespace Avalonia.Native
{
    class PopupImpl : WindowBaseImpl, IPopupImpl
    {
        private readonly IAvaloniaNativeFactory _factory;
        private readonly AvaloniaNativePlatformOptions _opts;
        private readonly GlPlatformFeature _glFeature;
<<<<<<< HEAD
=======
        private readonly IWindowBaseImpl _parent;
>>>>>>> 023b25f0

        public PopupImpl(IAvaloniaNativeFactory factory,
            AvaloniaNativePlatformOptions opts,
            GlPlatformFeature glFeature,
            IWindowBaseImpl parent) : base(opts, glFeature)
        {
            _factory = factory;
            _opts = opts;
            _glFeature = glFeature;
<<<<<<< HEAD
            using (var e = new PopupEvents(this))
            {
                Init(factory.CreatePopup(e, _opts.UseGpu ? glFeature?.DeferredContext.Context : null), factory.CreateScreens());
=======
            _parent = parent;
            using (var e = new PopupEvents(this))
            {
                var context = _opts.UseGpu ? glFeature?.DeferredContext : null;
                Init(factory.CreatePopup(e, context?.Context), factory.CreateScreens(), context);
>>>>>>> 023b25f0
            }
            PopupPositioner = new ManagedPopupPositioner(new ManagedPopupPositionerPopupImplHelper(parent, MoveResize));
        }

        private void MoveResize(PixelPoint position, Size size, double scaling)
        {
            Position = position;
            Resize(size);
            //TODO: We ignore the scaling override for now
        }

        class PopupEvents : WindowBaseEvents, IAvnWindowEvents
        {
            readonly PopupImpl _parent;

            public PopupEvents(PopupImpl parent) : base(parent)
            {
                _parent = parent;
            }

            public void GotInputWhenDisabled()
            {
                // NOP on Popup
            }

            bool IAvnWindowEvents.Closing()
            {
                return true;
            }

            void IAvnWindowEvents.WindowStateChanged(AvnWindowState state)
            {
            }
        }

<<<<<<< HEAD
        public override IPopupImpl CreatePopup() => new PopupImpl(_factory, _opts, _glFeature, this);
=======
        public override void Show()
        {
            var parent = _parent;
            while (parent is PopupImpl p) 
                parent = p._parent;
            if (parent is WindowImpl w)
                w.Native.TakeFocusFromChildren();
            base.Show();
        }

        public override IPopupImpl CreatePopup() => new PopupImpl(_factory, _opts, _glFeature, this);

        public void SetWindowManagerAddShadowHint(bool enabled)
        {
        }

>>>>>>> 023b25f0
        public IPopupPositioner PopupPositioner { get; }
    }
}<|MERGE_RESOLUTION|>--- conflicted
+++ resolved
@@ -10,10 +10,7 @@
         private readonly IAvaloniaNativeFactory _factory;
         private readonly AvaloniaNativePlatformOptions _opts;
         private readonly GlPlatformFeature _glFeature;
-<<<<<<< HEAD
-=======
         private readonly IWindowBaseImpl _parent;
->>>>>>> 023b25f0
 
         public PopupImpl(IAvaloniaNativeFactory factory,
             AvaloniaNativePlatformOptions opts,
@@ -23,17 +20,11 @@
             _factory = factory;
             _opts = opts;
             _glFeature = glFeature;
-<<<<<<< HEAD
-            using (var e = new PopupEvents(this))
-            {
-                Init(factory.CreatePopup(e, _opts.UseGpu ? glFeature?.DeferredContext.Context : null), factory.CreateScreens());
-=======
             _parent = parent;
             using (var e = new PopupEvents(this))
             {
                 var context = _opts.UseGpu ? glFeature?.DeferredContext : null;
                 Init(factory.CreatePopup(e, context?.Context), factory.CreateScreens(), context);
->>>>>>> 023b25f0
             }
             PopupPositioner = new ManagedPopupPositioner(new ManagedPopupPositionerPopupImplHelper(parent, MoveResize));
         }
@@ -69,9 +60,6 @@
             }
         }
 
-<<<<<<< HEAD
-        public override IPopupImpl CreatePopup() => new PopupImpl(_factory, _opts, _glFeature, this);
-=======
         public override void Show()
         {
             var parent = _parent;
@@ -88,7 +76,6 @@
         {
         }
 
->>>>>>> 023b25f0
         public IPopupPositioner PopupPositioner { get; }
     }
 }