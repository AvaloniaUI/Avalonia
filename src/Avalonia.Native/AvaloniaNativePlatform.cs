using System;
using System.Runtime.InteropServices;
using System.Security.Cryptography;
using Avalonia.Controls.Platform;
using Avalonia.Input;
using Avalonia.Input.Platform;
using Avalonia.Native.Interop;
using Avalonia.OpenGL;
using Avalonia.Platform;
using Avalonia.Rendering;
using Avalonia.Platform.Interop;

namespace Avalonia.Native
{
    class AvaloniaNativePlatform : IPlatformSettings, IWindowingPlatform
    {
        private readonly IAvaloniaNativeFactory _factory;
        private AvaloniaNativePlatformOptions _options;
        private GlPlatformFeature _glFeature;

        [DllImport("libAvaloniaNative")]
        static extern IntPtr CreateAvaloniaNative();

        internal static readonly KeyboardDevice KeyboardDevice = new KeyboardDevice();

        public Size DoubleClickSize => new Size(4, 4);

        public TimeSpan DoubleClickTime => TimeSpan.FromMilliseconds(500); //TODO

        public static AvaloniaNativePlatform Initialize(IntPtr factory, AvaloniaNativePlatformOptions options)
        {
            var result =  new AvaloniaNativePlatform(new IAvaloniaNativeFactory(factory));
            result.DoInitialize(options);

            return result;
        }

        delegate IntPtr CreateAvaloniaNativeDelegate();

        public static AvaloniaNativePlatform Initialize(AvaloniaNativePlatformOptions options)
        {
            if (options.AvaloniaNativeLibraryPath != null)
            {
                var loader = RuntimeInformation.IsOSPlatform(OSPlatform.Windows) ?
                    (IDynLoader)new Win32Loader() :
                    new UnixLoader();

                var lib = loader.LoadLibrary(options.AvaloniaNativeLibraryPath);
                var proc = loader.GetProcAddress(lib, "CreateAvaloniaNative", false);
                var d = Marshal.GetDelegateForFunctionPointer<CreateAvaloniaNativeDelegate>(proc);


                return Initialize(d(), options);
            }
            else
                return Initialize(CreateAvaloniaNative(), options);
        }

        public void SetupApplicationMenuExporter ()
        {
            var exporter = new AvaloniaNativeMenuExporter(_factory);
        }

        public void SetupApplicationName ()
        {
            if(!string.IsNullOrWhiteSpace(Application.Current.Name))
            {
                using (var buffer = new Utf8Buffer(Application.Current.Name))
                {
                    _factory.MacOptions.SetApplicationTitle(buffer.DangerousGetHandle());
                }
            }
        }

        private AvaloniaNativePlatform(IAvaloniaNativeFactory factory)
        {
            _factory = factory;
        }

        class GCHandleDeallocator : CallbackBase, IAvnGCHandleDeallocatorCallback
        {
            public void FreeGCHandle(IntPtr handle)
            {
                GCHandle.FromIntPtr(handle).Free();
            }
        }
        
        void DoInitialize(AvaloniaNativePlatformOptions options)
        {
            _options = options;
            _factory.Initialize(new GCHandleDeallocator());
            if (_factory.MacOptions != null)
            {
                var macOpts = AvaloniaLocator.Current.GetService<MacOSPlatformOptions>();

                _factory.MacOptions.ShowInDock = macOpts?.ShowInDock != false ? 1 : 0;
            }

            AvaloniaLocator.CurrentMutable
                .Bind<IPlatformThreadingInterface>()
                .ToConstant(new PlatformThreadingInterface(_factory.CreatePlatformThreadingInterface()))
                .Bind<IStandardCursorFactory>().ToConstant(new CursorFactory(_factory.CreateCursorFactory()))
                .Bind<IPlatformIconLoader>().ToSingleton<IconLoader>()
                .Bind<IKeyboardDevice>().ToConstant(KeyboardDevice)
                .Bind<IPlatformSettings>().ToConstant(this)
                .Bind<IWindowingPlatform>().ToConstant(this)
                .Bind<IClipboard>().ToConstant(new ClipboardImpl(_factory.CreateClipboard()))
                .Bind<IRenderLoop>().ToConstant(new RenderLoop())
                .Bind<IRenderTimer>().ToConstant(new DefaultRenderTimer(60))
                .Bind<ISystemDialogImpl>().ToConstant(new SystemDialogs(_factory.CreateSystemDialogs()))
<<<<<<< HEAD
                .Bind<PlatformHotkeyConfiguration>().ToConstant(new PlatformHotkeyConfiguration(InputModifiers.Windows))
                .Bind<IMountedVolumeInfoProvider>().ToConstant(new MacOSMountedVolumeInfoProvider())
                .Bind<IPlatformDragSource>().ToConstant(new AvaloniaNativeDragSource(_factory))
                ;
            if (_options.UseGpu)
                AvaloniaLocator.CurrentMutable.Bind<IWindowingPlatformGlFeature>()
                    .ToConstant(_glFeature = new GlPlatformFeature(_factory.ObtainGlDisplay()));
=======
                .Bind<PlatformHotkeyConfiguration>().ToConstant(new PlatformHotkeyConfiguration(KeyModifiers.Meta))
                .Bind<IMountedVolumeInfoProvider>().ToConstant(new MacOSMountedVolumeInfoProvider())
                .Bind<IPlatformDragSource>().ToConstant(new AvaloniaNativeDragSource(_factory));

            if (_options.UseGpu)
            {
                try
                {
                    AvaloniaLocator.CurrentMutable.Bind<IWindowingPlatformGlFeature>()
                        .ToConstant(_glFeature = new GlPlatformFeature(_factory.ObtainGlDisplay()));
                }
                catch (Exception)
                {
                    // ignored
                }
            }
>>>>>>> 023b25f0
        }

        public IWindowImpl CreateWindow()
        {
            return new WindowImpl(_factory, _options, _glFeature);
        }

        public IWindowImpl CreateEmbeddableWindow()
        {
            throw new NotImplementedException();
        }
    }

    public class AvaloniaNativeMacOptions
    {
        private readonly IAvnMacOptions _opts;
        private bool _showInDock;
        internal AvaloniaNativeMacOptions(IAvnMacOptions opts)
        {
            _opts = opts;
            ShowInDock = true;
        }

        public bool ShowInDock 
        { 
            get => _showInDock;
            set
            {
                _showInDock = value;
                _opts.ShowInDock = value ? 1 : 0;
            }
        }
    }
}<|MERGE_RESOLUTION|>--- conflicted
+++ resolved
@@ -108,15 +108,6 @@
                 .Bind<IRenderLoop>().ToConstant(new RenderLoop())
                 .Bind<IRenderTimer>().ToConstant(new DefaultRenderTimer(60))
                 .Bind<ISystemDialogImpl>().ToConstant(new SystemDialogs(_factory.CreateSystemDialogs()))
-<<<<<<< HEAD
-                .Bind<PlatformHotkeyConfiguration>().ToConstant(new PlatformHotkeyConfiguration(InputModifiers.Windows))
-                .Bind<IMountedVolumeInfoProvider>().ToConstant(new MacOSMountedVolumeInfoProvider())
-                .Bind<IPlatformDragSource>().ToConstant(new AvaloniaNativeDragSource(_factory))
-                ;
-            if (_options.UseGpu)
-                AvaloniaLocator.CurrentMutable.Bind<IWindowingPlatformGlFeature>()
-                    .ToConstant(_glFeature = new GlPlatformFeature(_factory.ObtainGlDisplay()));
-=======
                 .Bind<PlatformHotkeyConfiguration>().ToConstant(new PlatformHotkeyConfiguration(KeyModifiers.Meta))
                 .Bind<IMountedVolumeInfoProvider>().ToConstant(new MacOSMountedVolumeInfoProvider())
                 .Bind<IPlatformDragSource>().ToConstant(new AvaloniaNativeDragSource(_factory));
@@ -133,7 +124,6 @@
                     // ignored
                 }
             }
->>>>>>> 023b25f0
         }
 
         public IWindowImpl CreateWindow()
