using System;
using System.Collections.Generic;
using System.Linq;
using System.Runtime.InteropServices;
using Avalonia.Controls;
using Avalonia.Controls.Platform;
using Avalonia.Controls.Platform.Surfaces;
using Avalonia.Input;
using Avalonia.Input.Raw;
using Avalonia.Native.Interop;
using Avalonia.OpenGL;
using Avalonia.Platform;
using Avalonia.Rendering;
using Avalonia.Threading;

namespace Avalonia.Native
{
    public class MacOSTopLevelWindowHandle : IPlatformHandle, IMacOSTopLevelPlatformHandle
    {
        IAvnWindowBase _native;

        public MacOSTopLevelWindowHandle(IAvnWindowBase native)
        {
            _native = native;
        }

        public IntPtr Handle => NSWindow;

        public string HandleDescriptor => "NSWindow";

        public IntPtr NSView => _native.ObtainNSViewHandle();

        public IntPtr NSWindow => _native.ObtainNSWindowHandle();

        public IntPtr GetNSViewRetained()
        {
            return _native.ObtainNSViewHandleRetained();
        }

        public IntPtr GetNSWindowRetained()
        {
            return _native.ObtainNSWindowHandleRetained();
        }
    }

    public abstract class WindowBaseImpl : IWindowBaseImpl,
        IFramebufferPlatformSurface, ITopLevelImplWithNativeControlHost
    {
        protected IInputRoot _inputRoot;
        IAvnWindowBase _native;
        private object _syncRoot = new object();
        private bool _deferredRendering = false;
        private bool _gpu = false;
        private readonly MouseDevice _mouse;
        private readonly IKeyboardDevice _keyboard;
        private readonly IStandardCursorFactory _cursorFactory;
        private Size _savedLogicalSize;
        private Size _lastRenderedLogicalSize;
        private double _savedScaling;
        private GlPlatformSurface _glSurface;
        private NativeControlHostImpl _nativeControlHost;
        private IGlContext _glContext;

        internal WindowBaseImpl(AvaloniaNativePlatformOptions opts, GlPlatformFeature glFeature)
        {
            _gpu = opts.UseGpu && glFeature != null;
            _deferredRendering = opts.UseDeferredRendering;

            _keyboard = AvaloniaLocator.Current.GetService<IKeyboardDevice>();
            _mouse = new MouseDevice();
            _cursorFactory = AvaloniaLocator.Current.GetService<IStandardCursorFactory>();
        }

        protected void Init(IAvnWindowBase window, IAvnScreens screens, IGlContext glContext)
        {
            _native = window;
<<<<<<< HEAD

            Handle = new MacOSTopLevelWindowHandle(window);
            if (_gpu)
                _glSurface = new GlPlatformSurface(window);
=======
            _glContext = glContext;

            Handle = new MacOSTopLevelWindowHandle(window);
            if (_gpu)
                _glSurface = new GlPlatformSurface(window, _glContext);
>>>>>>> 023b25f0
            Screen = new ScreenImpl(screens);
            _savedLogicalSize = ClientSize;
            _savedScaling = RenderScaling;
            _nativeControlHost = new NativeControlHostImpl(_native.CreateNativeControlHost());

            var monitor = Screen.AllScreens.OrderBy(x => x.PixelDensity)
                    .FirstOrDefault(m => m.Bounds.Contains(Position));

            Resize(new Size(monitor.WorkingArea.Width * 0.75d, monitor.WorkingArea.Height * 0.7d));
        }

        public Size ClientSize 
        {
            get
            {
                if (_native != null)
                {
                    var s = _native.GetClientSize();
                    return new Size(s.Width, s.Height);
                }

                return default;
            }
        }

        public IEnumerable<object> Surfaces => new[] {
            (_gpu ? _glSurface : (object)null),
            this 
        };

        public INativeControlHostImpl NativeControlHost => _nativeControlHost;

        public ILockedFramebuffer Lock()
        {
            var w = _savedLogicalSize.Width * _savedScaling;
            var h = _savedLogicalSize.Height * _savedScaling;
            var dpi = _savedScaling * 96;
            return new DeferredFramebuffer(cb =>
            {
                lock (_syncRoot)
                {
                    if (_native == null)
                        return false;
                    cb(_native);
                    _lastRenderedLogicalSize = _savedLogicalSize;
                    return true;
                }
            }, (int)w, (int)h, new Vector(dpi, dpi));
        }

        public Action LostFocus { get; set; }
        
        public Action<Rect> Paint { get; set; }
        public Action<Size> Resized { get; set; }
        public Action Closed { get; set; }
        public IMouseDevice MouseDevice => _mouse;
        public abstract IPopupImpl CreatePopup();

        protected class WindowBaseEvents : CallbackBase, IAvnWindowBaseEvents
        {
            private readonly WindowBaseImpl _parent;

            public WindowBaseEvents(WindowBaseImpl parent)
            {
                _parent = parent;
            }

            void IAvnWindowBaseEvents.Closed()
            {
                var n = _parent._native;
                try
                {
                    _parent?.Closed?.Invoke();
                }
                finally
                {
                    n?.Dispose();
                }
<<<<<<< HEAD
=======
                
>>>>>>> 023b25f0
                _parent._mouse.Dispose();
            }

            void IAvnWindowBaseEvents.Activated() => _parent.Activated?.Invoke();

            void IAvnWindowBaseEvents.Deactivated() => _parent.Deactivated?.Invoke();

            void IAvnWindowBaseEvents.Paint()
            {
                Dispatcher.UIThread.RunJobs(DispatcherPriority.Render);
                var s = _parent.ClientSize;
                _parent.Paint?.Invoke(new Rect(0, 0, s.Width, s.Height));
            }

            void IAvnWindowBaseEvents.Resized(AvnSize size)
            {
                if (_parent._native != null)
                {
                    var s = new Size(size.Width, size.Height);
                    _parent._savedLogicalSize = s;
                    _parent.Resized?.Invoke(s);
                }
            }

            void IAvnWindowBaseEvents.PositionChanged(AvnPoint position)
            {
                _parent.PositionChanged?.Invoke(position.ToAvaloniaPixelPoint());
            }

            void IAvnWindowBaseEvents.RawMouseEvent(AvnRawMouseEventType type, uint timeStamp, AvnInputModifiers modifiers, AvnPoint point, AvnVector delta)
            {
                _parent.RawMouseEvent(type, timeStamp, modifiers, point, delta);
            }

            bool IAvnWindowBaseEvents.RawKeyEvent(AvnRawKeyEventType type, uint timeStamp, AvnInputModifiers modifiers, uint key)
            {
                return _parent.RawKeyEvent(type, timeStamp, modifiers, key);
            }

            bool IAvnWindowBaseEvents.RawTextInputEvent(uint timeStamp, string text)
            {
                return _parent.RawTextInputEvent(timeStamp, text);
            }


            void IAvnWindowBaseEvents.ScalingChanged(double scaling)
            {
                _parent._savedScaling = scaling;
                _parent.ScalingChanged?.Invoke(scaling);
            }

            void IAvnWindowBaseEvents.RunRenderPriorityJobs()
            {
                Dispatcher.UIThread.RunJobs(DispatcherPriority.Render);
            }
<<<<<<< HEAD
=======
            
            void IAvnWindowBaseEvents.LostFocus()
            {
                _parent.LostFocus?.Invoke();
            }
>>>>>>> 023b25f0

            public AvnDragDropEffects DragEvent(AvnDragEventType type, AvnPoint position,
                AvnInputModifiers modifiers,
                AvnDragDropEffects effects,
                IAvnClipboard clipboard, IntPtr dataObjectHandle)
            {
                var device = AvaloniaLocator.Current.GetService<IDragDropDevice>();

                IDataObject dataObject = null;
                if (dataObjectHandle != IntPtr.Zero)
                    dataObject = GCHandle.FromIntPtr(dataObjectHandle).Target as IDataObject;
                
                using(var clipboardDataObject = new ClipboardDataObject(clipboard))
                {
                    if (dataObject == null)
                        dataObject = clipboardDataObject;
                    
                    var args = new RawDragEvent(device, (RawDragEventType)type,
                        _parent._inputRoot, position.ToAvaloniaPoint(), dataObject, (DragDropEffects)effects,
                        (RawInputModifiers)modifiers);
                    _parent.Input(args);
                    return (AvnDragDropEffects)args.Effects;
                }
            }
        }

        public void Activate()
        {
            _native.Activate();
        }

        public bool RawTextInputEvent(uint timeStamp, string text)
        {
            Dispatcher.UIThread.RunJobs(DispatcherPriority.Input + 1);

            var args = new RawTextInputEventArgs(_keyboard, timeStamp, _inputRoot, text);

            Input?.Invoke(args);

            return args.Handled;
        }

        public bool RawKeyEvent(AvnRawKeyEventType type, uint timeStamp, AvnInputModifiers modifiers, uint key)
        {
            Dispatcher.UIThread.RunJobs(DispatcherPriority.Input + 1);

            var args = new RawKeyEventArgs(_keyboard, timeStamp, _inputRoot, (RawKeyEventType)type, (Key)key, (RawInputModifiers)modifiers);

            Input?.Invoke(args);

            return args.Handled;
        }

        protected virtual bool ChromeHitTest(RawPointerEventArgs e)
        {
            return false;
        }

        public void RawMouseEvent(AvnRawMouseEventType type, uint timeStamp, AvnInputModifiers modifiers, AvnPoint point, AvnVector delta)
        {
            Dispatcher.UIThread.RunJobs(DispatcherPriority.Input + 1);

            switch (type)
            {
                case AvnRawMouseEventType.Wheel:
                    Input?.Invoke(new RawMouseWheelEventArgs(_mouse, timeStamp, _inputRoot, point.ToAvaloniaPoint(), new Vector(delta.X, delta.Y), (RawInputModifiers)modifiers));
                    break;

                default:
                    var e = new RawPointerEventArgs(_mouse, timeStamp, _inputRoot, (RawPointerEventType)type, point.ToAvaloniaPoint(), (RawInputModifiers)modifiers);
                    
                    if(!ChromeHitTest(e))
                    {
                        Input?.Invoke(e);
                    }
                    break;
            }
        }

        public void Resize(Size clientSize)
        {
            _native.Resize(clientSize.Width, clientSize.Height);
        }

        public IRenderer CreateRenderer(IRenderRoot root)
        {
            if (_deferredRendering)
<<<<<<< HEAD
                return new DeferredRenderer(root, AvaloniaLocator.Current.GetService<IRenderLoop>());
=======
            {
                var loop = AvaloniaLocator.Current.GetService<IRenderLoop>();
                var customRendererFactory = AvaloniaLocator.Current.GetService<IRendererFactory>();

                if (customRendererFactory != null)
                    return customRendererFactory.Create(root, loop);
                return new DeferredRenderer(root, loop);
            }

>>>>>>> 023b25f0
            return new ImmediateRenderer(root);
        }

        public virtual void Dispose()
        {
            _native?.Close();
            _native?.Dispose();
            _native = null;

            _nativeControlHost?.Dispose();
            _nativeControlHost = null;
            
            (Screen as ScreenImpl)?.Dispose();
        }


        public void Invalidate(Rect rect)
        {
            if (!_deferredRendering && _native != null)
                _native.Invalidate(new AvnRect { Height = rect.Height, Width = rect.Width, X = rect.X, Y = rect.Y });
        }

        public void SetInputRoot(IInputRoot inputRoot)
        {
            _inputRoot = inputRoot;
        }


        public virtual void Show()
        {
            _native.Show();
        }


        public PixelPoint Position
        {
            get => _native.GetPosition().ToAvaloniaPixelPoint();
            set => _native.SetPosition(value.ToAvnPoint());
        }

        public Point PointToClient(PixelPoint point)
        {
            return _native?.PointToClient(point.ToAvnPoint()).ToAvaloniaPoint() ?? default;
        }

        public PixelPoint PointToScreen(Point point)
        {
            return _native?.PointToScreen(point.ToAvnPoint()).ToAvaloniaPixelPoint() ?? default;
        }

        public void Hide()
        {
            _native.Hide();
        }

        public void BeginMoveDrag(PointerPressedEventArgs e)
        {
            _native.BeginMoveDrag();
        }

        public Size MaxAutoSizeHint => Screen.AllScreens.Select(s => s.Bounds.Size.ToSize(s.PixelDensity))
            .OrderByDescending(x => x.Width + x.Height).FirstOrDefault();

        public void SetTopmost(bool value)
        {
            _native.SetTopMost(value);
        }

<<<<<<< HEAD
        public double Scaling => _native?.GetScaling() ?? 1;
=======
        public double RenderScaling => _native?.GetScaling() ?? 1;

        public double DesktopScaling => 1;
>>>>>>> 023b25f0

        public Action Deactivated { get; set; }
        public Action Activated { get; set; }

        public void SetCursor(IPlatformHandle cursor)
        {
            if (_native == null)
            {
                return;
            }
            
            var newCursor = cursor as AvaloniaNativeCursor;
            newCursor = newCursor ?? (_cursorFactory.GetCursor(StandardCursorType.Arrow) as AvaloniaNativeCursor);
            _native.Cursor = newCursor.Cursor;
        }

        public Action<PixelPoint> PositionChanged { get; set; }

        public Action<RawInputEventArgs> Input { get; set; }

        Action<double> ScalingChanged { get; set; }

        Action<double> ITopLevelImpl.ScalingChanged { get; set; }

        public Action<WindowTransparencyLevel> TransparencyLevelChanged { get; set; }

        public IScreenImpl Screen { get; private set; }

        // TODO

        public void SetMinMaxSize(Size minSize, Size maxSize)
        {
            _native.SetMinMaxSize(minSize.ToAvnSize(), maxSize.ToAvnSize());
        }

        public void BeginResizeDrag(WindowEdge edge, PointerPressedEventArgs e)
<<<<<<< HEAD
=======
        {

        }

        internal void BeginDraggingSession(AvnDragDropEffects effects, AvnPoint point, IAvnClipboard clipboard,
            IAvnDndResultCallback callback, IntPtr sourceHandle)
>>>>>>> 023b25f0
        {
            _native.BeginDragAndDropOperation(effects, point, clipboard, callback, sourceHandle);
        }

        public void SetTransparencyLevelHint(WindowTransparencyLevel transparencyLevel) 
        {
            if (TransparencyLevel != transparencyLevel)
            {
                if (transparencyLevel >= WindowTransparencyLevel.Blur)
                {
                    transparencyLevel = WindowTransparencyLevel.AcrylicBlur;
                }

                if(transparencyLevel == WindowTransparencyLevel.None)
                {
                    transparencyLevel = WindowTransparencyLevel.Transparent;
                }

                TransparencyLevel = transparencyLevel;

                _native?.SetBlurEnabled(TransparencyLevel >= WindowTransparencyLevel.Blur);
                TransparencyLevelChanged?.Invoke(TransparencyLevel);
            }
        }

<<<<<<< HEAD
        internal void BeginDraggingSession(AvnDragDropEffects effects, AvnPoint point, IAvnClipboard clipboard,
            IAvnDndResultCallback callback, IntPtr sourceHandle)
        {
            _native.BeginDragAndDropOperation(effects, point, clipboard, callback, sourceHandle);
        }
=======
        public WindowTransparencyLevel TransparencyLevel { get; private set; } = WindowTransparencyLevel.Transparent;

        public AcrylicPlatformCompensationLevels AcrylicCompensationLevels { get; } = new AcrylicPlatformCompensationLevels(1, 0, 0);
>>>>>>> 023b25f0

        public IPlatformHandle Handle { get; private set; }
    }
}<|MERGE_RESOLUTION|>--- conflicted
+++ resolved
@@ -74,18 +74,11 @@
         protected void Init(IAvnWindowBase window, IAvnScreens screens, IGlContext glContext)
         {
             _native = window;
-<<<<<<< HEAD
-
-            Handle = new MacOSTopLevelWindowHandle(window);
-            if (_gpu)
-                _glSurface = new GlPlatformSurface(window);
-=======
             _glContext = glContext;
 
             Handle = new MacOSTopLevelWindowHandle(window);
             if (_gpu)
                 _glSurface = new GlPlatformSurface(window, _glContext);
->>>>>>> 023b25f0
             Screen = new ScreenImpl(screens);
             _savedLogicalSize = ClientSize;
             _savedScaling = RenderScaling;
@@ -164,10 +157,7 @@
                 {
                     n?.Dispose();
                 }
-<<<<<<< HEAD
-=======
                 
->>>>>>> 023b25f0
                 _parent._mouse.Dispose();
             }
 
@@ -223,14 +213,11 @@
             {
                 Dispatcher.UIThread.RunJobs(DispatcherPriority.Render);
             }
-<<<<<<< HEAD
-=======
             
             void IAvnWindowBaseEvents.LostFocus()
             {
                 _parent.LostFocus?.Invoke();
             }
->>>>>>> 023b25f0
 
             public AvnDragDropEffects DragEvent(AvnDragEventType type, AvnPoint position,
                 AvnInputModifiers modifiers,
@@ -318,9 +305,6 @@
         public IRenderer CreateRenderer(IRenderRoot root)
         {
             if (_deferredRendering)
-<<<<<<< HEAD
-                return new DeferredRenderer(root, AvaloniaLocator.Current.GetService<IRenderLoop>());
-=======
             {
                 var loop = AvaloniaLocator.Current.GetService<IRenderLoop>();
                 var customRendererFactory = AvaloniaLocator.Current.GetService<IRendererFactory>();
@@ -330,7 +314,6 @@
                 return new DeferredRenderer(root, loop);
             }
 
->>>>>>> 023b25f0
             return new ImmediateRenderer(root);
         }
 
@@ -399,13 +382,9 @@
             _native.SetTopMost(value);
         }
 
-<<<<<<< HEAD
-        public double Scaling => _native?.GetScaling() ?? 1;
-=======
         public double RenderScaling => _native?.GetScaling() ?? 1;
 
         public double DesktopScaling => 1;
->>>>>>> 023b25f0
 
         public Action Deactivated { get; set; }
         public Action Activated { get; set; }
@@ -442,15 +421,12 @@
         }
 
         public void BeginResizeDrag(WindowEdge edge, PointerPressedEventArgs e)
-<<<<<<< HEAD
-=======
         {
 
         }
 
         internal void BeginDraggingSession(AvnDragDropEffects effects, AvnPoint point, IAvnClipboard clipboard,
             IAvnDndResultCallback callback, IntPtr sourceHandle)
->>>>>>> 023b25f0
         {
             _native.BeginDragAndDropOperation(effects, point, clipboard, callback, sourceHandle);
         }
@@ -476,17 +452,9 @@
             }
         }
 
-<<<<<<< HEAD
-        internal void BeginDraggingSession(AvnDragDropEffects effects, AvnPoint point, IAvnClipboard clipboard,
-            IAvnDndResultCallback callback, IntPtr sourceHandle)
-        {
-            _native.BeginDragAndDropOperation(effects, point, clipboard, callback, sourceHandle);
-        }
-=======
         public WindowTransparencyLevel TransparencyLevel { get; private set; } = WindowTransparencyLevel.Transparent;
 
         public AcrylicPlatformCompensationLevels AcrylicCompensationLevels { get; } = new AcrylicPlatformCompensationLevels(1, 0, 0);
->>>>>>> 023b25f0
 
         public IPlatformHandle Handle { get; private set; }
     }
