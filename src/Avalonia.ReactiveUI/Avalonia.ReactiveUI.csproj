--- conflicted
+++ resolved
@@ -2,10 +2,7 @@
   <PropertyGroup>
     <TargetFramework>netstandard2.0</TargetFramework>
     <PackageId>Avalonia.ReactiveUI</PackageId>
-<<<<<<< HEAD
-=======
     <SignAssembly>false</SignAssembly>
->>>>>>> 157ef810
   </PropertyGroup>
   <ItemGroup>
     <ProjectReference Include="..\..\packages\Avalonia\Avalonia.csproj" />
