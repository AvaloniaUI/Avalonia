using System.Linq;
using System.Threading.Tasks;
using Avalonia.Controls;
using Avalonia.Controls.Platform;

namespace Avalonia.Dialogs
{
    public static class ManagedFileDialogExtensions
    {
        private class ManagedSystemDialogImpl<T> : ISystemDialogImpl where T : Window, new()
        {
<<<<<<< HEAD
            async Task<string[]> Show(SystemDialog d, IWindowImpl parent, ManagedFileDialogOptions options = null)
=======
            async Task<string[]> Show(SystemDialog d, Window parent, ManagedFileDialogOptions options = null)
>>>>>>> 023b25f0
            {
                var model = new ManagedFileChooserViewModel((FileSystemDialog)d,
                    options ?? new ManagedFileDialogOptions());

                var dialog = new T
                {
                    Content = new ManagedFileChooser(),
                    Title = d.Title,
                    DataContext = model
                };

                dialog.Closed += delegate { model.Cancel(); };

                string[] result = null;
                
                model.CompleteRequested += items =>
                {
                    result = items;
                    dialog.Close();
                };

                model.CancelRequested += dialog.Close;

                await dialog.ShowDialog<object>(parent);
                return result;
            }

            public async Task<string[]> ShowFileDialogAsync(FileDialog dialog, Window parent)
            {
                return await Show(dialog, parent);
            }

            public async Task<string> ShowFolderDialogAsync(OpenFolderDialog dialog, Window parent)
            {
                return (await Show(dialog, parent))?.FirstOrDefault();
            }
            
            public async Task<string[]> ShowFileDialogAsync(FileDialog dialog, Window parent, ManagedFileDialogOptions options)
            {
<<<<<<< HEAD
                return await Show(dialog, parent.PlatformImpl, options);
=======
                return await Show(dialog, parent, options);
>>>>>>> 023b25f0
            }
        }

        public static TAppBuilder UseManagedSystemDialogs<TAppBuilder>(this TAppBuilder builder)
            where TAppBuilder : AppBuilderBase<TAppBuilder>, new()
        {
            builder.AfterSetup(_ =>
                AvaloniaLocator.CurrentMutable.Bind<ISystemDialogImpl>().ToSingleton<ManagedSystemDialogImpl<Window>>());
            return builder;
        }

        public static TAppBuilder UseManagedSystemDialogs<TAppBuilder, TWindow>(this TAppBuilder builder)
            where TAppBuilder : AppBuilderBase<TAppBuilder>, new() where TWindow : Window, new()
        {
            builder.AfterSetup(_ =>
                AvaloniaLocator.CurrentMutable.Bind<ISystemDialogImpl>().ToSingleton<ManagedSystemDialogImpl<TWindow>>());
            return builder;
        }

        public static Task<string[]> ShowManagedAsync(this OpenFileDialog dialog, Window parent,
            ManagedFileDialogOptions options = null) => ShowManagedAsync<Window>(dialog, parent, options);
        
        public static Task<string[]> ShowManagedAsync<TWindow>(this OpenFileDialog dialog, Window parent,
            ManagedFileDialogOptions options = null) where TWindow : Window, new()
        {
            return new ManagedSystemDialogImpl<TWindow>().ShowFileDialogAsync(dialog, parent, options);
        }
    }
}<|MERGE_RESOLUTION|>--- conflicted
+++ resolved
@@ -9,11 +9,7 @@
     {
         private class ManagedSystemDialogImpl<T> : ISystemDialogImpl where T : Window, new()
         {
-<<<<<<< HEAD
-            async Task<string[]> Show(SystemDialog d, IWindowImpl parent, ManagedFileDialogOptions options = null)
-=======
             async Task<string[]> Show(SystemDialog d, Window parent, ManagedFileDialogOptions options = null)
->>>>>>> 023b25f0
             {
                 var model = new ManagedFileChooserViewModel((FileSystemDialog)d,
                     options ?? new ManagedFileDialogOptions());
@@ -53,11 +49,7 @@
             
             public async Task<string[]> ShowFileDialogAsync(FileDialog dialog, Window parent, ManagedFileDialogOptions options)
             {
-<<<<<<< HEAD
-                return await Show(dialog, parent.PlatformImpl, options);
-=======
                 return await Show(dialog, parent, options);
->>>>>>> 023b25f0
             }
         }
 
