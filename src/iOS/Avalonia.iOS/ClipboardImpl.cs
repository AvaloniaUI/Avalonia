using System;
using System.Collections.Generic;
using System.Threading.Tasks;
using Avalonia.Input;
using Avalonia.Input.Platform;
using Foundation;
using UIKit;

namespace Avalonia.iOS
{
    internal class ClipboardImpl : IClipboard
    {
        public Task<string?> GetTextAsync()
        {
            return Task.FromResult(UIPasteboard.General.String);
        }

        public Task SetTextAsync(string? text)
        {
            UIPasteboard.General.String = text;
            return Task.CompletedTask;
        }

        public Task ClearAsync()
        {
            UIPasteboard.General.Items = Array.Empty<NSDictionary>();
            return Task.CompletedTask;
        }

        public Task SetDataObjectAsync(IDataObject data)
        {
            if (data.Contains(DataFormats.Text))
            {
                UIPasteboard.General.String = data.GetText();
            }

            return Task.CompletedTask;
        }

        public Task<string[]> GetFormatsAsync()
        {
            var formats = new List<string>();
            if (UIPasteboard.General.HasStrings)
            {
                formats.Add(DataFormats.Text);
            }

            return Task.FromResult(formats.ToArray());
        }

        public Task<object?> GetDataAsync(string format)
        {
            if (format == DataFormats.Text)
            {
                return Task.FromResult<object?>(UIPasteboard.General.String);
            }

            return Task.FromResult<object?>(null);
        }
<<<<<<< HEAD
        
        public Task<IDataObject?> TryGetInProcessDataObjectAsync() => Task.FromResult<IDataObject?>(null);
=======

        /// <inheritdoc />
        public Task FlushAsync() =>
            Task.CompletedTask;
>>>>>>> 07a76145
    }
}<|MERGE_RESOLUTION|>--- conflicted
+++ resolved
@@ -57,14 +57,11 @@
 
             return Task.FromResult<object?>(null);
         }
-<<<<<<< HEAD
         
         public Task<IDataObject?> TryGetInProcessDataObjectAsync() => Task.FromResult<IDataObject?>(null);
-=======
 
         /// <inheritdoc />
         public Task FlushAsync() =>
             Task.CompletedTask;
->>>>>>> 07a76145
     }
 }