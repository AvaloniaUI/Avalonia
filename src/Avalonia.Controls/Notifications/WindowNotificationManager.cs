using System;
using System.Collections;
using System.Linq;
using System.Reactive.Linq;
using System.Threading.Tasks;
using Avalonia.Controls.Primitives;
using Avalonia.Rendering;
<<<<<<< HEAD
=======
using Avalonia.Data;
>>>>>>> 023b25f0
using Avalonia.VisualTree;

namespace Avalonia.Controls.Notifications
{
    /// <summary>
    /// An <see cref="INotificationManager"/> that displays notifications in a <see cref="Window"/>.
    /// </summary>
    public class WindowNotificationManager : TemplatedControl, IManagedNotificationManager, ICustomSimpleHitTest
    {
        private IList _items;

        /// <summary>
        /// Defines the <see cref="Position"/> property.
        /// </summary>
        public static readonly StyledProperty<NotificationPosition> PositionProperty =
          AvaloniaProperty.Register<WindowNotificationManager, NotificationPosition>(nameof(Position), NotificationPosition.TopRight);

        /// <summary>
        /// Defines which corner of the screen notifications can be displayed in.
        /// </summary>
        /// <seealso cref="NotificationPosition"/>
        public NotificationPosition Position
        {
            get { return GetValue(PositionProperty); }
            set { SetValue(PositionProperty, value); }
        }

        /// <summary>
        /// Defines the <see cref="MaxItems"/> property.
        /// </summary>
        public static readonly StyledProperty<int> MaxItemsProperty =
          AvaloniaProperty.Register<WindowNotificationManager, int>(nameof(MaxItems), 5);

        /// <summary>
        /// Defines the maximum number of notifications visible at once.
        /// </summary>
        public int MaxItems
        {
            get { return GetValue(MaxItemsProperty); }
            set { SetValue(MaxItemsProperty, value); }
        }

        /// <summary>
        /// Initializes a new instance of the <see cref="WindowNotificationManager"/> class.
        /// </summary>
        /// <param name="host">The window that will host the control.</param>
        public WindowNotificationManager(Window host)
        {
            if (VisualChildren.Count != 0)
            {
                Install(host);
            }
            else
            {
                Observable.FromEventPattern<TemplateAppliedEventArgs>(host, nameof(host.TemplateApplied)).Take(1)
                    .Subscribe(_ =>
                    {
                        Install(host);
                    });
            }

            UpdatePseudoClasses(Position);
        }

        static WindowNotificationManager()
        {
            HorizontalAlignmentProperty.OverrideDefaultValue<WindowNotificationManager>(Layout.HorizontalAlignment.Stretch);
            VerticalAlignmentProperty.OverrideDefaultValue<WindowNotificationManager>(Layout.VerticalAlignment.Stretch);
        }

        /// <inheritdoc/>
        protected override void OnApplyTemplate(TemplateAppliedEventArgs e)
        {
            var itemsControl = e.NameScope.Find<Panel>("PART_Items");
            _items = itemsControl?.Children;
        }

        /// <inheritdoc/>
        public void Show(INotification content)
        {
            Show(content as object);
        }

        /// <inheritdoc/>
        public async void Show(object content)
        {
            var notification = content as INotification;

            var notificationControl = new NotificationCard
            {
                Content = content
            };

            if (notification != null)
            {
                notificationControl.NotificationClosed += (sender, args) =>
                {
                    notification.OnClose?.Invoke();

                    _items.Remove(sender);
                };
            }

            notificationControl.PointerPressed += (sender, args) =>
            {
                if (notification != null && notification.OnClick != null)
                {
                    notification.OnClick.Invoke();
                }

                (sender as NotificationCard)?.Close();
            };

            _items.Add(notificationControl);

            if (_items.OfType<NotificationCard>().Count(i => !i.IsClosing) > MaxItems)
            {
                _items.OfType<NotificationCard>().First(i => !i.IsClosing).Close();
            }

            if (notification != null && notification.Expiration == TimeSpan.Zero)
            {
                return;
            }

            await Task.Delay(notification?.Expiration ?? TimeSpan.FromSeconds(5));

            notificationControl.Close();
        }

        protected override void OnPropertyChanged<T>(AvaloniaPropertyChangedEventArgs<T> change)
        {
            base.OnPropertyChanged(change);

            if (change.Property == PositionProperty)
            {
                UpdatePseudoClasses(change.NewValue.GetValueOrDefault<NotificationPosition>());
            }
        }

        /// <summary>
        /// Installs the <see cref="WindowNotificationManager"/> within the <see cref="AdornerLayer"/>
        /// of the host <see cref="Window"/>.
        /// </summary>
        /// <param name="host">The <see cref="Window"/> that will be the host.</param>
        private void Install(Window host)
        {
            var adornerLayer = host.FindDescendantOfType<VisualLayerManager>()?.AdornerLayer;

            adornerLayer?.Children.Add(this);
        }

<<<<<<< HEAD
=======
        private void UpdatePseudoClasses(NotificationPosition position)
        {
            PseudoClasses.Set(":topleft", position == NotificationPosition.TopLeft);
            PseudoClasses.Set(":topright", position == NotificationPosition.TopRight);
            PseudoClasses.Set(":bottomleft", position == NotificationPosition.BottomLeft);
            PseudoClasses.Set(":bottomright", position == NotificationPosition.BottomRight);
        }

>>>>>>> 023b25f0
        public bool HitTest(Point point) => VisualChildren.HitTestCustom(point);
    }
}<|MERGE_RESOLUTION|>--- conflicted
+++ resolved
@@ -5,10 +5,7 @@
 using System.Threading.Tasks;
 using Avalonia.Controls.Primitives;
 using Avalonia.Rendering;
-<<<<<<< HEAD
-=======
 using Avalonia.Data;
->>>>>>> 023b25f0
 using Avalonia.VisualTree;
 
 namespace Avalonia.Controls.Notifications
@@ -161,8 +158,6 @@
             adornerLayer?.Children.Add(this);
         }
 
-<<<<<<< HEAD
-=======
         private void UpdatePseudoClasses(NotificationPosition position)
         {
             PseudoClasses.Set(":topleft", position == NotificationPosition.TopLeft);
@@ -171,7 +166,6 @@
             PseudoClasses.Set(":bottomright", position == NotificationPosition.BottomRight);
         }
 
->>>>>>> 023b25f0
         public bool HitTest(Point point) => VisualChildren.HitTestCustom(point);
     }
 }