using System;
using System.Collections.Generic;
using System.Reactive.Concurrency;
using System.Threading;
using Avalonia.Animation;
using Avalonia.Controls;
using Avalonia.Controls.ApplicationLifetimes;
using Avalonia.Controls.Templates;
using Avalonia.Input;
using Avalonia.Input.Platform;
using Avalonia.Input.Raw;
using Avalonia.Platform;
using Avalonia.Rendering;
using Avalonia.Styling;
using Avalonia.Threading;
#nullable enable

namespace Avalonia
{
    /// <summary>
    /// Encapsulates a Avalonia application.
    /// </summary>
    /// <remarks>
    /// The <see cref="Application"/> class encapsulates Avalonia application-specific
    /// functionality, including:
    /// - A global set of <see cref="DataTemplates"/>.
    /// - A global set of <see cref="Styles"/>.
    /// - A <see cref="FocusManager"/>.
    /// - An <see cref="InputManager"/>.
    /// - Registers services needed by the rest of Avalonia in the <see cref="RegisterServices"/>
    /// method.
    /// - Tracks the lifetime of the application.
    /// </remarks>
    public class Application : AvaloniaObject, IDataContextProvider, IGlobalDataTemplates, IGlobalStyles, IResourceHost, IApplicationPlatformEvents
    {
        /// <summary>
        /// The application-global data templates.
        /// </summary>
        private DataTemplates? _dataTemplates;

        private readonly Lazy<IClipboard> _clipboard =
            new Lazy<IClipboard>(() => (IClipboard)AvaloniaLocator.Current.GetService(typeof(IClipboard)));
        private readonly Styler _styler = new Styler();
        private Styles? _styles;
        private IResourceDictionary? _resources;
        private bool _notifyingResourcesChanged;
        private Action<IReadOnlyList<IStyle>>? _stylesAdded;
        private Action<IReadOnlyList<IStyle>>? _stylesRemoved;

        /// <summary>
        /// Defines the <see cref="DataContext"/> property.
        /// </summary>
        public static readonly StyledProperty<object?> DataContextProperty =
            StyledElement.DataContextProperty.AddOwner<Application>();

        /// <inheritdoc/>
        public event EventHandler<ResourcesChangedEventArgs>? ResourcesChanged;

        /// <summary>
        /// Raised on macOS file opening via file association or registered protocol url activation
        /// </summary>
        public event EventHandler<UrlOpenedEventArgs>? UrlsOpened; 

        /// <summary>
        /// Raised on every access to files outside of mac app store sandbox via
        /// <see cref="UrlsOpened"/> event or open/save file dialogs user selections.
        /// To enable this event - set MacOSPlatformOptions.AppStoreSandbox to true.
<<<<<<< HEAD
=======
        /// Don't forget to save bookmark data to disk to access this files after app restart.
>>>>>>> 4a7e878e
        /// </summary>
        public event EventHandler<SandboxBookmarkAddedEventArgs>? SandboxBookmarkAdded; 

        /// <summary>
        /// Creates an instance of the <see cref="Application"/> class.
        /// </summary>
        public Application()
        {
            Name = "Avalonia Application";
        }

        /// <summary>
        /// Gets or sets the Applications's data context.
        /// </summary>
        /// <remarks>
        /// The data context property specifies the default object that will
        /// be used for data binding.
        /// </remarks>
        public object? DataContext
        {
            get { return GetValue(DataContextProperty); }
            set { SetValue(DataContextProperty, value); }
        }

        /// <summary>
        /// Gets the current instance of the <see cref="Application"/> class.
        /// </summary>
        /// <value>
        /// The current instance of the <see cref="Application"/> class.
        /// </value>
        public static Application Current
        {
            get { return AvaloniaLocator.Current.GetService<Application>(); }
        }

        /// <summary>
        /// Gets or sets the application's global data templates.
        /// </summary>
        /// <value>
        /// The application's global data templates.
        /// </value>
        public DataTemplates DataTemplates => _dataTemplates ??= new DataTemplates();

        /// <summary>
        /// Gets the application's focus manager.
        /// </summary>
        /// <value>
        /// The application's focus manager.
        /// </value>
        public IFocusManager? FocusManager
        {
            get;
            private set;
        }

        /// <summary>
        /// Gets the application's input manager.
        /// </summary>
        /// <value>
        /// The application's input manager.
        /// </value>
        public InputManager? InputManager
        {
            get;
            private set;
        }

        /// <summary>
        /// Gets the application clipboard.
        /// </summary>
        public IClipboard Clipboard => _clipboard.Value;

        /// <summary>
        /// Gets the application's global resource dictionary.
        /// </summary>
        public IResourceDictionary Resources
        {
            get => _resources ??= new ResourceDictionary(this);
            set
            {
                value = value ?? throw new ArgumentNullException(nameof(value));
                _resources?.RemoveOwner(this);
                _resources = value;
                _resources.AddOwner(this);
            }
        }

        /// <summary>
        /// Gets the application's global styles.
        /// </summary>
        /// <value>
        /// The application's global styles.
        /// </value>
        /// <remarks>
        /// Global styles apply to all windows in the application.
        /// </remarks>
        public Styles Styles => _styles ??= new Styles(this);

        /// <inheritdoc/>
        bool IDataTemplateHost.IsDataTemplatesInitialized => _dataTemplates != null;

        /// <inheritdoc/>
        bool IResourceNode.HasResources => (_resources?.HasResources ?? false) ||
            (((IResourceNode?)_styles)?.HasResources ?? false);

        /// <summary>
        /// Gets the styling parent of the application, which is null.
        /// </summary>
        IStyleHost? IStyleHost.StylingParent => null;

        /// <inheritdoc/>
        bool IStyleHost.IsStylesInitialized => _styles != null;
       
        /// <summary>
        /// Application lifetime, use it for things like setting the main window and exiting the app from code
        /// Currently supported lifetimes are:
        /// - <see cref="IClassicDesktopStyleApplicationLifetime"/>
        /// - <see cref="ISingleViewApplicationLifetime"/>
        /// - <see cref="IControlledApplicationLifetime"/> 
        /// </summary>
        public IApplicationLifetime? ApplicationLifetime { get; set; }

        event Action<IReadOnlyList<IStyle>> IGlobalStyles.GlobalStylesAdded
        {
            add => _stylesAdded += value;
            remove => _stylesAdded -= value;
        }

        event Action<IReadOnlyList<IStyle>> IGlobalStyles.GlobalStylesRemoved
        {
            add => _stylesRemoved += value;
            remove => _stylesRemoved -= value;
        }

        /// <summary>
        /// Initializes the application by loading XAML etc.
        /// </summary>
        public virtual void Initialize() { }

        /// <inheritdoc/>
        bool IResourceNode.TryGetResource(object key, out object? value)
        {
            value = null;
            return (_resources?.TryGetResource(key, out value) ?? false) ||
                   Styles.TryGetResource(key, out value);
        }

        void IResourceHost.NotifyHostedResourcesChanged(ResourcesChangedEventArgs e)
        {
            ResourcesChanged?.Invoke(this, e);
        }

        void IStyleHost.StylesAdded(IReadOnlyList<IStyle> styles)
        {
            _stylesAdded?.Invoke(styles);
        }

        void IStyleHost.StylesRemoved(IReadOnlyList<IStyle> styles)
        {
            _stylesRemoved?.Invoke(styles);
        }

        /// <summary>
        /// Register's the services needed by Avalonia.
        /// </summary>
        public virtual void RegisterServices()
        {
            AvaloniaSynchronizationContext.InstallIfNeeded();
            FocusManager = new FocusManager();
            InputManager = new InputManager();

            AvaloniaLocator.CurrentMutable
                .Bind<IAccessKeyHandler>().ToTransient<AccessKeyHandler>()
                .Bind<IGlobalDataTemplates>().ToConstant(this)
                .Bind<IGlobalStyles>().ToConstant(this)
                .Bind<IFocusManager>().ToConstant(FocusManager)
                .Bind<IInputManager>().ToConstant(InputManager)
                .Bind<IKeyboardNavigationHandler>().ToTransient<KeyboardNavigationHandler>()
                .Bind<IStyler>().ToConstant(_styler)
                .Bind<IScheduler>().ToConstant(AvaloniaScheduler.Instance)
                .Bind<IDragDropDevice>().ToConstant(DragDropDevice.Instance);
            
            // TODO: Fix this, for now we keep this behavior since someone might be relying on it in 0.9.x
            if (AvaloniaLocator.Current.GetService<IPlatformDragSource>() == null)
                AvaloniaLocator.CurrentMutable
                    .Bind<IPlatformDragSource>().ToTransient<InProcessDragSource>();

            var clock = new RenderLoopClock();
            AvaloniaLocator.CurrentMutable
                .Bind<IGlobalClock>().ToConstant(clock)
                .GetService<IRenderLoop>()?.Add(clock);
        }

        public virtual void OnFrameworkInitializationCompleted()
        {
        }
        
        void IApplicationPlatformEvents.RaiseUrlsOpened(string[] urls)
        {
            UrlsOpened?.Invoke(this, new UrlOpenedEventArgs (urls));
        }

        void IApplicationPlatformEvents.RaiseBookmarkAdded(ISandboxBookmark bookmark)
        {
            SandboxBookmarkAdded?.Invoke(this, new SandboxBookmarkAddedEventArgs(bookmark));
        }

        private void NotifyResourcesChanged(ResourcesChangedEventArgs e)
        {
            if (_notifyingResourcesChanged)
            {
                return;
            }

            try
            {
                _notifyingResourcesChanged = true;
                ResourcesChanged?.Invoke(this, ResourcesChangedEventArgs.Empty);
            }
            finally
            {
                _notifyingResourcesChanged = false;
            }
        }

        private void ThisResourcesChanged(object sender, ResourcesChangedEventArgs e)
        {
            NotifyResourcesChanged(e);
        }

        private string? _name;
        /// <summary>
        /// Defines Name property
        /// </summary>
        public static readonly DirectProperty<Application, string?> NameProperty =
            AvaloniaProperty.RegisterDirect<Application, string?>("Name", o => o.Name, (o, v) => o.Name = v);

        /// <summary>
        /// Application name to be used for various platform-specific purposes
        /// </summary>
        public string? Name
        {
            get => _name;
            set => SetAndRaise(NameProperty, ref _name, value);
        }
        
    }
}<|MERGE_RESOLUTION|>--- conflicted
+++ resolved
@@ -65,10 +65,7 @@
         /// Raised on every access to files outside of mac app store sandbox via
         /// <see cref="UrlsOpened"/> event or open/save file dialogs user selections.
         /// To enable this event - set MacOSPlatformOptions.AppStoreSandbox to true.
-<<<<<<< HEAD
-=======
         /// Don't forget to save bookmark data to disk to access this files after app restart.
->>>>>>> 4a7e878e
         /// </summary>
         public event EventHandler<SandboxBookmarkAddedEventArgs>? SandboxBookmarkAdded; 
 
