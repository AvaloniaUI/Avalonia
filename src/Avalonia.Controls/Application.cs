using System;
using System.Collections.Generic;
using System.Reactive.Concurrency;
using System.Threading;
using Avalonia.Animation;
using Avalonia.Controls;
using Avalonia.Controls.ApplicationLifetimes;
using Avalonia.Controls.Templates;
using Avalonia.Input;
using Avalonia.Input.Platform;
using Avalonia.Input.Raw;
using Avalonia.Platform;
using Avalonia.Rendering;
using Avalonia.Styling;
using Avalonia.Threading;

namespace Avalonia
{
    /// <summary>
    /// Encapsulates a Avalonia application.
    /// </summary>
    /// <remarks>
    /// The <see cref="Application"/> class encapsulates Avalonia application-specific
    /// functionality, including:
    /// - A global set of <see cref="DataTemplates"/>.
    /// - A global set of <see cref="Styles"/>.
    /// - A <see cref="FocusManager"/>.
    /// - An <see cref="InputManager"/>.
    /// - Registers services needed by the rest of Avalonia in the <see cref="RegisterServices"/>
    /// method.
    /// - Tracks the lifetime of the application.
    /// </remarks>
<<<<<<< HEAD
    public class Application : AvaloniaObject, IDataContextProvider, IGlobalDataTemplates, IGlobalStyles, IStyleRoot, IResourceNode
=======
    public class Application : AvaloniaObject, IDataContextProvider, IGlobalDataTemplates, IGlobalStyles, IResourceHost
>>>>>>> 023b25f0
    {
        /// <summary>
        /// The application-global data templates.
        /// </summary>
        private DataTemplates _dataTemplates;

        private readonly Lazy<IClipboard> _clipboard =
            new Lazy<IClipboard>(() => (IClipboard)AvaloniaLocator.Current.GetService(typeof(IClipboard)));
        private readonly Styler _styler = new Styler();
        private Styles _styles;
        private IResourceDictionary _resources;
        private bool _notifyingResourcesChanged;
        private Action<IReadOnlyList<IStyle>> _stylesAdded;
        private Action<IReadOnlyList<IStyle>> _stylesRemoved;

        /// <summary>
        /// Defines the <see cref="DataContext"/> property.
        /// </summary>
        public static readonly StyledProperty<object> DataContextProperty =
            StyledElement.DataContextProperty.AddOwner<Application>();

        /// <summary>
        /// Defines the <see cref="DataContext"/> property.
        /// </summary>
        public static readonly StyledProperty<object> DataContextProperty =
            StyledElement.DataContextProperty.AddOwner<Application>();

        /// <inheritdoc/>
        public event EventHandler<ResourcesChangedEventArgs> ResourcesChanged;

        /// <summary>
        /// Creates an instance of the <see cref="Application"/> class.
        /// </summary>
        public Application()
        {
            Name = "Avalonia Application";
        }

        /// <summary>
        /// Gets or sets the Applications's data context.
        /// </summary>
        /// <remarks>
        /// The data context property specifies the default object that will
        /// be used for data binding.
        /// </remarks>
        public object DataContext
        {
            get { return GetValue(DataContextProperty); }
            set { SetValue(DataContextProperty, value); }
        }

        /// <summary>
        /// Gets the current instance of the <see cref="Application"/> class.
        /// </summary>
        /// <value>
        /// The current instance of the <see cref="Application"/> class.
        /// </value>
        public static Application Current
        {
            get { return AvaloniaLocator.Current.GetService<Application>(); }
        }

        /// <summary>
        /// Gets or sets the application's global data templates.
        /// </summary>
        /// <value>
        /// The application's global data templates.
        /// </value>
        public DataTemplates DataTemplates => _dataTemplates ?? (_dataTemplates = new DataTemplates());

        /// <summary>
        /// Gets the application's focus manager.
        /// </summary>
        /// <value>
        /// The application's focus manager.
        /// </value>
        public IFocusManager FocusManager
        {
            get;
            private set;
        }

        /// <summary>
        /// Gets the application's input manager.
        /// </summary>
        /// <value>
        /// The application's input manager.
        /// </value>
        public InputManager InputManager
        {
            get;
            private set;
        }

        /// <summary>
        /// Gets the application clipboard.
        /// </summary>
        public IClipboard Clipboard => _clipboard.Value;

        /// <summary>
        /// Gets the application's global resource dictionary.
        /// </summary>
        public IResourceDictionary Resources
        {
            get => _resources ??= new ResourceDictionary(this);
            set
            {
                value = value ?? throw new ArgumentNullException(nameof(value));
                _resources?.RemoveOwner(this);
                _resources = value;
                _resources.AddOwner(this);
            }
        }

        /// <summary>
        /// Gets the application's global styles.
        /// </summary>
        /// <value>
        /// The application's global styles.
        /// </value>
        /// <remarks>
        /// Global styles apply to all windows in the application.
        /// </remarks>
        public Styles Styles => _styles ??= new Styles(this);

        /// <inheritdoc/>
        bool IDataTemplateHost.IsDataTemplatesInitialized => _dataTemplates != null;

        /// <inheritdoc/>
        bool IResourceNode.HasResources => (_resources?.HasResources ?? false) ||
            (((IResourceNode?)_styles)?.HasResources ?? false);

        /// <summary>
        /// Gets the styling parent of the application, which is null.
        /// </summary>
        IStyleHost IStyleHost.StylingParent => null;

        /// <inheritdoc/>
        bool IStyleHost.IsStylesInitialized => _styles != null;
       
        /// <summary>
        /// Application lifetime, use it for things like setting the main window and exiting the app from code
        /// Currently supported lifetimes are:
        /// - <see cref="IClassicDesktopStyleApplicationLifetime"/>
        /// - <see cref="ISingleViewApplicationLifetime"/>
        /// - <see cref="IControlledApplicationLifetime"/> 
        /// </summary>
        public IApplicationLifetime ApplicationLifetime { get; set; }

        event Action<IReadOnlyList<IStyle>> IGlobalStyles.GlobalStylesAdded
        {
            add => _stylesAdded += value;
            remove => _stylesAdded -= value;
        }

        event Action<IReadOnlyList<IStyle>> IGlobalStyles.GlobalStylesRemoved
        {
            add => _stylesRemoved += value;
            remove => _stylesRemoved -= value;
        }

        /// <summary>
        /// Initializes the application by loading XAML etc.
        /// </summary>
        public virtual void Initialize() { }

        /// <inheritdoc/>
        bool IResourceNode.TryGetResource(object key, out object value)
        {
            value = null;
            return (_resources?.TryGetResource(key, out value) ?? false) ||
                   Styles.TryGetResource(key, out value);
        }

        void IResourceHost.NotifyHostedResourcesChanged(ResourcesChangedEventArgs e)
        {
            ResourcesChanged?.Invoke(this, e);
        }

        void IStyleHost.StylesAdded(IReadOnlyList<IStyle> styles)
        {
            _stylesAdded?.Invoke(styles);
        }

        void IStyleHost.StylesRemoved(IReadOnlyList<IStyle> styles)
        {
            _stylesRemoved?.Invoke(styles);
        }

        /// <summary>
        /// Register's the services needed by Avalonia.
        /// </summary>
        public virtual void RegisterServices()
        {
            AvaloniaSynchronizationContext.InstallIfNeeded();
            FocusManager = new FocusManager();
            InputManager = new InputManager();

            AvaloniaLocator.CurrentMutable
                .Bind<IAccessKeyHandler>().ToTransient<AccessKeyHandler>()
                .Bind<IGlobalDataTemplates>().ToConstant(this)
                .Bind<IGlobalStyles>().ToConstant(this)
                .Bind<IFocusManager>().ToConstant(FocusManager)
                .Bind<IInputManager>().ToConstant(InputManager)
                .Bind<IKeyboardNavigationHandler>().ToTransient<KeyboardNavigationHandler>()
                .Bind<IStyler>().ToConstant(_styler)
                .Bind<IScheduler>().ToConstant(AvaloniaScheduler.Instance)
                .Bind<IDragDropDevice>().ToConstant(DragDropDevice.Instance);
            
            // TODO: Fix this, for now we keep this behavior since someone might be relying on it in 0.9.x
            if (AvaloniaLocator.Current.GetService<IPlatformDragSource>() == null)
                AvaloniaLocator.CurrentMutable
                    .Bind<IPlatformDragSource>().ToTransient<InProcessDragSource>();

            var clock = new RenderLoopClock();
            AvaloniaLocator.CurrentMutable
                .Bind<IGlobalClock>().ToConstant(clock)
                .GetService<IRenderLoop>()?.Add(clock);
        }

        public virtual void OnFrameworkInitializationCompleted()
        {
            
        }

        private void NotifyResourcesChanged(ResourcesChangedEventArgs e)
        {
            if (_notifyingResourcesChanged)
            {
                return;
            }

            try
            {
                _notifyingResourcesChanged = true;
                ResourcesChanged?.Invoke(this, ResourcesChangedEventArgs.Empty);
            }
            finally
            {
                _notifyingResourcesChanged = false;
            }
        }

        private void ThisResourcesChanged(object sender, ResourcesChangedEventArgs e)
        {
            NotifyResourcesChanged(e);
        }

        private string _name;
        /// <summary>
        /// Defines Name property
        /// </summary>
        public static readonly DirectProperty<Application, string> NameProperty =
            AvaloniaProperty.RegisterDirect<Application, string>("Name", o => o.Name, (o, v) => o.Name = v);

        /// <summary>
        /// Application name to be used for various platform-specific purposes
        /// </summary>
        public string Name
        {
            get => _name;
            set => SetAndRaise(NameProperty, ref _name, value);
        }
    }
}<|MERGE_RESOLUTION|>--- conflicted
+++ resolved
@@ -30,11 +30,7 @@
     /// method.
     /// - Tracks the lifetime of the application.
     /// </remarks>
-<<<<<<< HEAD
-    public class Application : AvaloniaObject, IDataContextProvider, IGlobalDataTemplates, IGlobalStyles, IStyleRoot, IResourceNode
-=======
     public class Application : AvaloniaObject, IDataContextProvider, IGlobalDataTemplates, IGlobalStyles, IResourceHost
->>>>>>> 023b25f0
     {
         /// <summary>
         /// The application-global data templates.
@@ -49,12 +45,6 @@
         private bool _notifyingResourcesChanged;
         private Action<IReadOnlyList<IStyle>> _stylesAdded;
         private Action<IReadOnlyList<IStyle>> _stylesRemoved;
-
-        /// <summary>
-        /// Defines the <see cref="DataContext"/> property.
-        /// </summary>
-        public static readonly StyledProperty<object> DataContextProperty =
-            StyledElement.DataContextProperty.AddOwner<Application>();
 
         /// <summary>
         /// Defines the <see cref="DataContext"/> property.
