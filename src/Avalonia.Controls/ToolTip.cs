using System;
using System.ComponentModel;
using Avalonia.Controls.Diagnostics;
using Avalonia.Controls.Metadata;
using Avalonia.Controls.Primitives;
<<<<<<< HEAD
using Avalonia.Controls.Primitives.PopupPositioning;
=======
using Avalonia.Interactivity;
>>>>>>> fc70228d
using Avalonia.Reactive;
using Avalonia.Styling;

namespace Avalonia.Controls
{
    /// <summary>
    /// A control which pops up a hint when a control is hovered.
    /// </summary>
    /// <remarks>
    /// You will probably not want to create a <see cref="ToolTip"/> control directly: if added to
    /// the tree it will act as a simple <see cref="ContentControl"/> styled to look like a tooltip.
    /// To add a tooltip to a control, use the <see cref="TipProperty"/> attached property,
    /// assigning the content that you want displayed.
    /// </remarks>
    [PseudoClasses(":open")]
    public class ToolTip : ContentControl, IPopupHostProvider
    {
        /// <summary>
        /// Defines the ToolTip.Tip attached property.
        /// </summary>
        public static readonly AttachedProperty<object?> TipProperty =
            AvaloniaProperty.RegisterAttached<ToolTip, Control, object?>("Tip");

        /// <summary>
        /// Defines the ToolTip.IsOpen attached property.
        /// </summary>
        public static readonly AttachedProperty<bool> IsOpenProperty =
            AvaloniaProperty.RegisterAttached<ToolTip, Control, bool>("IsOpen");

        /// <summary>
        /// Defines the ToolTip.Placement property.
        /// </summary>
        public static readonly AttachedProperty<PlacementMode> PlacementProperty =
            AvaloniaProperty.RegisterAttached<ToolTip, Control, PlacementMode>("Placement", defaultValue: PlacementMode.Pointer);

        /// <summary>
        /// Defines the ToolTip.HorizontalOffset property.
        /// </summary>
        public static readonly AttachedProperty<double> HorizontalOffsetProperty =
            AvaloniaProperty.RegisterAttached<ToolTip, Control, double>("HorizontalOffset");

        /// <summary>
        /// Defines the ToolTip.VerticalOffset property.
        /// </summary>
        public static readonly AttachedProperty<double> VerticalOffsetProperty =
            AvaloniaProperty.RegisterAttached<ToolTip, Control, double>("VerticalOffset", 20);

        /// <inheritdoc cref="Popup.CustomPopupPlacementCallbackProperty"/>
        public static readonly AttachedProperty<CustomPopupPlacementCallback?> CustomPopupPlacementCallbackProperty =
            AvaloniaProperty.RegisterAttached<ToolTip, Control, CustomPopupPlacementCallback?>("CustomPopupPlacementCallback");

        /// <summary>
        /// Defines the ToolTip.ShowDelay property.
        /// </summary>
        public static readonly AttachedProperty<int> ShowDelayProperty =
            AvaloniaProperty.RegisterAttached<ToolTip, Control, int>("ShowDelay", 400);

        /// <summary>
        /// Defines the ToolTip.BetweenShowDelay property.
        /// </summary>
        public static readonly AttachedProperty<int> BetweenShowDelayProperty =
            AvaloniaProperty.RegisterAttached<ToolTip, Control, int>("BetweenShowDelay", 100);

        /// <summary>
        /// Defines the ToolTip.ShowOnDisabled property.
        /// </summary>
        public static readonly AttachedProperty<bool> ShowOnDisabledProperty =
            AvaloniaProperty.RegisterAttached<ToolTip, Control, bool>("ShowOnDisabled", defaultValue: false, inherits: true);

        /// <summary>
        /// Defines the ToolTip.ServiceEnabled property.
        /// </summary>
        public static readonly AttachedProperty<bool> ServiceEnabledProperty =
            AvaloniaProperty.RegisterAttached<ToolTip, Control, bool>("ServiceEnabled", defaultValue: true, inherits: true);

        /// <summary>
        /// Stores the current <see cref="ToolTip"/> instance in the control.
        /// </summary>
        internal static readonly AttachedProperty<ToolTip?> ToolTipProperty =
            AvaloniaProperty.RegisterAttached<ToolTip, Control, ToolTip?>("ToolTip");

        /// <summary>
        /// The event raised when a ToolTip is going to be shown on an element.
        /// </summary>
        /// <remarks>
        /// To prevent a tooltip from appearing in the UI, your handler for ToolTipOpening can mark the event data handled.
        /// Otherwise, the tooltip is displayed, using the value of the ToolTip property as the tooltip content.
        /// Another possible scenario is that you could write a handler that resets the value of the ToolTip property for the element that is the event source, just before the tooltip is displayed.
        /// ToolTipOpening will not be raised if the value of ToolTip is null or otherwise unset. Do not deliberately set ToolTip to null while a tooltip is open or opening; this will not have the effect of closing the tooltip, and will instead create an undesirable visual artifact in the UI.
        /// </remarks>
        public static readonly RoutedEvent<CancelRoutedEventArgs> ToolTipOpeningEvent =
            RoutedEvent.Register<ToolTip, CancelRoutedEventArgs>("ToolTipOpening", RoutingStrategies.Direct);

        /// <summary>
        /// The event raised when a ToolTip on an element that was shown should now be hidden.
        /// </summary>
        /// <remarks>
        /// Marking the ToolTipClosing event as handled does not cancel closing the tooltip.
        /// Once the tooltip is displayed, closing the tooltip is done only in response to user interaction with the UI.
        /// </remarks>
        public static readonly RoutedEvent ToolTipClosingEvent =
            RoutedEvent.Register<ToolTip, RoutedEventArgs>("ToolTipClosing", RoutingStrategies.Direct);
    
        private Popup? _popup;
        private Action<IPopupHost?>? _popupHostChangedHandler;
        private CompositeDisposable? _subscriptions;

        /// <summary>
        /// Initializes static members of the <see cref="ToolTip"/> class.
        /// </summary>
        static ToolTip()
        {
            IsOpenProperty.Changed.Subscribe(IsOpenChanged);
        }

        /// <summary>
        /// Gets the value of the ToolTip.Tip attached property.
        /// </summary>
        /// <param name="element">The control to get the property from.</param>
        /// <returns>
        /// The content to be displayed in the control's tooltip.
        /// </returns>
        public static object? GetTip(Control element)
        {
            return element.GetValue(TipProperty);
        }

        /// <summary>
        /// Sets the value of the ToolTip.Tip attached property.
        /// </summary>
        /// <param name="element">The control to get the property from.</param>
        /// <param name="value">The content to be displayed in the control's tooltip.</param>
        public static void SetTip(Control element, object? value)
        {
            element.SetValue(TipProperty, value);
        }

        /// <summary>
        /// Gets the value of the ToolTip.IsOpen attached property.
        /// </summary>
        /// <param name="element">The control to get the property from.</param>
        /// <returns>
        /// A value indicating whether the tool tip is visible.
        /// </returns>
        public static bool GetIsOpen(Control element)
        {
            return element.GetValue(IsOpenProperty);
        }

        /// <summary>
        /// Sets the value of the ToolTip.IsOpen attached property.
        /// </summary>
        /// <param name="element">The control to get the property from.</param>
        /// <param name="value">A value indicating whether the tool tip is visible.</param>
        public static void SetIsOpen(Control element, bool value)
        {
            element.SetValue(IsOpenProperty, value);
        }

        /// <summary>
        /// Gets the value of the ToolTip.Placement attached property.
        /// </summary>
        /// <param name="element">The control to get the property from.</param>
        /// <returns>
        /// A value indicating how the tool tip is positioned.
        /// </returns>
        public static PlacementMode GetPlacement(Control element)
        {
            return element.GetValue(PlacementProperty);
        }

        /// <summary>
        /// Sets the value of the ToolTip.Placement attached property.
        /// </summary>
        /// <param name="element">The control to get the property from.</param>
        /// <param name="value">A value indicating how the tool tip is positioned.</param>
        public static void SetPlacement(Control element, PlacementMode value)
        {
            element.SetValue(PlacementProperty, value);
        }

        /// <summary>
        /// Gets the value of the ToolTip.HorizontalOffset attached property.
        /// </summary>
        /// <param name="element">The control to get the property from.</param>
        /// <returns>
        /// A value indicating how the tool tip is positioned.
        /// </returns>
        public static double GetHorizontalOffset(Control element)
        {
            return element.GetValue(HorizontalOffsetProperty);
        }

        /// <summary>
        /// Sets the value of the ToolTip.HorizontalOffset attached property.
        /// </summary>
        /// <param name="element">The control to get the property from.</param>
        /// <param name="value">A value indicating how the tool tip is positioned.</param>
        public static void SetHorizontalOffset(Control element, double value)
        {
            element.SetValue(HorizontalOffsetProperty, value);
        }

        /// <summary>
        /// Gets the value of the ToolTip.VerticalOffset attached property.
        /// </summary>
        /// <param name="element">The control to get the property from.</param>
        /// <returns>
        /// A value indicating how the tool tip is positioned.
        /// </returns>
        public static double GetVerticalOffset(Control element)
        {
            return element.GetValue(VerticalOffsetProperty);
        }

        /// <summary>
        /// Sets the value of the ToolTip.VerticalOffset attached property.
        /// </summary>
        /// <param name="element">The control to get the property from.</param>
        /// <param name="value">A value indicating how the tool tip is positioned.</param>
        public static void SetVerticalOffset(Control element, double value)
        {
            element.SetValue(VerticalOffsetProperty, value);
        }

        /// <summary>
        /// Gets the value of the ToolTip.ShowDelay attached property.
        /// </summary>
        /// <param name="element">The control to get the property from.</param>
        /// <returns>
        /// A value indicating the time, in milliseconds, before a tool tip opens.
        /// </returns>
        public static int GetShowDelay(Control element)
        {
            return element.GetValue(ShowDelayProperty);
        }

        /// <summary>
        /// Sets the value of the ToolTip.ShowDelay attached property.
        /// </summary>
        /// <param name="element">The control to get the property from.</param>
        /// <param name="value">A value indicating the time, in milliseconds, before a tool tip opens.</param>
        public static void SetShowDelay(Control element, int value)
        {
            element.SetValue(ShowDelayProperty, value);
        }

        /// <summary>
        /// Gets the number of milliseconds since the last tooltip closed during which the tooltip of <paramref name="element"/> will open immediately,
        /// or a negative value indicating that the tooltip will always wait for <see cref="ShowDelayProperty"/> before opening.
        /// </summary>
        /// <param name="element">The control to get the property from.</param>
        public static int GetBetweenShowDelay(Control element) => element.GetValue(BetweenShowDelayProperty);

        /// <summary>
        /// Sets the number of milliseconds since the last tooltip closed during which the tooltip of <paramref name="element"/> will open immediately.
        /// </summary>
        /// <remarks>
        /// Setting a negative value disables the immediate opening behaviour. The tooltip of <paramref name="element"/> will then always wait until 
        /// <see cref="ShowDelayProperty"/> elapses before showing.
        /// </remarks>
        /// <param name="element">The control to get the property from.</param>
        /// <param name="value">The number of milliseconds to set, or a negative value to disable the behaviour.</param>
        public static void SetBetweenShowDelay(Control element, int value) => element.SetValue(BetweenShowDelayProperty, value);

        /// <summary>
        /// Gets whether a control will display a tooltip even if it disabled.
        /// </summary>
        /// <param name="element">The control to get the property from.</param>
        public static bool GetShowOnDisabled(Control element) =>
            element.GetValue(ShowOnDisabledProperty);

        /// <summary>
        /// Sets whether a control will display a tooltip even if it disabled.
        /// </summary>
        /// <param name="element">The control to get the property from.</param>
        /// <param name="value">Whether the control is to display a tooltip even if it disabled.</param>
        public static void SetShowOnDisabled(Control element, bool value) => 
            element.SetValue(ShowOnDisabledProperty, value);

        /// <summary>
        /// Gets whether showing and hiding of a control's tooltip will be automatically controlled by Avalonia.
        /// </summary>
        /// <param name="element">The control to get the property from.</param>
        public static bool GetServiceEnabled(Control element) =>
            element.GetValue(ServiceEnabledProperty);

        /// <summary>
        /// Sets whether showing and hiding of a control's tooltip will be automatically controlled by Avalonia.
        /// </summary>
        /// <param name="element">The control to get the property from.</param>
        /// <param name="value">Whether the control is to display a tooltip even if it disabled.</param>
        public static void SetServiceEnabled(Control element, bool value) => 
            element.SetValue(ServiceEnabledProperty, value);

        /// <summary>
<<<<<<< HEAD
        /// Gets the value of the ToolTip.CustomPopupPlacementCallback attached property.
        /// </summary>
        public static CustomPopupPlacementCallback? GetCustomPopupPlacementCallback(Control element)
        {
            return element.GetValue(CustomPopupPlacementCallbackProperty);
        }

        /// <summary>
        /// Sets the value of the ToolTip.CustomPopupPlacementCallback attached property.
        /// </summary>
        public static void SetCustomPopupPlacementCallback(Control element, CustomPopupPlacementCallback? value)
        {
            element.SetValue(CustomPopupPlacementCallbackProperty, value);
        }
=======
        /// Adds a handler for the <see cref="ToolTipOpeningEvent"/> attached event.
        /// </summary>
        /// <param name="element"><see cref="Control"/> that listens to this event.</param>
        /// <param name="handler">Event Handler to be added.</param>
        public static void AddToolTipOpeningHandler(Control element, EventHandler<CancelRoutedEventArgs> handler) =>
            element.AddHandler(ToolTipOpeningEvent, handler);

        /// <summary>
        /// Removes a handler for the <see cref="ToolTipOpeningEvent"/> attached event.
        /// </summary>
        /// <param name="element"><see cref="Control"/> that listens to this event.</param>
        /// <param name="handler">Event Handler to be removed.</param>
        public static void RemoveToolTipOpeningHandler(Control element, EventHandler<CancelRoutedEventArgs> handler) =>
            element.RemoveHandler(ToolTipOpeningEvent, handler);

        /// <summary>
        /// Adds a handler for the <see cref="ToolTipClosingEvent"/> attached event.
        /// </summary>
        /// <param name="element"><see cref="Control"/> that listens to this event.</param>
        /// <param name="handler">Event Handler to be removed.</param>
        public static void AddToolTipClosingHandler(Control element, EventHandler<RoutedEventArgs> handler) =>
            element.AddHandler(ToolTipClosingEvent, handler);

        /// <summary>
        /// Removes a handler for the <see cref="ToolTipClosingEvent"/> attached event.
        /// </summary>
        /// <param name="element"><see cref="Control"/> that listens to this event.</param>
        /// <param name="handler">Event Handler to be removed.</param>
        public static void RemoveToolTipClosingHandler(Control element, EventHandler<RoutedEventArgs> handler) =>
            element.RemoveHandler(ToolTipClosingEvent, handler);
>>>>>>> fc70228d

        private static void IsOpenChanged(AvaloniaPropertyChangedEventArgs e)
        {
            var control = (Control)e.Sender;
            var newValue = (bool)e.NewValue!;

            if (newValue)
            {
                var args = new CancelRoutedEventArgs(ToolTipOpeningEvent);
                control.RaiseEvent(args);
                if (args.Cancel)
                {
                    control.SetCurrentValue(IsOpenProperty, false);
                    return;
                }

                var tip = GetTip(control);
                if (tip == null)
                {
                    control.SetCurrentValue(IsOpenProperty, false);
                    return;
                }

                var toolTip = control.GetValue(ToolTipProperty);
                if (toolTip == null || (tip != toolTip && tip != toolTip.Content))
                {
                    toolTip?.Close();

                    toolTip = tip as ToolTip ?? new ToolTip { Content = tip };
                    control.SetValue(ToolTipProperty, toolTip);
                }

                toolTip.AdornedControl = control;
                toolTip.Open(control);
            }
            else if (control.GetValue(ToolTipProperty) is { } toolTip)
            {
                toolTip.AdornedControl = null;
                toolTip.Close();
            }
        }

        internal Control? AdornedControl { get; private set; }
        internal event EventHandler? Closed;
        internal IPopupHost? PopupHost => _popup?.Host;

        IPopupHost? IPopupHostProvider.PopupHost => _popup?.Host;
        event Action<IPopupHost?>? IPopupHostProvider.PopupHostChanged 
        { 
            add => _popupHostChangedHandler += value; 
            remove => _popupHostChangedHandler -= value;
        }

        private void Open(Control control)
        {
            Close();
            
            if (_popup is null)
            {
                _popup = new Popup();
                _popup.Child = this;
                _popup.WindowManagerAddShadowHint = false;

                _popup.Opened += OnPopupOpened;
                _popup.Closed += OnPopupClosed;
            }

            _subscriptions = new CompositeDisposable(new[]
            {
                _popup.Bind(Popup.HorizontalOffsetProperty, control.GetBindingObservable(HorizontalOffsetProperty)),
                _popup.Bind(Popup.VerticalOffsetProperty, control.GetBindingObservable(VerticalOffsetProperty)),
                _popup.Bind(Popup.PlacementProperty, control.GetBindingObservable(PlacementProperty)),
                _popup.Bind(Popup.CustomPopupPlacementCallbackProperty, control.GetBindingObservable(CustomPopupPlacementCallbackProperty))
            });

            _popup.PlacementTarget = control;
            _popup.SetPopupParent(control);

            _popup.IsOpen = true;
        }

        private void Close()
        {
            if (AdornedControl is { } adornedControl
                && GetIsOpen(adornedControl))
            {
                var args = new RoutedEventArgs(ToolTipClosingEvent);
                adornedControl.RaiseEvent(args);
            }

            _subscriptions?.Dispose();

            if (_popup is not null)
            {
                _popup.IsOpen = false;
                _popup.SetPopupParent(null);
                _popup.PlacementTarget = null;
            }
        }

        private void OnPopupClosed(object? sender, EventArgs e)
        {
            // This condition is true, when Popup was closed by any other reason outside of ToolTipService/ToolTip, keeping IsOpen=true.
            if (AdornedControl is { } adornedControl
                && GetIsOpen(adornedControl))
            {
                adornedControl.SetCurrentValue(IsOpenProperty, false);
            }

            _popupHostChangedHandler?.Invoke(null);
            UpdatePseudoClasses(false);
            Closed?.Invoke(this, EventArgs.Empty);
        }

        private void OnPopupOpened(object? sender, EventArgs e)
        {
            _popupHostChangedHandler?.Invoke(((Popup)sender!).Host);
            UpdatePseudoClasses(true);
        }

        private void UpdatePseudoClasses(bool newValue)
        {
            PseudoClasses.Set(":open", newValue);
        }
    }
}<|MERGE_RESOLUTION|>--- conflicted
+++ resolved
@@ -3,11 +3,8 @@
 using Avalonia.Controls.Diagnostics;
 using Avalonia.Controls.Metadata;
 using Avalonia.Controls.Primitives;
-<<<<<<< HEAD
+using Avalonia.Interactivity;
 using Avalonia.Controls.Primitives.PopupPositioning;
-=======
-using Avalonia.Interactivity;
->>>>>>> fc70228d
 using Avalonia.Reactive;
 using Avalonia.Styling;
 
@@ -304,22 +301,6 @@
             element.SetValue(ServiceEnabledProperty, value);
 
         /// <summary>
-<<<<<<< HEAD
-        /// Gets the value of the ToolTip.CustomPopupPlacementCallback attached property.
-        /// </summary>
-        public static CustomPopupPlacementCallback? GetCustomPopupPlacementCallback(Control element)
-        {
-            return element.GetValue(CustomPopupPlacementCallbackProperty);
-        }
-
-        /// <summary>
-        /// Sets the value of the ToolTip.CustomPopupPlacementCallback attached property.
-        /// </summary>
-        public static void SetCustomPopupPlacementCallback(Control element, CustomPopupPlacementCallback? value)
-        {
-            element.SetValue(CustomPopupPlacementCallbackProperty, value);
-        }
-=======
         /// Adds a handler for the <see cref="ToolTipOpeningEvent"/> attached event.
         /// </summary>
         /// <param name="element"><see cref="Control"/> that listens to this event.</param>
@@ -350,7 +331,22 @@
         /// <param name="handler">Event Handler to be removed.</param>
         public static void RemoveToolTipClosingHandler(Control element, EventHandler<RoutedEventArgs> handler) =>
             element.RemoveHandler(ToolTipClosingEvent, handler);
->>>>>>> fc70228d
+
+        /// <summary>
+        /// Gets the value of the ToolTip.CustomPopupPlacementCallback attached property.
+        /// </summary>
+        public static CustomPopupPlacementCallback? GetCustomPopupPlacementCallback(Control element)
+        {
+            return element.GetValue(CustomPopupPlacementCallbackProperty);
+        }
+
+        /// <summary>
+        /// Sets the value of the ToolTip.CustomPopupPlacementCallback attached property.
+        /// </summary>
+        public static void SetCustomPopupPlacementCallback(Control element, CustomPopupPlacementCallback? value)
+        {
+            element.SetValue(CustomPopupPlacementCallbackProperty, value);
+        }
 
         private static void IsOpenChanged(AvaloniaPropertyChangedEventArgs e)
         {
