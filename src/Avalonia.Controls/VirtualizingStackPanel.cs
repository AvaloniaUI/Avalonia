--- conflicted
+++ resolved
@@ -108,11 +108,7 @@
             return result;
         }
 
-<<<<<<< HEAD
-        protected void ChildrenChanged(object sender, NotifyCollectionChangedEventArgs e)
-=======
-        protected override void ChildrenChanged(object? sender, NotifyCollectionChangedEventArgs e)
->>>>>>> 2d03f508
+        protected void ChildrenChanged(object? sender, NotifyCollectionChangedEventArgs e)
         {
             switch (e.Action)
             {
