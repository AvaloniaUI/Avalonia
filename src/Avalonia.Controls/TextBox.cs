// Copyright (c) The Avalonia Project. All rights reserved.
// Licensed under the MIT license. See licence.md file in the project root for full license information.

using System;
using System.Collections.Generic;
using System.Linq;
using System.Reactive.Linq;
using Avalonia.Controls.Presenters;
using Avalonia.Controls.Primitives;
using Avalonia.Controls.Utils;
using Avalonia.Data;
using Avalonia.Input;
using Avalonia.Input.Platform;
using Avalonia.Interactivity;
using Avalonia.Media;
using Avalonia.Metadata;

namespace Avalonia.Controls
{
    public class TextBox : TemplatedControl, UndoRedoHelper<TextBox.UndoRedoState>.IUndoRedoHost
    {
        public static readonly StyledProperty<bool> AcceptsReturnProperty =
            AvaloniaProperty.Register<TextBox, bool>(nameof(AcceptsReturn));

        public static readonly StyledProperty<bool> AcceptsTabProperty =
            AvaloniaProperty.Register<TextBox, bool>(nameof(AcceptsTab));

        public static readonly DirectProperty<TextBox, int> CaretIndexProperty =
            AvaloniaProperty.RegisterDirect<TextBox, int>(
                nameof(CaretIndex),
                o => o.CaretIndex,
                (o, v) => o.CaretIndex = v);

        public static readonly StyledProperty<bool> IsReadOnlyProperty =
            AvaloniaProperty.Register<TextBox, bool>(nameof(IsReadOnly));

        public static readonly StyledProperty<char> PasswordCharProperty =
            AvaloniaProperty.Register<TextBox, char>(nameof(PasswordChar));

        public static readonly DirectProperty<TextBox, int> SelectionStartProperty =
            AvaloniaProperty.RegisterDirect<TextBox, int>(
                nameof(SelectionStart),
                o => o.SelectionStart,
                (o, v) => o.SelectionStart = v);

        public static readonly DirectProperty<TextBox, int> SelectionEndProperty =
            AvaloniaProperty.RegisterDirect<TextBox, int>(
                nameof(SelectionEnd),
                o => o.SelectionEnd,
                (o, v) => o.SelectionEnd = v);

        public static readonly DirectProperty<TextBox, string> TextProperty =
            TextBlock.TextProperty.AddOwner<TextBox>(
                o => o.Text,
                (o, v) => o.Text = v,
                defaultBindingMode: BindingMode.TwoWay,
                enableDataValidation: true);

        public static readonly StyledProperty<TextAlignment> TextAlignmentProperty =
            TextBlock.TextAlignmentProperty.AddOwner<TextBox>();

        public static readonly StyledProperty<TextWrapping> TextWrappingProperty =
            TextBlock.TextWrappingProperty.AddOwner<TextBox>();

        public static readonly StyledProperty<string> WatermarkProperty =
            AvaloniaProperty.Register<TextBox, string>(nameof(Watermark));

        public static readonly StyledProperty<bool> UseFloatingWatermarkProperty =
            AvaloniaProperty.Register<TextBox, bool>(nameof(UseFloatingWatermark));

        public static readonly DirectProperty<TextBox, string> NewLineProperty =
            AvaloniaProperty.RegisterDirect<TextBox, string>(nameof(NewLine),
                textbox => textbox.NewLine, (textbox, newline) => textbox.NewLine = newline);

        struct UndoRedoState : IEquatable<UndoRedoState>
        {
            public string Text { get; }
            public int CaretPosition { get; }

            public UndoRedoState(string text, int caretPosition)
            {
                Text = text;
                CaretPosition = caretPosition;
            }

            public bool Equals(UndoRedoState other) => ReferenceEquals(Text, other.Text) || Equals(Text, other.Text);
        }

        private string _text;
        private int _caretIndex;
        private int _selectionStart;
        private int _selectionEnd;
        private TextPresenter _presenter;
        private UndoRedoHelper<UndoRedoState> _undoRedoHelper;
        private bool _isUndoingRedoing;
        private bool _ignoreTextChanges;
        private string _newLine = Environment.NewLine;
        private static readonly string[] invalidCharacters = new String[1] { "\u007f" };

        static TextBox()
        {
            FocusableProperty.OverrideDefaultValue(typeof(TextBox), true);
        }

        public TextBox()
        {
            var horizontalScrollBarVisibility = Observable.CombineLatest(
                this.GetObservable(AcceptsReturnProperty),
                this.GetObservable(TextWrappingProperty),
                (acceptsReturn, wrapping) =>
                {
                    if (acceptsReturn)
                    {
                        return wrapping == TextWrapping.NoWrap ?
                            ScrollBarVisibility.Auto :
                            ScrollBarVisibility.Disabled;
                    }
                    else
                    {
                        return ScrollBarVisibility.Hidden;
                    }
                });
            Bind(
                ScrollViewer.HorizontalScrollBarVisibilityProperty,
                horizontalScrollBarVisibility,
                BindingPriority.Style);
            _undoRedoHelper = new UndoRedoHelper<UndoRedoState>(this);
        }

        public bool AcceptsReturn
        {
            get { return GetValue(AcceptsReturnProperty); }
            set { SetValue(AcceptsReturnProperty, value); }
        }

        public bool AcceptsTab
        {
            get { return GetValue(AcceptsTabProperty); }
            set { SetValue(AcceptsTabProperty, value); }
        }

        public int CaretIndex
        {
            get
            {
                return _caretIndex;
            }

            set
            {
                value = CoerceCaretIndex(value);
                SetAndRaise(CaretIndexProperty, ref _caretIndex, value);
                UndoRedoState state;
                if (_undoRedoHelper.TryGetLastState(out state) && state.Text == Text)
                {
                    _undoRedoHelper.UpdateLastState();
                }
            }
        }

        public bool IsReadOnly
        {
            get { return GetValue(IsReadOnlyProperty); }
            set { SetValue(IsReadOnlyProperty, value); }
        }

        public char PasswordChar
        {
            get => GetValue(PasswordCharProperty);
            set => SetValue(PasswordCharProperty, value);
        }

        public int SelectionStart
        {
            get
            {
                return _selectionStart;
            }

            set
            {
                value = CoerceCaretIndex(value);
                SetAndRaise(SelectionStartProperty, ref _selectionStart, value);
                if (SelectionStart == SelectionEnd)
                {
                    CaretIndex = SelectionStart;
                }
            }
        }

        public int SelectionEnd
        {
            get
            {
                return _selectionEnd;
            }

            set
            {
                value = CoerceCaretIndex(value);
                SetAndRaise(SelectionEndProperty, ref _selectionEnd, value);
                if (SelectionStart == SelectionEnd)
                {
                    CaretIndex = SelectionEnd;
                }
            }
        }

        [Content]
        public string Text
        {
            get { return _text; }
            set
            {
                if (!_ignoreTextChanges)
                {
                    var caretIndex = CaretIndex;
                    SelectionStart = CoerceCaretIndex(SelectionStart, value?.Length ?? 0);
                    SelectionEnd = CoerceCaretIndex(SelectionEnd, value?.Length ?? 0);
                    CaretIndex = CoerceCaretIndex(caretIndex, value?.Length ?? 0);

                    if (SetAndRaise(TextProperty, ref _text, value) && !_isUndoingRedoing)
                    {
                        _undoRedoHelper.Clear();
                    }
                }
            }
        }

        public TextAlignment TextAlignment
        {
            get { return GetValue(TextAlignmentProperty); }
            set { SetValue(TextAlignmentProperty, value); }
        }

        public string Watermark
        {
            get { return GetValue(WatermarkProperty); }
            set { SetValue(WatermarkProperty, value); }
        }

        public bool UseFloatingWatermark
        {
            get { return GetValue(UseFloatingWatermarkProperty); }
            set { SetValue(UseFloatingWatermarkProperty, value); }
        }

        public TextWrapping TextWrapping
        {
            get { return GetValue(TextWrappingProperty); }
            set { SetValue(TextWrappingProperty, value); }
        }

        /// <summary>
        /// Gets or sets which characters are inserted when Enter is pressed. Default: <see cref="Environment.NewLine"/>
        /// </summary>
        public string NewLine
        {
            get { return _newLine; }
            set { SetAndRaise(NewLineProperty, ref _newLine, value); }
        }

        protected override void OnTemplateApplied(TemplateAppliedEventArgs e)
        {
            _presenter = e.NameScope.Get<TextPresenter>("PART_TextPresenter");
            _presenter.Cursor = new Cursor(StandardCursorType.Ibeam);

            if (IsFocused)
            {
                DecideCaretVisibility();
            }
        }

        protected override void OnGotFocus(GotFocusEventArgs e)
        {
            base.OnGotFocus(e);

            // when navigating to a textbox via the tab key, select all text if
            //   1) this textbox is *not* a multiline textbox
            //   2) this textbox has any text to select
            if (e.NavigationMethod == NavigationMethod.Tab &&
                !AcceptsReturn &&
                Text?.Length > 0)
            {
                SelectionStart = 0;
                SelectionEnd = Text.Length;
            }
            else
            {
                DecideCaretVisibility();
            }

            e.Handled = true;
        }

        private void DecideCaretVisibility()
        {
            if (!IsReadOnly)
            {
                _presenter?.ShowCaret();
            }
            else
            {
                _presenter?.HideCaret();
            }
        }

        protected override void OnLostFocus(RoutedEventArgs e)
        {
            base.OnLostFocus(e);
            SelectionStart = 0;
            SelectionEnd = 0;
            _presenter?.HideCaret();
        }

        protected override void OnTextInput(TextInputEventArgs e)
        {
            if (!e.Handled)
            {
                HandleTextInput(e.Text);
                e.Handled = true;
            }
        }

        private void HandleTextInput(string input)
        {
            if (!IsReadOnly)
            {
                input = RemoveInvalidCharacters(input);
                string text = Text ?? string.Empty;
                int caretIndex = CaretIndex;
                if (!string.IsNullOrEmpty(input))
                {
                    DeleteSelection();
                    caretIndex = CaretIndex;
                    text = Text ?? string.Empty;
                    SetTextInternal(text.Substring(0, caretIndex) + input + text.Substring(caretIndex));
                    CaretIndex += input.Length;
                    SelectionStart = SelectionEnd = CaretIndex;
                    _undoRedoHelper.DiscardRedo();
                }
            }
        }

        public string RemoveInvalidCharacters(string text)
        {
            for (var i = 0; i < invalidCharacters.Length; i++)
            {
                text = text.Replace(invalidCharacters[i], string.Empty);
            }

            return text;
        }

        private async void Copy()
        {
            await ((IClipboard)AvaloniaLocator.Current.GetService(typeof(IClipboard)))
                .SetTextAsync(GetSelection());
        }

        private async void Paste()
        {
            var text = await ((IClipboard)AvaloniaLocator.Current.GetService(typeof(IClipboard))).GetTextAsync();
            if (text == null)
            {
                return;
            }
            _undoRedoHelper.Snapshot();
            HandleTextInput(text);
        }

        protected override void OnKeyDown(KeyEventArgs e)
        {
            string text = Text ?? string.Empty;
            int caretIndex = CaretIndex;
            bool movement = false;
            bool selection = false;
            bool handled = false;
            var modifiers = e.Modifiers;

            var keymap = AvaloniaLocator.Current.GetService<PlatformHotkeyConfiguration>();

            bool Match(List<KeyGesture> gestures) => gestures.Any(g => g.Matches(e));
            bool DetectSelection() => e.Modifiers.HasFlag(keymap.SelectionModifiers);

            if (Match(keymap.SelectAll))
            {
                SelectAll();
                handled = true;
            }
            else if (Match(keymap.Copy))
            {
                if (!IsPasswordBox)
                {
                    Copy();
                }

                handled = true;
            }
            else if (Match(keymap.Cut))
            {
                if (!IsPasswordBox)
                {
                    Copy();
                    DeleteSelection();
                }

                handled = true;
            }
            else if (Match(keymap.Paste))
            {

                Paste();
                handled = true;
            }
            else if (Match(keymap.Undo))
            {

                try
                {
                    _isUndoingRedoing = true;
                    _undoRedoHelper.Undo();
                }
                finally
                {
                    _isUndoingRedoing = false;
                }

                handled = true;
            }
            else if (Match(keymap.Redo))
            {
                try
                {
                    _isUndoingRedoing = true;
                    _undoRedoHelper.Redo();
                }
                finally
                {
                    _isUndoingRedoing = false;
                }

                handled = true;
            }
            else if (Match(keymap.MoveCursorToTheStartOfDocument))
            {
                MoveHome(true);
                movement = true;
                selection = false;
                handled = true;
            }
            else if (Match(keymap.MoveCursorToTheEndOfDocument))
            {
                MoveEnd(true);
                movement = true;
                selection = false;
                handled = true;
            }
            else if (Match(keymap.MoveCursorToTheStartOfLine))
            {
                MoveHome(false);
                movement = true;
                selection = false;
                handled = true;
                
            }
            else if (Match(keymap.MoveCursorToTheEndOfLine))
            {
                MoveEnd(false);
                movement = true;
                selection = false;
                handled = true;
            }
            else if (Match(keymap.MoveCursorToTheStartOfDocumentWithSelection))
            {
                MoveHome(true);
                movement = true;
                selection = true;
                handled = true;
            }
            else if (Match(keymap.MoveCursorToTheEndOfDocumentWithSelection))
            {
                MoveEnd(true);
                movement = true;
                selection = true;
                handled = true;
            }
            else if (Match(keymap.MoveCursorToTheStartOfLineWithSelection))
            {
                MoveHome(false);
                movement = true;
                selection = true;
                handled = true;
                
            }
            else if (Match(keymap.MoveCursorToTheEndOfLineWithSelection))
            {
                MoveEnd(false);
                movement = true;
                selection = true;
                handled = true;
            }
            else
            {
                bool hasWholeWordModifiers = modifiers.HasFlag(keymap.WholeWordTextActionModifiers);
                switch (e.Key)
                {
                    case Key.Left:
                        MoveHorizontal(-1, hasWholeWordModifiers);
                        movement = true;
                        selection = DetectSelection();
                        break;

                    case Key.Right:
                        MoveHorizontal(1, hasWholeWordModifiers);
                        movement = true;
                        selection = DetectSelection();
                        break;

                    case Key.Up:
                        movement = MoveVertical(-1);
                        selection = DetectSelection();
                        break;

                    case Key.Down:
                        movement = MoveVertical(1);
                        selection = DetectSelection();
                        break;

                    case Key.Back:
                        if (hasWholeWordModifiers && SelectionStart == SelectionEnd)
                        {
                            SetSelectionForControlBackspace();
                        }

<<<<<<< HEAD
                        if (caretIndex >= 2 && char.IsSurrogatePair(text[caretIndex - 2], text[caretIndex - 1]))
                        {
                            removedCharacters = 2;
                        }

                        SetTextInternal(text.Substring(0, caretIndex - removedCharacters) + text.Substring(caretIndex));
                        CaretIndex -= removedCharacters;
                        SelectionStart = SelectionEnd = CaretIndex;
                    }

                    handled = true;
                    break;
=======
                        if (!DeleteSelection() && CaretIndex > 0)
                        {
                            var removedCharacters = 1;
                            // handle deleting /r/n
                            // you don't ever want to leave a dangling /r around. So, if deleting /n, check to see if 
                            // a /r should also be deleted.
                            if (CaretIndex > 1 &&
                                text[CaretIndex - 1] == '\n' &&
                                text[CaretIndex - 2] == '\r')
                            {
                                removedCharacters = 2;
                            }
>>>>>>> e5566165

                            SetTextInternal(text.Substring(0, caretIndex - removedCharacters) +
                                            text.Substring(caretIndex));
                            CaretIndex -= removedCharacters;
                            SelectionStart = SelectionEnd = CaretIndex;
                        }

                        handled = true;
                        break;

                    case Key.Delete:
                        if (hasWholeWordModifiers && SelectionStart == SelectionEnd)
                        {
                            SetSelectionForControlDelete();
                        }

<<<<<<< HEAD
                        if (caretIndex + 1 < text.Length && char.IsSurrogatePair(text[caretIndex], text[caretIndex + 1]))
                        {
                            removedCharacters = 2;
                        }

                        SetTextInternal(text.Substring(0, caretIndex) + text.Substring(caretIndex + removedCharacters));
                    }
                    handled = true;
                    break;
=======
                        if (!DeleteSelection() && caretIndex < text.Length)
                        {
                            var removedCharacters = 1;
                            // handle deleting /r/n
                            // you don't ever want to leave a dangling /r around. So, if deleting /n, check to see if 
                            // a /r should also be deleted.
                            if (CaretIndex < text.Length - 1 &&
                                text[caretIndex + 1] == '\n' &&
                                text[caretIndex] == '\r')
                            {
                                removedCharacters = 2;
                            }

                            SetTextInternal(text.Substring(0, caretIndex) +
                                            text.Substring(caretIndex + removedCharacters));
                        }
>>>>>>> e5566165

                        handled = true;
                        break;

                    case Key.Enter:
                        if (AcceptsReturn)
                        {
                            HandleTextInput(NewLine);
                            handled = true;
                        }

                        break;

                    case Key.Tab:
                        if (AcceptsTab)
                        {
                            HandleTextInput("\t");
                            handled = true;
                        }
                        else
                        {
                            base.OnKeyDown(e);
                        }

                        break;

                    default:
                        handled = false;
                        break;
                }
            }

            if (movement && selection)
            {
                SelectionEnd = CaretIndex;
            }
            else if (movement)
            {
                SelectionStart = SelectionEnd = CaretIndex;
            }

            if (handled || movement)
            {
                e.Handled = true;
            }
        }

        protected override void OnPointerPressed(PointerPressedEventArgs e)
        {
            var point = e.GetPosition(_presenter);
            var index = CaretIndex = _presenter.GetCaretIndex(point);
            var text = Text;

            if (text != null && e.MouseButton == MouseButton.Left)
            {
                switch (e.ClickCount)
                {
                    case 1:
                        SelectionStart = SelectionEnd = index;
                        break;
                    case 2:
                        if (!StringUtils.IsStartOfWord(text, index))
                        {
                            SelectionStart = StringUtils.PreviousWord(text, index);
                        }

                        SelectionEnd = StringUtils.NextWord(text, index);
                        break;
                    case 3:
                        SelectionStart = 0;
                        SelectionEnd = text.Length;
                        break;
                }
            }

            e.Device.Capture(_presenter);
            e.Handled = true;
        }

        protected override void OnPointerMoved(PointerEventArgs e)
        {
            if (_presenter != null && e.Device.Captured == _presenter)
            {
                var point = e.GetPosition(_presenter);

                var caretIndex = _presenter.GetCaretIndex(point);

                CaretIndex = SelectionEnd = caretIndex;
            }
        }

        protected override void OnPointerReleased(PointerReleasedEventArgs e)
        {
            if (_presenter != null && e.Device.Captured == _presenter)
            {
                e.Device.Capture(null);
            }
        }

        protected override void UpdateDataValidation(AvaloniaProperty property, BindingNotification status)
        {
            if (property == TextProperty)
            {
                DataValidationErrors.SetError(this, status.Error);
            }
        }

        private int CoerceCaretIndex(int value) => CoerceCaretIndex(value, Text?.Length ?? 0);

        private int CoerceCaretIndex(int value, int length)
        {
            var text = Text;

            if (value < 0)
            {
                return 0;
            }
            else if (value > length)
            {
                return length;
            }
            else if (value > 0 && text[value - 1] == '\r' && text[value] == '\n')
            {
                return value + 1;
            }
            else
            {
                return value;
            }
        }

        private int DeleteCharacter(int index)
        {
            var start = index + 1;
            var text = Text;
            var c = text[index];
            var result = 1;

            if (c == '\n' && index > 0 && text[index - 1] == '\r')
            {
                --index;
                ++result;
            }
            else if (c == '\r' && index < text.Length - 1 && text[index + 1] == '\n')
            {
                ++start;
                ++result;
            }

            Text = text.Substring(0, index) + text.Substring(start);

            return result;
        }

        private void MoveHorizontal(int direction, bool wholeWord)
        {
            var text = Text ?? string.Empty;
            var caretIndex = CaretIndex;

            if (!wholeWord)
            {
                var index = caretIndex + direction;

                if (index < 0 || index > text.Length)
                {
                    return;
                }
                else if (index == text.Length)
                {
                    CaretIndex = index;
                    return;
                }

                var c = text[index];

                if (direction > 0)
                {
                    if (char.IsHighSurrogate(text[caretIndex]))
                    {
                        CaretIndex += 2;
                    }
                    else
                    {
                        CaretIndex += (c == '\r' && index < text.Length - 1 && text[index + 1] == '\n') ? 2 : 1;
                    }                   
                }
                else
                {
                    if (char.IsLowSurrogate(c))
                    {
                        CaretIndex -= 2;
                    }
                    else
                    {
                        CaretIndex -= (c == '\n' && index > 0 && text[index - 1] == '\r') ? 2 : 1;
                    }                   
                }
            }
            else
            {
                if (direction > 0)
                {
                    CaretIndex += StringUtils.NextWord(text, caretIndex) - caretIndex;
                }
                else
                {
                    CaretIndex += StringUtils.PreviousWord(text, caretIndex) - caretIndex;
                }
            }
        }

        private bool MoveVertical(int count)
        {
            var formattedText = _presenter.FormattedText;
            var lines = formattedText.GetLines().ToList();
            var caretIndex = CaretIndex;
            var lineIndex = GetLine(caretIndex, lines) + count;

            if (lineIndex >= 0 && lineIndex < lines.Count)
            {
                var line = lines[lineIndex];
                var rect = formattedText.HitTestTextPosition(caretIndex);
                var y = count < 0 ? rect.Y : rect.Bottom;
                var point = new Point(rect.X, y + (count * (line.Height / 2)));
                var hit = formattedText.HitTestPoint(point);
                CaretIndex = hit.TextPosition + (hit.IsTrailing ? 1 : 0);
                return true;
            }
            else
            {
                return false;
            }
        }

        private void MoveHome(bool document)
        {
            var text = Text ?? string.Empty;
            var caretIndex = CaretIndex;

            if (document)
            {
                caretIndex = 0;
            }
            else
            {
                var lines = _presenter.FormattedText.GetLines();
                var pos = 0;

                foreach (var line in lines)
                {
                    if (pos + line.Length > caretIndex || pos + line.Length == text.Length)
                    {
                        break;
                    }

                    pos += line.Length;
                }

                caretIndex = pos;
            }

            CaretIndex = caretIndex;
        }

        private void MoveEnd(bool document)
        {
            var text = Text ?? string.Empty;
            var caretIndex = CaretIndex;

            if (document)
            {
                caretIndex = text.Length;
            }
            else
            {
                var lines = _presenter.FormattedText.GetLines();
                var pos = 0;

                foreach (var line in lines)
                {
                    pos += line.Length;

                    if (pos > caretIndex)
                    {
                        if (pos < text.Length)
                        {
                            --pos;
                            if (pos > 0 && text[pos - 1] == '\r' && text[pos] == '\n')
                            {
                                --pos;
                            }
                        }

                        break;
                    }
                }

                caretIndex = pos;
            }

            CaretIndex = caretIndex;
        }

        private void SelectAll()
        {
            SelectionStart = 0;
            SelectionEnd = Text?.Length ?? 0;
        }

        private bool DeleteSelection()
        {
            if (!IsReadOnly)
            {
                var selectionStart = SelectionStart;
                var selectionEnd = SelectionEnd;

                if (selectionStart != selectionEnd)
                {
                    var start = Math.Min(selectionStart, selectionEnd);
                    var end = Math.Max(selectionStart, selectionEnd);
                    var text = Text;
                    SetTextInternal(text.Substring(0, start) + text.Substring(end));
                    SelectionStart = SelectionEnd = CaretIndex = start;
                    return true;
                }
                else
                {
                    return false;
                }
            }
            else
            {
                return true;
            }
        }

        private string GetSelection()
        {
            var text = Text;
            if (string.IsNullOrEmpty(text))
            {
                return "";
            }

            var selectionStart = SelectionStart;
            var selectionEnd = SelectionEnd;
            var start = Math.Min(selectionStart, selectionEnd);
            var end = Math.Max(selectionStart, selectionEnd);
            if (start == end || (Text?.Length ?? 0) < end)
            {
                return "";
            }
            return text.Substring(start, end - start);
        }

        private int GetLine(int caretIndex, IList<FormattedTextLine> lines)
        {
            int pos = 0;
            int i;

            for (i = 0; i < lines.Count - 1; ++i)
            {
                var line = lines[i];
                pos += line.Length;

                if (pos > caretIndex)
                {
                    break;
                }
            }

            return i;
        }

        private void SetTextInternal(string value)
        {
            try
            {
                _ignoreTextChanges = true;
                SetAndRaise(TextProperty, ref _text, value);
            }
            finally
            {
                _ignoreTextChanges = false;
            }
        }

        private void SetSelectionForControlBackspace()
        {
            SelectionStart = CaretIndex;
            MoveHorizontal(-1, true);
            SelectionEnd = CaretIndex;
        }

        private void SetSelectionForControlDelete()
        {
            SelectionStart = CaretIndex;
            MoveHorizontal(1, true);
            SelectionEnd = CaretIndex;
        }

        private bool IsPasswordBox => PasswordChar != default(char);

        UndoRedoState UndoRedoHelper<UndoRedoState>.IUndoRedoHost.UndoRedoState
        {
            get { return new UndoRedoState(Text, CaretIndex); }
            set
            {
                Text = value.Text;
                SelectionStart = SelectionEnd = CaretIndex = value.CaretPosition;
            }
        }
    }
}<|MERGE_RESOLUTION|>--- conflicted
+++ resolved
@@ -1,6 +1,7 @@
 // Copyright (c) The Avalonia Project. All rights reserved.
 // Licensed under the MIT license. See licence.md file in the project root for full license information.
 
+using Avalonia.Input.Platform;
 using System;
 using System.Collections.Generic;
 using System.Linq;
@@ -8,12 +9,11 @@
 using Avalonia.Controls.Presenters;
 using Avalonia.Controls.Primitives;
 using Avalonia.Controls.Utils;
-using Avalonia.Data;
 using Avalonia.Input;
-using Avalonia.Input.Platform;
 using Avalonia.Interactivity;
 using Avalonia.Media;
 using Avalonia.Metadata;
+using Avalonia.Data;
 
 namespace Avalonia.Controls
 {
@@ -152,9 +152,7 @@
                 SetAndRaise(CaretIndexProperty, ref _caretIndex, value);
                 UndoRedoState state;
                 if (_undoRedoHelper.TryGetLastState(out state) && state.Text == Text)
-                {
                     _undoRedoHelper.UpdateLastState();
-                }
             }
         }
 
@@ -296,13 +294,9 @@
         private void DecideCaretVisibility()
         {
             if (!IsReadOnly)
-            {
                 _presenter?.ShowCaret();
-            }
             else
-            {
                 _presenter?.HideCaret();
-            }
         }
 
         protected override void OnLostFocus(RoutedEventArgs e)
@@ -533,20 +527,6 @@
                             SetSelectionForControlBackspace();
                         }
 
-<<<<<<< HEAD
-                        if (caretIndex >= 2 && char.IsSurrogatePair(text[caretIndex - 2], text[caretIndex - 1]))
-                        {
-                            removedCharacters = 2;
-                        }
-
-                        SetTextInternal(text.Substring(0, caretIndex - removedCharacters) + text.Substring(caretIndex));
-                        CaretIndex -= removedCharacters;
-                        SelectionStart = SelectionEnd = CaretIndex;
-                    }
-
-                    handled = true;
-                    break;
-=======
                         if (!DeleteSelection() && CaretIndex > 0)
                         {
                             var removedCharacters = 1;
@@ -559,7 +539,6 @@
                             {
                                 removedCharacters = 2;
                             }
->>>>>>> e5566165
 
                             SetTextInternal(text.Substring(0, caretIndex - removedCharacters) +
                                             text.Substring(caretIndex));
@@ -576,17 +555,6 @@
                             SetSelectionForControlDelete();
                         }
 
-<<<<<<< HEAD
-                        if (caretIndex + 1 < text.Length && char.IsSurrogatePair(text[caretIndex], text[caretIndex + 1]))
-                        {
-                            removedCharacters = 2;
-                        }
-
-                        SetTextInternal(text.Substring(0, caretIndex) + text.Substring(caretIndex + removedCharacters));
-                    }
-                    handled = true;
-                    break;
-=======
                         if (!DeleteSelection() && caretIndex < text.Length)
                         {
                             var removedCharacters = 1;
@@ -603,7 +571,6 @@
                             SetTextInternal(text.Substring(0, caretIndex) +
                                             text.Substring(caretIndex + removedCharacters));
                         }
->>>>>>> e5566165
 
                         handled = true;
                         break;
@@ -688,10 +655,7 @@
             if (_presenter != null && e.Device.Captured == _presenter)
             {
                 var point = e.GetPosition(_presenter);
-
-                var caretIndex = _presenter.GetCaretIndex(point);
-
-                CaretIndex = SelectionEnd = caretIndex;
+                CaretIndex = SelectionEnd = _presenter.GetCaretIndex(point);
             }
         }
 
@@ -781,25 +745,11 @@
 
                 if (direction > 0)
                 {
-                    if (char.IsHighSurrogate(text[caretIndex]))
-                    {
-                        CaretIndex += 2;
-                    }
-                    else
-                    {
-                        CaretIndex += (c == '\r' && index < text.Length - 1 && text[index + 1] == '\n') ? 2 : 1;
-                    }                   
+                    CaretIndex += (c == '\r' && index < text.Length - 1 && text[index + 1] == '\n') ? 2 : 1;
                 }
                 else
                 {
-                    if (char.IsLowSurrogate(c))
-                    {
-                        CaretIndex -= 2;
-                    }
-                    else
-                    {
-                        CaretIndex -= (c == '\n' && index > 0 && text[index - 1] == '\r') ? 2 : 1;
-                    }                   
+                    CaretIndex -= (c == '\n' && index > 0 && text[index - 1] == '\r') ? 2 : 1;
                 }
             }
             else
@@ -944,10 +894,7 @@
         {
             var text = Text;
             if (string.IsNullOrEmpty(text))
-            {
                 return "";
-            }
-
             var selectionStart = SelectionStart;
             var selectionEnd = SelectionEnd;
             var start = Math.Min(selectionStart, selectionEnd);
