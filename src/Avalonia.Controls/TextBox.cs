// Copyright (c) The Avalonia Project. All rights reserved.
// Licensed under the MIT license. See licence.md file in the project root for full license information.

using System;
using System.Collections.Generic;
using System.Linq;
using System.Reactive.Linq;

using Avalonia.Controls.Presenters;
using Avalonia.Controls.Primitives;
using Avalonia.Controls.Utils;
using Avalonia.Data;
using Avalonia.Input;
using Avalonia.Input.Platform;
using Avalonia.Interactivity;
using Avalonia.Media;
using Avalonia.Metadata;
using Avalonia.Utilities;

namespace Avalonia.Controls
{
    public class TextBox : TemplatedControl, UndoRedoHelper<TextBox.UndoRedoState>.IUndoRedoHost
    {
        private static readonly string[] InvalidCharacters = { "\u007f" };

        public static readonly StyledProperty<bool> AcceptsReturnProperty =
            AvaloniaProperty.Register<TextBox, bool>(nameof(AcceptsReturn));

        public static readonly StyledProperty<bool> AcceptsTabProperty =
            AvaloniaProperty.Register<TextBox, bool>(nameof(AcceptsTab));

        public static readonly DirectProperty<TextBox, int> CaretIndexProperty =
            AvaloniaProperty.RegisterDirect<TextBox, int>(
                nameof(CaretIndex),
                o => o.CaretIndex,
                (o, v) => o.CaretIndex = v);

        public static readonly StyledProperty<bool> IsReadOnlyProperty =
            AvaloniaProperty.Register<TextBox, bool>(nameof(IsReadOnly));

        public static readonly StyledProperty<char> PasswordCharProperty =
            AvaloniaProperty.Register<TextBox, char>(nameof(PasswordChar));

        public static readonly DirectProperty<TextBox, int> SelectionStartProperty =
            AvaloniaProperty.RegisterDirect<TextBox, int>(
                nameof(SelectionStart),
                o => o.SelectionStart,
                (o, v) => o.SelectionStart = v);

        public static readonly DirectProperty<TextBox, int> SelectionEndProperty =
            AvaloniaProperty.RegisterDirect<TextBox, int>(
                nameof(SelectionEnd),
                o => o.SelectionEnd,
                (o, v) => o.SelectionEnd = v);

        public static readonly DirectProperty<TextBox, string> TextProperty = TextBlock.TextProperty.AddOwner<TextBox>(
            o => o.Text,
            (o, v) => o.Text = v,
            defaultBindingMode: BindingMode.TwoWay,
            enableDataValidation: true);

        public static readonly StyledProperty<TextAlignment> TextAlignmentProperty =
            TextBlock.TextAlignmentProperty.AddOwner<TextBox>();

        public static readonly StyledProperty<TextWrapping> TextWrappingProperty =
            TextBlock.TextWrappingProperty.AddOwner<TextBox>();

        public static readonly StyledProperty<string> WatermarkProperty =
            AvaloniaProperty.Register<TextBox, string>(nameof(Watermark));

        public static readonly StyledProperty<bool> UseFloatingWatermarkProperty =
            AvaloniaProperty.Register<TextBox, bool>(nameof(UseFloatingWatermark));

        public static readonly DirectProperty<TextBox, string> NewLineProperty =
            AvaloniaProperty.RegisterDirect<TextBox, string>(
                nameof(NewLine),
                textbox => textbox.NewLine,
                (textbox, newline) => textbox.NewLine = newline);

        private string _text;

        private int _caretIndex;

        private int _selectionStart;

        private int _selectionEnd;

        private TextPresenter _presenter;

        private readonly UndoRedoHelper<UndoRedoState> _undoRedoHelper;

        private bool _isUndoingRedoing;

        private bool _ignoreTextChanges;

        private string _newLine = Environment.NewLine;
<<<<<<< HEAD

=======
        private static readonly string[] invalidCharacters = new String[1] { "\u007f" };
>>>>>>> f4e0af90
        private int _currentOffset;

        static TextBox()
        {
            FocusableProperty.OverrideDefaultValue(typeof(TextBox), true);
        }

        public TextBox()
        {
            var horizontalScrollBarVisibility = this.GetObservable(AcceptsReturnProperty).CombineLatest(
                this.GetObservable(TextWrappingProperty),
                (acceptsReturn, wrapping) =>
                {
                    if (acceptsReturn)
                    {
                        return wrapping == TextWrapping.NoWrap
                                   ? ScrollBarVisibility.Auto
                                   : ScrollBarVisibility.Disabled;
                    }

                    return ScrollBarVisibility.Hidden;
                });
            Bind(
                ScrollViewer.HorizontalScrollBarVisibilityProperty,
                horizontalScrollBarVisibility,
                BindingPriority.Style);
            _undoRedoHelper = new UndoRedoHelper<UndoRedoState>(this);
        }

        public bool AcceptsReturn
        {
            get => GetValue(AcceptsReturnProperty);
            set => SetValue(AcceptsReturnProperty, value);
        }

        public bool AcceptsTab
        {
            get => GetValue(AcceptsTabProperty);
            set => SetValue(AcceptsTabProperty, value);
        }

        public int CaretIndex
        {
            get => _caretIndex;

            set
            {
                value = CoerceCaretIndex(value);

                SetAndRaise(CaretIndexProperty, ref _caretIndex, value);

                if (_undoRedoHelper.TryGetLastState(out var state) && state.Text == Text)
                {
                    _undoRedoHelper.UpdateLastState();
                }
            }
        }

        public bool IsReadOnly
        {
            get => GetValue(IsReadOnlyProperty);
            set => SetValue(IsReadOnlyProperty, value);
        }

        public char PasswordChar
        {
            get => GetValue(PasswordCharProperty);
            set => SetValue(PasswordCharProperty, value);
        }

        public int SelectionStart
        {
            get => _selectionStart;

            set
            {
                value = CoerceCaretIndex(value);

                SetAndRaise(SelectionStartProperty, ref _selectionStart, value);

                if (SelectionStart == SelectionEnd)
                {
                    CaretIndex = SelectionStart;
                }
            }
        }

        public int SelectionEnd
        {
            get => _selectionEnd;

            set
            {
                value = CoerceCaretIndex(value);

                SetAndRaise(SelectionEndProperty, ref _selectionEnd, value);

                if (SelectionStart == SelectionEnd)
                {
                    CaretIndex = SelectionEnd;
                }
            }
        }

        [Content]
        public string Text
        {
            get => _text;

            set
            {
                if (_ignoreTextChanges)
                {
                    return;
                }

                var caretIndex = CaretIndex;
                SelectionStart = CoerceCaretIndex(SelectionStart, value?.Length ?? 0);
                SelectionEnd = CoerceCaretIndex(SelectionEnd, value?.Length ?? 0);
                CaretIndex = CoerceCaretIndex(caretIndex, value?.Length ?? 0);

                if (SetAndRaise(TextProperty, ref _text, value) && !_isUndoingRedoing)
                {
                    _undoRedoHelper.Clear();
                }
            }
        }

        public TextAlignment TextAlignment
        {
            get => GetValue(TextAlignmentProperty);

            set => SetValue(TextAlignmentProperty, value);
        }

        public string Watermark
        {
            get => GetValue(WatermarkProperty);

            set => SetValue(WatermarkProperty, value);
        }

        public bool UseFloatingWatermark
        {
            get => GetValue(UseFloatingWatermarkProperty);

            set => SetValue(UseFloatingWatermarkProperty, value);
        }

        public TextWrapping TextWrapping
        {
            get => GetValue(TextWrappingProperty);

            set => SetValue(TextWrappingProperty, value);
        }

        /// <summary>
        /// Gets or sets which characters are inserted when Enter is pressed. Default: <see cref="Environment.NewLine"/>
        /// </summary>
        public string NewLine
        {
            get => _newLine;

            set => SetAndRaise(NewLineProperty, ref _newLine, value);
        }

        UndoRedoState UndoRedoHelper<UndoRedoState>.IUndoRedoHost.UndoRedoState
        {
            get => new UndoRedoState(Text, CaretIndex);

            set
            {
                Text = value.Text;
                SelectionStart = SelectionEnd = CaretIndex = value.CaretPosition;
            }
        }

        private bool IsPasswordBox => PasswordChar != default(char);

        public string RemoveInvalidCharacters(string text)
        {
            for (var i = 0; i < InvalidCharacters.Length; i++)
            {
                text = text.Replace(InvalidCharacters[i], string.Empty);
            }

            return text;
        }

        protected override void OnTemplateApplied(TemplateAppliedEventArgs e)
        {
            _presenter = e.NameScope.Get<TextPresenter>("PART_TextPresenter");

            if (IsFocused)
            {
                DecideCaretVisibility();
            }
        }

        protected override void OnGotFocus(GotFocusEventArgs e)
        {
            base.OnGotFocus(e);

            // when navigating to a textbox via the tab key, select all text if
            //   1) this textbox is *not* a multiline textbox
            //   2) this textbox has any text to select
            if (e.NavigationMethod == NavigationMethod.Tab && !AcceptsReturn && Text?.Length > 0)
            {
                SelectionStart = 0;
                SelectionEnd = Text.Length;
            }
            else
            {
                DecideCaretVisibility();
            }

            e.Handled = true;
        }

        protected override void OnLostFocus(RoutedEventArgs e)
        {
            base.OnLostFocus(e);

            SelectionStart = 0;
            SelectionEnd = 0;

            _presenter?.HideCaret();
        }

        protected override void OnTextInput(TextInputEventArgs e)
        {
            if (!e.Handled)
            {
                HandleTextInput(e.Text);

                e.Handled = true;
            }
        }

        protected override void OnKeyDown(KeyEventArgs e)
        {
            var text = Text ?? string.Empty;
            var caretIndex = CaretIndex;
            var movement = false;
            var selection = false;
            var handled = false;
            var modifiers = e.Modifiers;

            var keymap = AvaloniaLocator.Current.GetService<PlatformHotkeyConfiguration>();

            bool Match(List<KeyGesture> gestures) => gestures.Any(g => g.Matches(e));
            bool DetectSelection() => e.Modifiers.HasFlag(keymap.SelectionModifiers);

            if (Match(keymap.SelectAll))
            {
                SelectAll();
                handled = true;
            }
            else if (Match(keymap.Copy))
            {
                if (!IsPasswordBox)
                {
                    Copy();
                }

                handled = true;
            }
            else if (Match(keymap.Cut))
            {
                if (!IsPasswordBox)
                {
                    Copy();
                    DeleteSelection();
                }

                handled = true;
            }
            else if (Match(keymap.Paste))
            {
                Paste();
                handled = true;
            }
            else if (Match(keymap.Undo))
            {
                try
                {
                    _isUndoingRedoing = true;
                    _undoRedoHelper.Undo();
                }
                finally
                {
                    _isUndoingRedoing = false;
                }

                handled = true;
            }
            else if (Match(keymap.Redo))
            {
                try
                {
                    _isUndoingRedoing = true;
                    _undoRedoHelper.Redo();
                }
                finally
                {
                    _isUndoingRedoing = false;
                }

                handled = true;
            }
            else if (Match(keymap.MoveCursorToTheStartOfDocument))
            {
                MoveHome(true);
                movement = true;
                handled = true;
            }
            else if (Match(keymap.MoveCursorToTheEndOfDocument))
            {
                MoveEnd(true);
                movement = true;
                handled = true;
            }
            else if (Match(keymap.MoveCursorToTheStartOfLine))
            {
                MoveHome(false);
                movement = true;
                handled = true;
            }
            else if (Match(keymap.MoveCursorToTheEndOfLine))
            {
                MoveEnd(false);
                movement = true;
                handled = true;
            }
            else if (Match(keymap.MoveCursorToTheStartOfDocumentWithSelection))
            {
                MoveHome(true);
                movement = true;
                selection = true;
                handled = true;
            }
            else if (Match(keymap.MoveCursorToTheEndOfDocumentWithSelection))
            {
                MoveEnd(true);
                movement = true;
                selection = true;
                handled = true;
            }
            else if (Match(keymap.MoveCursorToTheStartOfLineWithSelection))
            {
                MoveHome(false);
                movement = true;
                selection = true;
                handled = true;
            }
            else if (Match(keymap.MoveCursorToTheEndOfLineWithSelection))
            {
                MoveEnd(false);
                movement = true;
                selection = true;
                handled = true;
            }
            else
            {
                var hasWholeWordModifiers = modifiers.HasFlag(keymap.WholeWordTextActionModifiers);
                switch (e.Key)
                {
                    case Key.Left:
                        MoveHorizontal(-1, hasWholeWordModifiers);
                        movement = true;
                        selection = DetectSelection();
                        break;

                    case Key.Right:
                        MoveHorizontal(1, hasWholeWordModifiers);
                        movement = true;
                        selection = DetectSelection();
                        break;

                    case Key.Up:
                        movement = MoveVertical(-1);
                        selection = DetectSelection();
                        break;

                    case Key.Down:
                        movement = MoveVertical(1);
                        selection = DetectSelection();
                        break;

                    case Key.Back:
                        if (hasWholeWordModifiers && SelectionStart == SelectionEnd)
                        {
                            SetSelectionForControlBackspace();
                        }

                        if (!DeleteSelection() && CaretIndex > 0)
                        {
                            var removedCharacters = 1;

                            // handle deleting /r/n
                            // you don't ever want to leave a dangling /r around. So, if deleting /n, check to see if 
                            // a /r should also be deleted.
                            if (CaretIndex > 1 && text[CaretIndex - 1] == '\n' && text[CaretIndex - 2] == '\r')
<<<<<<< HEAD
=======
                            {
                                removedCharacters = 2;
                            }

                            if (caretIndex >= 2 && char.IsSurrogatePair(text[caretIndex - 2], text[caretIndex - 1]))
>>>>>>> f4e0af90
                            {
                                removedCharacters = 2;
                            }

<<<<<<< HEAD
                            if (caretIndex >= 2 && char.IsSurrogatePair(text[caretIndex - 2], text[caretIndex - 1]))
                            {
                                removedCharacters = 2;
                            }

                            SetTextInternal(
                                text.Substring(0, caretIndex - removedCharacters) + text.Substring(caretIndex));
=======
                            SetTextInternal(text.Substring(0, caretIndex - removedCharacters) + 
                                            text.Substring(caretIndex));
>>>>>>> f4e0af90
                            CaretIndex -= removedCharacters;
                            SelectionStart = SelectionEnd = CaretIndex;
                        }

                        handled = true;
                        break;

                    case Key.Delete:
                        if (hasWholeWordModifiers && SelectionStart == SelectionEnd)
                        {
                            SetSelectionForControlDelete();
                        }

                        if (!DeleteSelection() && caretIndex < text.Length)
                        {
                            var removedCharacters = 1 + _currentOffset;

<<<<<<< HEAD
                            SetTextInternal(
                                text.Substring(0, caretIndex) + text.Substring(caretIndex + removedCharacters));
=======
                            SetTextInternal(text.Substring(0, caretIndex) + 
                                            text.Substring(caretIndex + removedCharacters));
>>>>>>> f4e0af90
                        }

                        handled = true;
                        break;

                    case Key.Enter:
                        if (AcceptsReturn)
                        {
                            HandleTextInput(NewLine);
                            handled = true;
                        }

                        break;

                    case Key.Tab:
                        if (AcceptsTab)
                        {
                            HandleTextInput("\t");
                            handled = true;
                        }
                        else
                        {
                            base.OnKeyDown(e);
                        }

                        break;
                }
            }

            if (movement && selection)
            {
                SelectionEnd = CaretIndex;
            }
            else if (movement)
            {
                SelectionStart = SelectionEnd = CaretIndex;
            }

            if (handled || movement)
            {
                e.Handled = true;
            }
        }

        protected override void OnPointerPressed(PointerPressedEventArgs e)
        {
            var point = e.GetPosition(_presenter);

            var hitTestResult = _presenter.FormattedText.HitTestPoint(point);

            _currentOffset = hitTestResult.Length - 1;

            var index = CaretIndex = hitTestResult.TextPosition;

            if (hitTestResult.IsTrailing)
            {
                index += hitTestResult.Length;
            }

            var text = Text;

            if (text != null && e.MouseButton == MouseButton.Left)
            {
                switch (e.ClickCount)
                {
                    case 1:
                        SelectionStart = SelectionEnd = index;
                        break;
                    case 2:
                        if (!StringUtils.IsStartOfWord(text, index))
                        {
                            SelectionStart = StringUtils.PreviousWord(text, index);
                        }

                        SelectionEnd = StringUtils.NextWord(text, index);
                        break;
                    case 3:
                        SelectionStart = 0;
                        SelectionEnd = text.Length;
                        break;
                }
            }

            e.Device.Capture(_presenter);
            e.Handled = true;
        }

        protected override void OnPointerMoved(PointerEventArgs e)
        {
            if (_presenter != null && e.Device.Captured == _presenter)
            {
                var point = e.GetPosition(_presenter);

                point = new Point(
                    MathUtilities.Clamp(point.X, 0, _presenter.Bounds.Width - 1),
                    MathUtilities.Clamp(point.Y, 0, _presenter.Bounds.Height - 1));
                CaretIndex = SelectionEnd = _presenter.GetCaretIndex(point);
            }
        }

        protected override void OnPointerReleased(PointerReleasedEventArgs e)
        {
            if (_presenter != null && e.Device.Captured == _presenter)
            {
                e.Device.Capture(null);
            }
        }

        protected override void UpdateDataValidation(AvaloniaProperty property, BindingNotification status)
        {
            if (property == TextProperty)
            {
                DataValidationErrors.SetError(this, status.Error);
            }
        }

        private void HandleTextInput(string input)
        {
<<<<<<< HEAD
            if (IsReadOnly)
=======
            if (value < 0)
>>>>>>> f4e0af90
            {
                return;
            }
<<<<<<< HEAD

            input = RemoveInvalidCharacters(input);

            if (string.IsNullOrEmpty(input))
            {
                return;
            }

            DeleteSelection();

            var caretIndex = CaretIndex;
            var text = Text ?? string.Empty;

            SetTextInternal(text.Substring(0, caretIndex) + input + text.Substring(caretIndex));

            CaretIndex += input.Length;

            SelectionStart = SelectionEnd = CaretIndex;

            _undoRedoHelper.DiscardRedo();
        }

        private void DecideCaretVisibility()
        {
            if (!IsReadOnly)
            {
                _presenter?.ShowCaret();
            }
            else
            {
                _presenter?.HideCaret();
            }
        }

        private async void Copy()
        {
            var clipboard = (IClipboard)AvaloniaLocator.Current.GetService(typeof(IClipboard));

            await clipboard.SetTextAsync(GetSelection());
        }

        private async void Paste()
        {
            var clipboard = (IClipboard)AvaloniaLocator.Current.GetService(typeof(IClipboard));

            var text = await clipboard.GetTextAsync();

            if (text == null)
            {
                return;
            }

            _undoRedoHelper.Snapshot();

            HandleTextInput(text);
        }

        private int CoerceCaretIndex(int value) => CoerceCaretIndex(value, Text?.Length ?? 0);

        private int CoerceCaretIndex(int value, int length)
        {
            if (value < 0)
            {
                return 0;
            }

            if (value > length)
            {
                return length;
            }

=======

            if (value > length)
            {
                return length;
            }

>>>>>>> f4e0af90
            return value;
        }

        private void MoveHorizontal(int direction, bool wholeWord)
        {
            var text = Text ?? string.Empty;

            var caretIndex = CaretIndex;

            if (!wholeWord)
            {
                var index = caretIndex + direction;

                if (index < 0 || index > text.Length)
                {
                    return;
                }

                if (index == text.Length)
                {
                    CaretIndex = index;

                    return;
                }

                var rect = _presenter.FormattedText.HitTestTextPosition(caretIndex);

                if (rect.Width == 0d)
                {
                    CaretIndex = index;

                    return;
                }

                if (direction > 0)
                {
                    var hitTestResult = _presenter.FormattedText.HitTestPoint(
                        new Point(rect.X + rect.Width, rect.Y));

                    CaretIndex = hitTestResult.TextPosition + hitTestResult.Length;
                }
                else
                {
                    var hitTestResult = _presenter.FormattedText.HitTestPoint(new Point(rect.X, rect.Y));

                    CaretIndex = hitTestResult.TextPosition == CaretIndex ? index : hitTestResult.TextPosition;
                }
            }
            else
            {
                if (direction > 0)
                {
                    CaretIndex += StringUtils.NextWord(text, caretIndex) - caretIndex;
                }
                else
                {
                    CaretIndex += StringUtils.PreviousWord(text, caretIndex) - caretIndex;
                }
            }
        }

        private bool MoveVertical(int count)
        {
            var formattedText = _presenter.FormattedText;
            var lines = formattedText.GetLines().ToList();
            var caretIndex = CaretIndex;
            var lineIndex = GetLine(caretIndex, lines) + count;

            if (lineIndex >= 0 && lineIndex < lines.Count)
            {
                var line = lines[lineIndex];
                var rect = formattedText.HitTestTextPosition(caretIndex);
                var y = count < 0 ? rect.Y : rect.Bottom;
                var point = new Point(rect.X, y + (count * (line.Height / 2)));
                var hit = formattedText.HitTestPoint(point);

                CaretIndex = hit.TextPosition + (hit.IsTrailing ? 1 : 0);

                return true;
            }
<<<<<<< HEAD

=======
>>>>>>> f4e0af90
            return false;
        }

        private void MoveHome(bool document)
        {
            var text = Text ?? string.Empty;
            var caretIndex = CaretIndex;

            if (document)
            {
                caretIndex = 0;
            }
            else
            {
                var lines = _presenter.FormattedText.GetLines();
                var pos = 0;

                foreach (var line in lines)
                {
                    if (pos + line.Length > caretIndex || pos + line.Length == text.Length)
                    {
                        break;
                    }

                    pos += line.Length;
                }

                caretIndex = pos;
            }

            CaretIndex = caretIndex;
        }

        private void MoveEnd(bool document)
        {
            var text = Text ?? string.Empty;
            var caretIndex = CaretIndex;

            if (document)
            {
                caretIndex = text.Length;
            }
            else
            {
                var lines = _presenter.FormattedText.GetLines();
                var pos = 0;

                foreach (var line in lines)
                {
                    pos += line.Length;

                    if (pos > caretIndex)
                    {
                        if (pos < text.Length)
                        {
                            --pos;
                            if (pos > 0 && text[pos - 1] == '\r' && text[pos] == '\n')
                            {
                                --pos;
                            }
                        }

                        break;
                    }
                }

                caretIndex = pos;
            }

            CaretIndex = caretIndex;
        }

        private void SelectAll()
        {
            SelectionStart = 0;
            SelectionEnd = Text?.Length ?? 0;
        }

        private bool DeleteSelection()
        {
            if (!IsReadOnly)
            {
                var selectionStart = SelectionStart;
                var selectionEnd = SelectionEnd;

                if (selectionStart != selectionEnd)
                {
                    var start = Math.Min(selectionStart, selectionEnd);
                    var end = Math.Max(selectionStart, selectionEnd);
                    var text = Text;

                    SetTextInternal(text.Substring(0, start) + text.Substring(end));

                    SelectionStart = SelectionEnd = CaretIndex = start;

                    return true;
                }
<<<<<<< HEAD

                return false;
            }

=======
                return false;
            }
>>>>>>> f4e0af90
            return true;
        }

        private string GetSelection()
        {
            var text = Text;

            if (string.IsNullOrEmpty(text))
            {
                return string.Empty;
            }

            var selectionStart = SelectionStart;
            var selectionEnd = SelectionEnd;
            var start = Math.Min(selectionStart, selectionEnd);
            var end = Math.Max(selectionStart, selectionEnd);

            if (start == end || (Text?.Length ?? 0) < end)
            {
                return string.Empty;
            }

            return text.Substring(start, end - start);
        }

        private int GetLine(int caretIndex, IList<FormattedTextLine> lines)
        {
            var pos = 0;
            int i;

            for (i = 0; i < lines.Count - 1; ++i)
            {
                var line = lines[i];
                pos += line.Length;

                if (pos > caretIndex)
                {
                    break;
                }
            }

            return i;
        }

        private void SetTextInternal(string value)
        {
            try
            {
                _ignoreTextChanges = true;

                SetAndRaise(TextProperty, ref _text, value);
            }
            finally
            {
                _ignoreTextChanges = false;
            }
        }

        private void SetSelectionForControlBackspace()
        {
            SelectionStart = CaretIndex;

            MoveHorizontal(-1, true);

            SelectionEnd = CaretIndex;
        }

        private void SetSelectionForControlDelete()
        {
            SelectionStart = CaretIndex;

            MoveHorizontal(1, true);

            SelectionEnd = CaretIndex;
        }

        private struct UndoRedoState : IEquatable<UndoRedoState>
        {
            public UndoRedoState(string text, int caretPosition)
            {
                Text = text;
                CaretPosition = caretPosition;
            }

            public string Text { get; }

            public int CaretPosition { get; }

            public bool Equals(UndoRedoState other) => ReferenceEquals(Text, other.Text) || Equals(Text, other.Text);
        }
    }
}<|MERGE_RESOLUTION|>--- conflicted
+++ resolved
@@ -5,7 +5,6 @@
 using System.Collections.Generic;
 using System.Linq;
 using System.Reactive.Linq;
-
 using Avalonia.Controls.Presenters;
 using Avalonia.Controls.Primitives;
 using Avalonia.Controls.Utils;
@@ -15,14 +14,13 @@
 using Avalonia.Interactivity;
 using Avalonia.Media;
 using Avalonia.Metadata;
+using Avalonia.Data;
 using Avalonia.Utilities;
 
 namespace Avalonia.Controls
 {
     public class TextBox : TemplatedControl, UndoRedoHelper<TextBox.UndoRedoState>.IUndoRedoHost
     {
-        private static readonly string[] InvalidCharacters = { "\u007f" };
-
         public static readonly StyledProperty<bool> AcceptsReturnProperty =
             AvaloniaProperty.Register<TextBox, bool>(nameof(AcceptsReturn));
 
@@ -53,11 +51,12 @@
                 o => o.SelectionEnd,
                 (o, v) => o.SelectionEnd = v);
 
-        public static readonly DirectProperty<TextBox, string> TextProperty = TextBlock.TextProperty.AddOwner<TextBox>(
-            o => o.Text,
-            (o, v) => o.Text = v,
-            defaultBindingMode: BindingMode.TwoWay,
-            enableDataValidation: true);
+        public static readonly DirectProperty<TextBox, string> TextProperty =
+            TextBlock.TextProperty.AddOwner<TextBox>(
+                o => o.Text,
+                (o, v) => o.Text = v,
+                defaultBindingMode: BindingMode.TwoWay,
+                enableDataValidation: true);
 
         public static readonly StyledProperty<TextAlignment> TextAlignmentProperty =
             TextBlock.TextAlignmentProperty.AddOwner<TextBox>();
@@ -72,33 +71,33 @@
             AvaloniaProperty.Register<TextBox, bool>(nameof(UseFloatingWatermark));
 
         public static readonly DirectProperty<TextBox, string> NewLineProperty =
-            AvaloniaProperty.RegisterDirect<TextBox, string>(
-                nameof(NewLine),
-                textbox => textbox.NewLine,
-                (textbox, newline) => textbox.NewLine = newline);
+            AvaloniaProperty.RegisterDirect<TextBox, string>(nameof(NewLine),
+                textbox => textbox.NewLine, (textbox, newline) => textbox.NewLine = newline);
+
+        struct UndoRedoState : IEquatable<UndoRedoState>
+        {
+            public string Text { get; }
+            public int CaretPosition { get; }
+
+            public UndoRedoState(string text, int caretPosition)
+            {
+                Text = text;
+                CaretPosition = caretPosition;
+            }
+
+            public bool Equals(UndoRedoState other) => ReferenceEquals(Text, other.Text) || Equals(Text, other.Text);
+        }
 
         private string _text;
-
         private int _caretIndex;
-
         private int _selectionStart;
-
         private int _selectionEnd;
-
         private TextPresenter _presenter;
-
-        private readonly UndoRedoHelper<UndoRedoState> _undoRedoHelper;
-
+        private UndoRedoHelper<UndoRedoState> _undoRedoHelper;
         private bool _isUndoingRedoing;
-
         private bool _ignoreTextChanges;
-
         private string _newLine = Environment.NewLine;
-<<<<<<< HEAD
-
-=======
         private static readonly string[] invalidCharacters = new String[1] { "\u007f" };
->>>>>>> f4e0af90
         private int _currentOffset;
 
         static TextBox()
@@ -108,18 +107,21 @@
 
         public TextBox()
         {
-            var horizontalScrollBarVisibility = this.GetObservable(AcceptsReturnProperty).CombineLatest(
+            var horizontalScrollBarVisibility = Observable.CombineLatest(
+                this.GetObservable(AcceptsReturnProperty),
                 this.GetObservable(TextWrappingProperty),
                 (acceptsReturn, wrapping) =>
                 {
                     if (acceptsReturn)
                     {
-                        return wrapping == TextWrapping.NoWrap
-                                   ? ScrollBarVisibility.Auto
-                                   : ScrollBarVisibility.Disabled;
+                        return wrapping == TextWrapping.NoWrap ?
+                            ScrollBarVisibility.Auto :
+                            ScrollBarVisibility.Disabled;
                     }
-
-                    return ScrollBarVisibility.Hidden;
+                    else
+                    {
+                        return ScrollBarVisibility.Hidden;
+                    }
                 });
             Bind(
                 ScrollViewer.HorizontalScrollBarVisibilityProperty,
@@ -130,37 +132,37 @@
 
         public bool AcceptsReturn
         {
-            get => GetValue(AcceptsReturnProperty);
-            set => SetValue(AcceptsReturnProperty, value);
+            get { return GetValue(AcceptsReturnProperty); }
+            set { SetValue(AcceptsReturnProperty, value); }
         }
 
         public bool AcceptsTab
         {
-            get => GetValue(AcceptsTabProperty);
-            set => SetValue(AcceptsTabProperty, value);
+            get { return GetValue(AcceptsTabProperty); }
+            set { SetValue(AcceptsTabProperty, value); }
         }
 
         public int CaretIndex
         {
-            get => _caretIndex;
+            get
+            {
+                return _caretIndex;
+            }
 
             set
             {
                 value = CoerceCaretIndex(value);
-
                 SetAndRaise(CaretIndexProperty, ref _caretIndex, value);
-
-                if (_undoRedoHelper.TryGetLastState(out var state) && state.Text == Text)
-                {
+                UndoRedoState state;
+                if (_undoRedoHelper.TryGetLastState(out state) && state.Text == Text)
                     _undoRedoHelper.UpdateLastState();
-                }
             }
         }
 
         public bool IsReadOnly
         {
-            get => GetValue(IsReadOnlyProperty);
-            set => SetValue(IsReadOnlyProperty, value);
+            get { return GetValue(IsReadOnlyProperty); }
+            set { SetValue(IsReadOnlyProperty, value); }
         }
 
         public char PasswordChar
@@ -171,14 +173,15 @@
 
         public int SelectionStart
         {
-            get => _selectionStart;
+            get
+            {
+                return _selectionStart;
+            }
 
             set
             {
                 value = CoerceCaretIndex(value);
-
                 SetAndRaise(SelectionStartProperty, ref _selectionStart, value);
-
                 if (SelectionStart == SelectionEnd)
                 {
                     CaretIndex = SelectionStart;
@@ -188,14 +191,15 @@
 
         public int SelectionEnd
         {
-            get => _selectionEnd;
+            get
+            {
+                return _selectionEnd;
+            }
 
             set
             {
                 value = CoerceCaretIndex(value);
-
                 SetAndRaise(SelectionEndProperty, ref _selectionEnd, value);
-
                 if (SelectionStart == SelectionEnd)
                 {
                     CaretIndex = SelectionEnd;
@@ -206,53 +210,46 @@
         [Content]
         public string Text
         {
-            get => _text;
-
+            get { return _text; }
             set
             {
-                if (_ignoreTextChanges)
-                {
-                    return;
-                }
-
-                var caretIndex = CaretIndex;
-                SelectionStart = CoerceCaretIndex(SelectionStart, value?.Length ?? 0);
-                SelectionEnd = CoerceCaretIndex(SelectionEnd, value?.Length ?? 0);
-                CaretIndex = CoerceCaretIndex(caretIndex, value?.Length ?? 0);
-
-                if (SetAndRaise(TextProperty, ref _text, value) && !_isUndoingRedoing)
-                {
-                    _undoRedoHelper.Clear();
+                if (!_ignoreTextChanges)
+                {
+                    var caretIndex = CaretIndex;
+                    SelectionStart = CoerceCaretIndex(SelectionStart, value?.Length ?? 0);
+                    SelectionEnd = CoerceCaretIndex(SelectionEnd, value?.Length ?? 0);
+                    CaretIndex = CoerceCaretIndex(caretIndex, value?.Length ?? 0);
+
+                    if (SetAndRaise(TextProperty, ref _text, value) && !_isUndoingRedoing)
+                    {
+                        _undoRedoHelper.Clear();
+                    }
                 }
             }
         }
 
         public TextAlignment TextAlignment
         {
-            get => GetValue(TextAlignmentProperty);
-
-            set => SetValue(TextAlignmentProperty, value);
+            get { return GetValue(TextAlignmentProperty); }
+            set { SetValue(TextAlignmentProperty, value); }
         }
 
         public string Watermark
         {
-            get => GetValue(WatermarkProperty);
-
-            set => SetValue(WatermarkProperty, value);
+            get { return GetValue(WatermarkProperty); }
+            set { SetValue(WatermarkProperty, value); }
         }
 
         public bool UseFloatingWatermark
         {
-            get => GetValue(UseFloatingWatermarkProperty);
-
-            set => SetValue(UseFloatingWatermarkProperty, value);
+            get { return GetValue(UseFloatingWatermarkProperty); }
+            set { SetValue(UseFloatingWatermarkProperty, value); }
         }
 
         public TextWrapping TextWrapping
         {
-            get => GetValue(TextWrappingProperty);
-
-            set => SetValue(TextWrappingProperty, value);
+            get { return GetValue(TextWrappingProperty); }
+            set { SetValue(TextWrappingProperty, value); }
         }
 
         /// <summary>
@@ -260,32 +257,8 @@
         /// </summary>
         public string NewLine
         {
-            get => _newLine;
-
-            set => SetAndRaise(NewLineProperty, ref _newLine, value);
-        }
-
-        UndoRedoState UndoRedoHelper<UndoRedoState>.IUndoRedoHost.UndoRedoState
-        {
-            get => new UndoRedoState(Text, CaretIndex);
-
-            set
-            {
-                Text = value.Text;
-                SelectionStart = SelectionEnd = CaretIndex = value.CaretPosition;
-            }
-        }
-
-        private bool IsPasswordBox => PasswordChar != default(char);
-
-        public string RemoveInvalidCharacters(string text)
-        {
-            for (var i = 0; i < InvalidCharacters.Length; i++)
-            {
-                text = text.Replace(InvalidCharacters[i], string.Empty);
-            }
-
-            return text;
+            get { return _newLine; }
+            set { SetAndRaise(NewLineProperty, ref _newLine, value); }
         }
 
         protected override void OnTemplateApplied(TemplateAppliedEventArgs e)
@@ -305,7 +278,9 @@
             // when navigating to a textbox via the tab key, select all text if
             //   1) this textbox is *not* a multiline textbox
             //   2) this textbox has any text to select
-            if (e.NavigationMethod == NavigationMethod.Tab && !AcceptsReturn && Text?.Length > 0)
+            if (e.NavigationMethod == NavigationMethod.Tab &&
+                !AcceptsReturn &&
+                Text?.Length > 0)
             {
                 SelectionStart = 0;
                 SelectionEnd = Text.Length;
@@ -318,13 +293,19 @@
             e.Handled = true;
         }
 
+        private void DecideCaretVisibility()
+        {
+            if (!IsReadOnly)
+                _presenter?.ShowCaret();
+            else
+                _presenter?.HideCaret();
+        }
+
         protected override void OnLostFocus(RoutedEventArgs e)
         {
             base.OnLostFocus(e);
-
             SelectionStart = 0;
             SelectionEnd = 0;
-
             _presenter?.HideCaret();
         }
 
@@ -333,18 +314,64 @@
             if (!e.Handled)
             {
                 HandleTextInput(e.Text);
-
                 e.Handled = true;
             }
         }
 
+        private void HandleTextInput(string input)
+        {
+            if (!IsReadOnly)
+            {
+                input = RemoveInvalidCharacters(input);
+                string text = Text ?? string.Empty;
+                int caretIndex = CaretIndex;
+                if (!string.IsNullOrEmpty(input))
+                {
+                    DeleteSelection();
+                    caretIndex = CaretIndex;
+                    text = Text ?? string.Empty;
+                    SetTextInternal(text.Substring(0, caretIndex) + input + text.Substring(caretIndex));
+                    CaretIndex += input.Length;
+                    SelectionStart = SelectionEnd = CaretIndex;
+                    _undoRedoHelper.DiscardRedo();
+                }
+            }
+        }
+
+        public string RemoveInvalidCharacters(string text)
+        {
+            for (var i = 0; i < invalidCharacters.Length; i++)
+            {
+                text = text.Replace(invalidCharacters[i], string.Empty);
+            }
+
+            return text;
+        }
+
+        private async void Copy()
+        {
+            await ((IClipboard)AvaloniaLocator.Current.GetService(typeof(IClipboard)))
+                .SetTextAsync(GetSelection());
+        }
+
+        private async void Paste()
+        {
+            var text = await ((IClipboard)AvaloniaLocator.Current.GetService(typeof(IClipboard))).GetTextAsync();
+            if (text == null)
+            {
+                return;
+            }
+            _undoRedoHelper.Snapshot();
+            HandleTextInput(text);
+        }
+
         protected override void OnKeyDown(KeyEventArgs e)
         {
-            var text = Text ?? string.Empty;
-            var caretIndex = CaretIndex;
-            var movement = false;
-            var selection = false;
-            var handled = false;
+            string text = Text ?? string.Empty;
+            int caretIndex = CaretIndex;
+            bool movement = false;
+            bool selection = false;
+            bool handled = false;
             var modifiers = e.Modifiers;
 
             var keymap = AvaloniaLocator.Current.GetService<PlatformHotkeyConfiguration>();
@@ -378,11 +405,13 @@
             }
             else if (Match(keymap.Paste))
             {
+
                 Paste();
                 handled = true;
             }
             else if (Match(keymap.Undo))
             {
+
                 try
                 {
                     _isUndoingRedoing = true;
@@ -413,24 +442,29 @@
             {
                 MoveHome(true);
                 movement = true;
+                selection = false;
                 handled = true;
             }
             else if (Match(keymap.MoveCursorToTheEndOfDocument))
             {
                 MoveEnd(true);
                 movement = true;
+                selection = false;
                 handled = true;
             }
             else if (Match(keymap.MoveCursorToTheStartOfLine))
             {
                 MoveHome(false);
                 movement = true;
-                handled = true;
+                selection = false;
+                handled = true;
+                
             }
             else if (Match(keymap.MoveCursorToTheEndOfLine))
             {
                 MoveEnd(false);
                 movement = true;
+                selection = false;
                 handled = true;
             }
             else if (Match(keymap.MoveCursorToTheStartOfDocumentWithSelection))
@@ -453,6 +487,7 @@
                 movement = true;
                 selection = true;
                 handled = true;
+                
             }
             else if (Match(keymap.MoveCursorToTheEndOfLineWithSelection))
             {
@@ -463,7 +498,7 @@
             }
             else
             {
-                var hasWholeWordModifiers = modifiers.HasFlag(keymap.WholeWordTextActionModifiers);
+                bool hasWholeWordModifiers = modifiers.HasFlag(keymap.WholeWordTextActionModifiers);
                 switch (e.Key)
                 {
                     case Key.Left:
@@ -497,35 +532,21 @@
                         if (!DeleteSelection() && CaretIndex > 0)
                         {
                             var removedCharacters = 1;
-
                             // handle deleting /r/n
                             // you don't ever want to leave a dangling /r around. So, if deleting /n, check to see if 
                             // a /r should also be deleted.
                             if (CaretIndex > 1 && text[CaretIndex - 1] == '\n' && text[CaretIndex - 2] == '\r')
-<<<<<<< HEAD
-=======
                             {
                                 removedCharacters = 2;
                             }
 
-                            if (caretIndex >= 2 && char.IsSurrogatePair(text[caretIndex - 2], text[caretIndex - 1]))
->>>>>>> f4e0af90
-                            {
-                                removedCharacters = 2;
-                            }
-
-<<<<<<< HEAD
                             if (caretIndex >= 2 && char.IsSurrogatePair(text[caretIndex - 2], text[caretIndex - 1]))
                             {
                                 removedCharacters = 2;
                             }
 
-                            SetTextInternal(
-                                text.Substring(0, caretIndex - removedCharacters) + text.Substring(caretIndex));
-=======
                             SetTextInternal(text.Substring(0, caretIndex - removedCharacters) + 
                                             text.Substring(caretIndex));
->>>>>>> f4e0af90
                             CaretIndex -= removedCharacters;
                             SelectionStart = SelectionEnd = CaretIndex;
                         }
@@ -543,13 +564,8 @@
                         {
                             var removedCharacters = 1 + _currentOffset;
 
-<<<<<<< HEAD
-                            SetTextInternal(
-                                text.Substring(0, caretIndex) + text.Substring(caretIndex + removedCharacters));
-=======
                             SetTextInternal(text.Substring(0, caretIndex) + 
                                             text.Substring(caretIndex + removedCharacters));
->>>>>>> f4e0af90
                         }
 
                         handled = true;
@@ -576,6 +592,10 @@
                         }
 
                         break;
+
+                    default:
+                        handled = false;
+                        break;
                 }
             }
 
@@ -643,9 +663,7 @@
             {
                 var point = e.GetPosition(_presenter);
 
-                point = new Point(
-                    MathUtilities.Clamp(point.X, 0, _presenter.Bounds.Width - 1),
-                    MathUtilities.Clamp(point.Y, 0, _presenter.Bounds.Height - 1));
+                point = new Point(MathUtilities.Clamp(point.X, 0, _presenter.Bounds.Width - 1), MathUtilities.Clamp(point.Y, 0, _presenter.Bounds.Height - 1));
                 CaretIndex = SelectionEnd = _presenter.GetCaretIndex(point);
             }
         }
@@ -666,104 +684,27 @@
             }
         }
 
-        private void HandleTextInput(string input)
-        {
-<<<<<<< HEAD
-            if (IsReadOnly)
-=======
+        private int CoerceCaretIndex(int value) => CoerceCaretIndex(value, Text?.Length ?? 0);
+
+        private int CoerceCaretIndex(int value, int length)
+        {
             if (value < 0)
->>>>>>> f4e0af90
-            {
-                return;
-            }
-<<<<<<< HEAD
-
-            input = RemoveInvalidCharacters(input);
-
-            if (string.IsNullOrEmpty(input))
-            {
-                return;
-            }
-
-            DeleteSelection();
-
+            {
+                return 0;
+            }
+
+            if (value > length)
+            {
+                return length;
+            }
+
+            return value;
+        }
+
+        private void MoveHorizontal(int direction, bool wholeWord)
+        {
+            var text = Text ?? string.Empty;
             var caretIndex = CaretIndex;
-            var text = Text ?? string.Empty;
-
-            SetTextInternal(text.Substring(0, caretIndex) + input + text.Substring(caretIndex));
-
-            CaretIndex += input.Length;
-
-            SelectionStart = SelectionEnd = CaretIndex;
-
-            _undoRedoHelper.DiscardRedo();
-        }
-
-        private void DecideCaretVisibility()
-        {
-            if (!IsReadOnly)
-            {
-                _presenter?.ShowCaret();
-            }
-            else
-            {
-                _presenter?.HideCaret();
-            }
-        }
-
-        private async void Copy()
-        {
-            var clipboard = (IClipboard)AvaloniaLocator.Current.GetService(typeof(IClipboard));
-
-            await clipboard.SetTextAsync(GetSelection());
-        }
-
-        private async void Paste()
-        {
-            var clipboard = (IClipboard)AvaloniaLocator.Current.GetService(typeof(IClipboard));
-
-            var text = await clipboard.GetTextAsync();
-
-            if (text == null)
-            {
-                return;
-            }
-
-            _undoRedoHelper.Snapshot();
-
-            HandleTextInput(text);
-        }
-
-        private int CoerceCaretIndex(int value) => CoerceCaretIndex(value, Text?.Length ?? 0);
-
-        private int CoerceCaretIndex(int value, int length)
-        {
-            if (value < 0)
-            {
-                return 0;
-            }
-
-            if (value > length)
-            {
-                return length;
-            }
-
-=======
-
-            if (value > length)
-            {
-                return length;
-            }
-
->>>>>>> f4e0af90
-            return value;
-        }
-
-        private void MoveHorizontal(int direction, bool wholeWord)
-        {
-            var text = Text ?? string.Empty;
-
-            var caretIndex = CaretIndex;
 
             if (!wholeWord)
             {
@@ -773,11 +714,9 @@
                 {
                     return;
                 }
-
-                if (index == text.Length)
+                else if (index == text.Length)
                 {
                     CaretIndex = index;
-
                     return;
                 }
 
@@ -831,15 +770,9 @@
                 var y = count < 0 ? rect.Y : rect.Bottom;
                 var point = new Point(rect.X, y + (count * (line.Height / 2)));
                 var hit = formattedText.HitTestPoint(point);
-
                 CaretIndex = hit.TextPosition + (hit.IsTrailing ? 1 : 0);
-
                 return true;
             }
-<<<<<<< HEAD
-
-=======
->>>>>>> f4e0af90
             return false;
         }
 
@@ -930,50 +863,34 @@
                     var start = Math.Min(selectionStart, selectionEnd);
                     var end = Math.Max(selectionStart, selectionEnd);
                     var text = Text;
-
                     SetTextInternal(text.Substring(0, start) + text.Substring(end));
-
                     SelectionStart = SelectionEnd = CaretIndex = start;
-
                     return true;
                 }
-<<<<<<< HEAD
-
                 return false;
             }
-
-=======
-                return false;
-            }
->>>>>>> f4e0af90
             return true;
         }
 
         private string GetSelection()
         {
             var text = Text;
-
             if (string.IsNullOrEmpty(text))
-            {
-                return string.Empty;
-            }
-
+                return "";
             var selectionStart = SelectionStart;
             var selectionEnd = SelectionEnd;
             var start = Math.Min(selectionStart, selectionEnd);
             var end = Math.Max(selectionStart, selectionEnd);
-
             if (start == end || (Text?.Length ?? 0) < end)
             {
-                return string.Empty;
-            }
-
+                return "";
+            }
             return text.Substring(start, end - start);
         }
 
         private int GetLine(int caretIndex, IList<FormattedTextLine> lines)
         {
-            var pos = 0;
+            int pos = 0;
             int i;
 
             for (i = 0; i < lines.Count - 1; ++i)
@@ -995,7 +912,6 @@
             try
             {
                 _ignoreTextChanges = true;
-
                 SetAndRaise(TextProperty, ref _text, value);
             }
             finally
@@ -1007,34 +923,27 @@
         private void SetSelectionForControlBackspace()
         {
             SelectionStart = CaretIndex;
-
             MoveHorizontal(-1, true);
-
             SelectionEnd = CaretIndex;
         }
 
         private void SetSelectionForControlDelete()
         {
             SelectionStart = CaretIndex;
-
             MoveHorizontal(1, true);
-
             SelectionEnd = CaretIndex;
         }
 
-        private struct UndoRedoState : IEquatable<UndoRedoState>
-        {
-            public UndoRedoState(string text, int caretPosition)
-            {
-                Text = text;
-                CaretPosition = caretPosition;
-            }
-
-            public string Text { get; }
-
-            public int CaretPosition { get; }
-
-            public bool Equals(UndoRedoState other) => ReferenceEquals(Text, other.Text) || Equals(Text, other.Text);
+        private bool IsPasswordBox => PasswordChar != default(char);
+
+        UndoRedoState UndoRedoHelper<UndoRedoState>.IUndoRedoHost.UndoRedoState
+        {
+            get { return new UndoRedoState(Text, CaretIndex); }
+            set
+            {
+                Text = value.Text;
+                SelectionStart = SelectionEnd = CaretIndex = value.CaretPosition;
+            }
         }
     }
 }