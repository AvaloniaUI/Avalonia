// Copyright (c) The Avalonia Project. All rights reserved.
// Licensed under the MIT license. See licence.md file in the project root for full license information.

using System;
using System.Collections.Generic;
using System.Linq;
using System.Reactive.Linq;

using Avalonia.Controls.Presenters;
using Avalonia.Controls.Primitives;
using Avalonia.Controls.Utils;
using Avalonia.Data;
using Avalonia.Input;
using Avalonia.Input.Platform;
using Avalonia.Interactivity;
using Avalonia.Media;
using Avalonia.Metadata;
using Avalonia.Utilities;

namespace Avalonia.Controls
{
    public class TextBox : TemplatedControl, UndoRedoHelper<TextBox.UndoRedoState>.IUndoRedoHost
    {
        private static readonly string[] InvalidCharacters = { "\u007f" };

        public static readonly StyledProperty<bool> AcceptsReturnProperty =
            AvaloniaProperty.Register<TextBox, bool>(nameof(AcceptsReturn));

        public static readonly StyledProperty<bool> AcceptsTabProperty =
            AvaloniaProperty.Register<TextBox, bool>(nameof(AcceptsTab));

        public static readonly DirectProperty<TextBox, int> CaretIndexProperty =
            AvaloniaProperty.RegisterDirect<TextBox, int>(
                nameof(CaretIndex),
                o => o.CaretIndex,
                (o, v) => o.CaretIndex = v);

        public static readonly StyledProperty<bool> IsReadOnlyProperty =
            AvaloniaProperty.Register<TextBox, bool>(nameof(IsReadOnly));

        public static readonly StyledProperty<char> PasswordCharProperty =
            AvaloniaProperty.Register<TextBox, char>(nameof(PasswordChar));

        public static readonly DirectProperty<TextBox, int> SelectionStartProperty =
            AvaloniaProperty.RegisterDirect<TextBox, int>(
                nameof(SelectionStart),
                o => o.SelectionStart,
                (o, v) => o.SelectionStart = v);

        public static readonly DirectProperty<TextBox, int> SelectionEndProperty =
            AvaloniaProperty.RegisterDirect<TextBox, int>(
                nameof(SelectionEnd),
                o => o.SelectionEnd,
                (o, v) => o.SelectionEnd = v);

        public static readonly DirectProperty<TextBox, string> TextProperty = TextBlock.TextProperty.AddOwner<TextBox>(
            o => o.Text,
            (o, v) => o.Text = v,
            defaultBindingMode: BindingMode.TwoWay,
            enableDataValidation: true);

        public static readonly StyledProperty<TextAlignment> TextAlignmentProperty =
            TextBlock.TextAlignmentProperty.AddOwner<TextBox>();

        public static readonly StyledProperty<TextWrapping> TextWrappingProperty =
            TextBlock.TextWrappingProperty.AddOwner<TextBox>();

        public static readonly StyledProperty<string> WatermarkProperty =
            AvaloniaProperty.Register<TextBox, string>(nameof(Watermark));

        public static readonly StyledProperty<bool> UseFloatingWatermarkProperty =
            AvaloniaProperty.Register<TextBox, bool>(nameof(UseFloatingWatermark));

        public static readonly DirectProperty<TextBox, string> NewLineProperty =
            AvaloniaProperty.RegisterDirect<TextBox, string>(
                nameof(NewLine),
                textbox => textbox.NewLine,
                (textbox, newline) => textbox.NewLine = newline);

        private string _text;

        private int _caretIndex;

        private int _selectionStart;

        private int _selectionEnd;

        private TextPresenter _presenter;

        private readonly UndoRedoHelper<UndoRedoState> _undoRedoHelper;

        private bool _isUndoingRedoing;

        private bool _ignoreTextChanges;

        private string _newLine = Environment.NewLine;

        private int _currentOffset;

        private int _currentOffset;

        static TextBox()
        {
            FocusableProperty.OverrideDefaultValue(typeof(TextBox), true);
        }

        public TextBox()
        {
            var horizontalScrollBarVisibility = this.GetObservable(AcceptsReturnProperty).CombineLatest(
                this.GetObservable(TextWrappingProperty),
                (acceptsReturn, wrapping) =>
                {
                    if (acceptsReturn)
                    {
                        return wrapping == TextWrapping.NoWrap
                                   ? ScrollBarVisibility.Auto
                                   : ScrollBarVisibility.Disabled;
                    }

                    return ScrollBarVisibility.Hidden;
                });
            Bind(
                ScrollViewer.HorizontalScrollBarVisibilityProperty,
                horizontalScrollBarVisibility,
                BindingPriority.Style);
            _undoRedoHelper = new UndoRedoHelper<UndoRedoState>(this);
        }

        public bool AcceptsReturn
        {
            get => GetValue(AcceptsReturnProperty);
            set => SetValue(AcceptsReturnProperty, value);
        }

        public bool AcceptsTab
        {
            get => GetValue(AcceptsTabProperty);
            set => SetValue(AcceptsTabProperty, value);
        }

        public int CaretIndex
        {
            get => _caretIndex;

            set
            {
                value = CoerceCaretIndex(value);

                SetAndRaise(CaretIndexProperty, ref _caretIndex, value);
<<<<<<< HEAD
                UndoRedoState state;
                if (_undoRedoHelper.TryGetLastState(out state) && state.Text == Text)
=======

                if (_undoRedoHelper.TryGetLastState(out var state) && state.Text == Text)
>>>>>>> 7022c1d2
                {
                    _undoRedoHelper.UpdateLastState();
                }
            }
        }

        public bool IsReadOnly
        {
            get => GetValue(IsReadOnlyProperty);
            set => SetValue(IsReadOnlyProperty, value);
        }

        public char PasswordChar
        {
            get => GetValue(PasswordCharProperty);
            set => SetValue(PasswordCharProperty, value);
        }

        public int SelectionStart
        {
            get => _selectionStart;

            set
            {
                value = CoerceCaretIndex(value);

                SetAndRaise(SelectionStartProperty, ref _selectionStart, value);

                if (SelectionStart == SelectionEnd)
                {
                    CaretIndex = SelectionStart;
                }
            }
        }

        public int SelectionEnd
        {
            get => _selectionEnd;

            set
            {
                value = CoerceCaretIndex(value);

                SetAndRaise(SelectionEndProperty, ref _selectionEnd, value);

                if (SelectionStart == SelectionEnd)
                {
                    CaretIndex = SelectionEnd;
                }
            }
        }

        [Content]
        public string Text
        {
            get => _text;

            set
            {
                if (_ignoreTextChanges)
                {
                    return;
                }

                var caretIndex = CaretIndex;
                SelectionStart = CoerceCaretIndex(SelectionStart, value?.Length ?? 0);
                SelectionEnd = CoerceCaretIndex(SelectionEnd, value?.Length ?? 0);
                CaretIndex = CoerceCaretIndex(caretIndex, value?.Length ?? 0);

                if (SetAndRaise(TextProperty, ref _text, value) && !_isUndoingRedoing)
                {
                    _undoRedoHelper.Clear();
                }
            }
        }

        public TextAlignment TextAlignment
        {
            get => GetValue(TextAlignmentProperty);

            set => SetValue(TextAlignmentProperty, value);
        }

        public string Watermark
        {
            get => GetValue(WatermarkProperty);

            set => SetValue(WatermarkProperty, value);
        }

        public bool UseFloatingWatermark
        {
            get => GetValue(UseFloatingWatermarkProperty);

            set => SetValue(UseFloatingWatermarkProperty, value);
        }

        public TextWrapping TextWrapping
        {
            get => GetValue(TextWrappingProperty);

            set => SetValue(TextWrappingProperty, value);
        }

        /// <summary>
        /// Gets or sets which characters are inserted when Enter is pressed. Default: <see cref="Environment.NewLine"/>
        /// </summary>
        public string NewLine
        {
            get => _newLine;

            set => SetAndRaise(NewLineProperty, ref _newLine, value);
        }

        UndoRedoState UndoRedoHelper<UndoRedoState>.IUndoRedoHost.UndoRedoState
        {
            get => new UndoRedoState(Text, CaretIndex);

            set
            {
                Text = value.Text;
                SelectionStart = SelectionEnd = CaretIndex = value.CaretPosition;
            }
        }

        private bool IsPasswordBox => PasswordChar != default(char);

        public string RemoveInvalidCharacters(string text)
        {
            for (var i = 0; i < InvalidCharacters.Length; i++)
            {
                text = text.Replace(InvalidCharacters[i], string.Empty);
            }

            return text;
        }

        protected override void OnTemplateApplied(TemplateAppliedEventArgs e)
        {
            _presenter = e.NameScope.Get<TextPresenter>("PART_TextPresenter");

            if (IsFocused)
            {
                DecideCaretVisibility();
            }
        }

        protected override void OnGotFocus(GotFocusEventArgs e)
        {
            base.OnGotFocus(e);

            // when navigating to a textbox via the tab key, select all text if
            //   1) this textbox is *not* a multiline textbox
            //   2) this textbox has any text to select
            if (e.NavigationMethod == NavigationMethod.Tab && !AcceptsReturn && Text?.Length > 0)
            {
                SelectionStart = 0;
                SelectionEnd = Text.Length;
            }
            else
            {
                DecideCaretVisibility();
            }

            e.Handled = true;
        }

<<<<<<< HEAD
        private void DecideCaretVisibility()
        {
            if (!IsReadOnly)
            {
                _presenter?.ShowCaret();
            }
            else
            {
                _presenter?.HideCaret();
            }
        }

=======
>>>>>>> 7022c1d2
        protected override void OnLostFocus(RoutedEventArgs e)
        {
            base.OnLostFocus(e);

            SelectionStart = 0;
            SelectionEnd = 0;

            _presenter?.HideCaret();
        }

        protected override void OnTextInput(TextInputEventArgs e)
        {
            if (!e.Handled)
            {
                HandleTextInput(e.Text);

                e.Handled = true;
            }
        }

        protected override void OnKeyDown(KeyEventArgs e)
        {
            var text = Text ?? string.Empty;
            var caretIndex = CaretIndex;
            var movement = false;
            var selection = false;
            var handled = false;
            var modifiers = e.Modifiers;

            var keymap = AvaloniaLocator.Current.GetService<PlatformHotkeyConfiguration>();

            bool Match(List<KeyGesture> gestures) => gestures.Any(g => g.Matches(e));
            bool DetectSelection() => e.Modifiers.HasFlag(keymap.SelectionModifiers);

            if (Match(keymap.SelectAll))
            {
                SelectAll();
                handled = true;
            }
            else if (Match(keymap.Copy))
            {
                if (!IsPasswordBox)
                {
                    Copy();
                }

                handled = true;
            }
            else if (Match(keymap.Cut))
            {
                if (!IsPasswordBox)
                {
                    Copy();
                    DeleteSelection();
                }

                handled = true;
            }
            else if (Match(keymap.Paste))
            {
                Paste();
                handled = true;
            }
            else if (Match(keymap.Undo))
            {
                try
                {
                    _isUndoingRedoing = true;
                    _undoRedoHelper.Undo();
                }
                finally
                {
                    _isUndoingRedoing = false;
                }

                handled = true;
            }
            else if (Match(keymap.Redo))
            {
                try
                {
                    _isUndoingRedoing = true;
                    _undoRedoHelper.Redo();
                }
                finally
                {
                    _isUndoingRedoing = false;
                }

                handled = true;
            }
            else if (Match(keymap.MoveCursorToTheStartOfDocument))
            {
                MoveHome(true);
                movement = true;
                handled = true;
            }
            else if (Match(keymap.MoveCursorToTheEndOfDocument))
            {
                MoveEnd(true);
                movement = true;
                handled = true;
            }
            else if (Match(keymap.MoveCursorToTheStartOfLine))
            {
                MoveHome(false);
                movement = true;
                handled = true;
<<<<<<< HEAD

=======
>>>>>>> 7022c1d2
            }
            else if (Match(keymap.MoveCursorToTheEndOfLine))
            {
                MoveEnd(false);
                movement = true;
                handled = true;
            }
            else if (Match(keymap.MoveCursorToTheStartOfDocumentWithSelection))
            {
                MoveHome(true);
                movement = true;
                selection = true;
                handled = true;
            }
            else if (Match(keymap.MoveCursorToTheEndOfDocumentWithSelection))
            {
                MoveEnd(true);
                movement = true;
                selection = true;
                handled = true;
            }
            else if (Match(keymap.MoveCursorToTheStartOfLineWithSelection))
            {
                MoveHome(false);
                movement = true;
                selection = true;
                handled = true;
<<<<<<< HEAD

=======
>>>>>>> 7022c1d2
            }
            else if (Match(keymap.MoveCursorToTheEndOfLineWithSelection))
            {
                MoveEnd(false);
                movement = true;
                selection = true;
                handled = true;
            }
            else
            {
                var hasWholeWordModifiers = modifiers.HasFlag(keymap.WholeWordTextActionModifiers);
                switch (e.Key)
                {
                    case Key.Left:
                        MoveHorizontal(-1, hasWholeWordModifiers);
                        movement = true;
                        selection = DetectSelection();
                        break;

                    case Key.Right:
                        MoveHorizontal(1, hasWholeWordModifiers);
                        movement = true;
                        selection = DetectSelection();
                        break;

                    case Key.Up:
                        movement = MoveVertical(-1);
                        selection = DetectSelection();
                        break;

                    case Key.Down:
                        movement = MoveVertical(1);
                        selection = DetectSelection();
                        break;

                    case Key.Back:
                        if (hasWholeWordModifiers && SelectionStart == SelectionEnd)
                        {
                            SetSelectionForControlBackspace();
                        }

                        if (!DeleteSelection() && CaretIndex > 0)
                        {
                            var removedCharacters = 1;

                            // handle deleting /r/n
                            // you don't ever want to leave a dangling /r around. So, if deleting /n, check to see if 
                            // a /r should also be deleted.
                            if (CaretIndex > 1 && text[CaretIndex - 1] == '\n' && text[CaretIndex - 2] == '\r')
                            {
                                removedCharacters = 2;
                            }

                            if (caretIndex >= 2 && char.IsSurrogatePair(text[caretIndex - 2], text[caretIndex - 1]))
                            {
                                removedCharacters = 2;
                            }

<<<<<<< HEAD
                            SetTextInternal(text.Substring(0, caretIndex - removedCharacters) +
                                            text.Substring(caretIndex));
=======
                            SetTextInternal(
                                text.Substring(0, caretIndex - removedCharacters) + text.Substring(caretIndex));
>>>>>>> 7022c1d2
                            CaretIndex -= removedCharacters;
                            SelectionStart = SelectionEnd = CaretIndex;
                        }

                        handled = true;
                        break;

                    case Key.Delete:
                        if (hasWholeWordModifiers && SelectionStart == SelectionEnd)
                        {
                            SetSelectionForControlDelete();
                        }

                        if (!DeleteSelection() && caretIndex < text.Length)
                        {
                            var removedCharacters = 1 + _currentOffset;

                            SetTextInternal(
                                text.Substring(0, caretIndex) + text.Substring(caretIndex + removedCharacters));
                        }

                        handled = true;
                        break;

                    case Key.Enter:
                        if (AcceptsReturn)
                        {
                            HandleTextInput(NewLine);
                            handled = true;
                        }

                        break;

                    case Key.Tab:
                        if (AcceptsTab)
                        {
                            HandleTextInput("\t");
                            handled = true;
                        }
                        else
                        {
                            base.OnKeyDown(e);
                        }

                        break;
                }
            }

            if (movement && selection)
            {
                SelectionEnd = CaretIndex;
            }
            else if (movement)
            {
                SelectionStart = SelectionEnd = CaretIndex;
            }

            if (handled || movement)
            {
                e.Handled = true;
            }
        }

        protected override void OnPointerPressed(PointerPressedEventArgs e)
        {
            var point = e.GetPosition(_presenter);

            var hitTestResult = _presenter.FormattedText.HitTestPoint(point);

            _currentOffset = hitTestResult.Length - 1;

            var index = CaretIndex = hitTestResult.TextPosition;

            if (hitTestResult.IsTrailing)
            {
                index += hitTestResult.Length;
            }

            var text = Text;

            if (text != null && e.MouseButton == MouseButton.Left)
            {
                switch (e.ClickCount)
                {
                    case 1:
                        SelectionStart = SelectionEnd = index;
                        break;
                    case 2:
                        if (!StringUtils.IsStartOfWord(text, index))
                        {
                            SelectionStart = StringUtils.PreviousWord(text, index);
                        }

                        SelectionEnd = StringUtils.NextWord(text, index);
                        break;
                    case 3:
                        SelectionStart = 0;
                        SelectionEnd = text.Length;
                        break;
                }
            }

            e.Device.Capture(_presenter);
            e.Handled = true;
        }

        protected override void OnPointerMoved(PointerEventArgs e)
        {
            if (_presenter != null && e.Device.Captured == _presenter)
            {
                var point = e.GetPosition(_presenter);

                point = new Point(
                    MathUtilities.Clamp(point.X, 0, _presenter.Bounds.Width - 1),
                    MathUtilities.Clamp(point.Y, 0, _presenter.Bounds.Height - 1));
                CaretIndex = SelectionEnd = _presenter.GetCaretIndex(point);
            }
        }

        protected override void OnPointerReleased(PointerReleasedEventArgs e)
        {
            if (_presenter != null && e.Device.Captured == _presenter)
            {
                e.Device.Capture(null);
            }
        }

        protected override void UpdateDataValidation(AvaloniaProperty property, BindingNotification status)
        {
            if (property == TextProperty)
            {
                DataValidationErrors.SetError(this, status.Error);
            }
        }

        private void HandleTextInput(string input)
        {
<<<<<<< HEAD
            if (value < 0)
=======
            if (IsReadOnly)
>>>>>>> 7022c1d2
            {
                return;
            }

<<<<<<< HEAD
            if (value > length)
=======
            input = RemoveInvalidCharacters(input);

            if (string.IsNullOrEmpty(input))
>>>>>>> 7022c1d2
            {
                return;
            }

<<<<<<< HEAD
            return value;
=======
            DeleteSelection();

            var caretIndex = CaretIndex;
            var text = Text ?? string.Empty;

            SetTextInternal(text.Substring(0, caretIndex) + input + text.Substring(caretIndex));

            CaretIndex += input.Length;

            SelectionStart = SelectionEnd = CaretIndex;

            _undoRedoHelper.DiscardRedo();
        }

        private void DecideCaretVisibility()
        {
            if (!IsReadOnly)
            {
                _presenter?.ShowCaret();
            }
            else
            {
                _presenter?.HideCaret();
            }
>>>>>>> 7022c1d2
        }

        private async void Copy()
        {
            var clipboard = (IClipboard)AvaloniaLocator.Current.GetService(typeof(IClipboard));

            await clipboard.SetTextAsync(GetSelection());
        }

        private async void Paste()
        {
            var clipboard = (IClipboard)AvaloniaLocator.Current.GetService(typeof(IClipboard));

            var text = await clipboard.GetTextAsync();

            if (text == null)
            {
                return;
            }

            _undoRedoHelper.Snapshot();

            HandleTextInput(text);
        }

        private int CoerceCaretIndex(int value) => CoerceCaretIndex(value, Text?.Length ?? 0);

        private int CoerceCaretIndex(int value, int length)
        {
            if (value < 0)
            {
                return 0;
            }

            if (value > length)
            {
                return length;
            }

            return value;
        }

        private void MoveHorizontal(int direction, bool wholeWord)
        {
            var text = Text ?? string.Empty;

            var caretIndex = CaretIndex;

            if (!wholeWord)
            {
                var index = caretIndex + direction;

                if (index < 0 || index > text.Length)
                {
                    return;
                }

                if (index == text.Length)
                {
                    CaretIndex = index;

                    return;
                }

                var rect = _presenter.FormattedText.HitTestTextPosition(caretIndex);

                if (direction > 0)
                {
<<<<<<< HEAD
                    CaretIndex += 1 + _currentOffset;
                }
                else
                {
                    var rect = _presenter.FormattedText.HitTestTextPosition(CaretIndex);

                    var hitTestResult = _presenter.FormattedText.HitTestPoint(
                        new Point(rect.X, rect.Y));
=======
                    var hitTestResult = _presenter.FormattedText.HitTestPoint(
                        new Point(rect.X + rect.Width + float.Epsilon, rect.Y));

                    CaretIndex = hitTestResult.TextPosition + hitTestResult.Length;
                }
                else
                {
                    var hitTestResult = _presenter.FormattedText.HitTestPoint(new Point(rect.X, rect.Y));
>>>>>>> 7022c1d2

                    CaretIndex = hitTestResult.TextPosition;
                }
            }
            else
            {
                if (direction > 0)
                {
                    CaretIndex += StringUtils.NextWord(text, caretIndex) - caretIndex;
                }
                else
                {
                    CaretIndex += StringUtils.PreviousWord(text, caretIndex) - caretIndex;
                }
            }
        }

        private bool MoveVertical(int count)
        {
            var formattedText = _presenter.FormattedText;
            var lines = formattedText.GetLines().ToList();
            var caretIndex = CaretIndex;
            var lineIndex = GetLine(caretIndex, lines) + count;

            if (lineIndex >= 0 && lineIndex < lines.Count)
            {
                var line = lines[lineIndex];
                var rect = formattedText.HitTestTextPosition(caretIndex);
                var y = count < 0 ? rect.Y : rect.Bottom;
                var point = new Point(rect.X, y + (count * (line.Height / 2)));
                var hit = formattedText.HitTestPoint(point);

                CaretIndex = hit.TextPosition + (hit.IsTrailing ? 1 : 0);

                return true;
            }

            return false;
        }

        private void MoveHome(bool document)
        {
            var text = Text ?? string.Empty;
            var caretIndex = CaretIndex;

            if (document)
            {
                caretIndex = 0;
            }
            else
            {
                var lines = _presenter.FormattedText.GetLines();
                var pos = 0;

                foreach (var line in lines)
                {
                    if (pos + line.Length > caretIndex || pos + line.Length == text.Length)
                    {
                        break;
                    }

                    pos += line.Length;
                }

                caretIndex = pos;
            }

            CaretIndex = caretIndex;
        }

        private void MoveEnd(bool document)
        {
            var text = Text ?? string.Empty;
            var caretIndex = CaretIndex;

            if (document)
            {
                caretIndex = text.Length;
            }
            else
            {
                var lines = _presenter.FormattedText.GetLines();
                var pos = 0;

                foreach (var line in lines)
                {
                    pos += line.Length;

                    if (pos > caretIndex)
                    {
                        if (pos < text.Length)
                        {
                            --pos;
                            if (pos > 0 && text[pos - 1] == '\r' && text[pos] == '\n')
                            {
                                --pos;
                            }
                        }

                        break;
                    }
                }

                caretIndex = pos;
            }

            CaretIndex = caretIndex;
        }

        private void SelectAll()
        {
            SelectionStart = 0;
            SelectionEnd = Text?.Length ?? 0;
        }

        private bool DeleteSelection()
        {
            if (!IsReadOnly)
            {
                var selectionStart = SelectionStart;
                var selectionEnd = SelectionEnd;

                if (selectionStart != selectionEnd)
                {
                    var start = Math.Min(selectionStart, selectionEnd);
                    var end = Math.Max(selectionStart, selectionEnd);
                    var text = Text;

                    SetTextInternal(text.Substring(0, start) + text.Substring(end));

                    SelectionStart = SelectionEnd = CaretIndex = start;

                    return true;
                }

                return false;
            }

            return true;
        }

        private string GetSelection()
        {
            var text = Text;

            if (string.IsNullOrEmpty(text))
            {
<<<<<<< HEAD
                return "";
=======
                return string.Empty;
>>>>>>> 7022c1d2
            }

            var selectionStart = SelectionStart;
            var selectionEnd = SelectionEnd;
            var start = Math.Min(selectionStart, selectionEnd);
            var end = Math.Max(selectionStart, selectionEnd);

            if (start == end || (Text?.Length ?? 0) < end)
            {
                return string.Empty;
            }

            return text.Substring(start, end - start);
        }

        private int GetLine(int caretIndex, IList<FormattedTextLine> lines)
        {
            var pos = 0;
            int i;

            for (i = 0; i < lines.Count - 1; ++i)
            {
                var line = lines[i];
                pos += line.Length;

                if (pos > caretIndex)
                {
                    break;
                }
            }

            return i;
        }

        private void SetTextInternal(string value)
        {
            try
            {
                _ignoreTextChanges = true;

                SetAndRaise(TextProperty, ref _text, value);
            }
            finally
            {
                _ignoreTextChanges = false;
            }
        }

        private void SetSelectionForControlBackspace()
        {
            SelectionStart = CaretIndex;

            MoveHorizontal(-1, true);

            SelectionEnd = CaretIndex;
        }

        private void SetSelectionForControlDelete()
        {
            SelectionStart = CaretIndex;

            MoveHorizontal(1, true);

            SelectionEnd = CaretIndex;
        }

        private struct UndoRedoState : IEquatable<UndoRedoState>
        {
            public UndoRedoState(string text, int caretPosition)
            {
                Text = text;
                CaretPosition = caretPosition;
            }

            public string Text { get; }

            public int CaretPosition { get; }

            public bool Equals(UndoRedoState other) => ReferenceEquals(Text, other.Text) || Equals(Text, other.Text);
        }
    }
}<|MERGE_RESOLUTION|>--- conflicted
+++ resolved
@@ -97,8 +97,6 @@
 
         private int _currentOffset;
 
-        private int _currentOffset;
-
         static TextBox()
         {
             FocusableProperty.OverrideDefaultValue(typeof(TextBox), true);
@@ -147,13 +145,8 @@
                 value = CoerceCaretIndex(value);
 
                 SetAndRaise(CaretIndexProperty, ref _caretIndex, value);
-<<<<<<< HEAD
-                UndoRedoState state;
-                if (_undoRedoHelper.TryGetLastState(out state) && state.Text == Text)
-=======
 
                 if (_undoRedoHelper.TryGetLastState(out var state) && state.Text == Text)
->>>>>>> 7022c1d2
                 {
                     _undoRedoHelper.UpdateLastState();
                 }
@@ -321,21 +314,6 @@
             e.Handled = true;
         }
 
-<<<<<<< HEAD
-        private void DecideCaretVisibility()
-        {
-            if (!IsReadOnly)
-            {
-                _presenter?.ShowCaret();
-            }
-            else
-            {
-                _presenter?.HideCaret();
-            }
-        }
-
-=======
->>>>>>> 7022c1d2
         protected override void OnLostFocus(RoutedEventArgs e)
         {
             base.OnLostFocus(e);
@@ -444,10 +422,6 @@
                 MoveHome(false);
                 movement = true;
                 handled = true;
-<<<<<<< HEAD
-
-=======
->>>>>>> 7022c1d2
             }
             else if (Match(keymap.MoveCursorToTheEndOfLine))
             {
@@ -475,10 +449,6 @@
                 movement = true;
                 selection = true;
                 handled = true;
-<<<<<<< HEAD
-
-=======
->>>>>>> 7022c1d2
             }
             else if (Match(keymap.MoveCursorToTheEndOfLineWithSelection))
             {
@@ -537,13 +507,8 @@
                                 removedCharacters = 2;
                             }
 
-<<<<<<< HEAD
-                            SetTextInternal(text.Substring(0, caretIndex - removedCharacters) +
-                                            text.Substring(caretIndex));
-=======
                             SetTextInternal(
                                 text.Substring(0, caretIndex - removedCharacters) + text.Substring(caretIndex));
->>>>>>> 7022c1d2
                             CaretIndex -= removedCharacters;
                             SelectionStart = SelectionEnd = CaretIndex;
                         }
@@ -681,29 +646,18 @@
 
         private void HandleTextInput(string input)
         {
-<<<<<<< HEAD
-            if (value < 0)
-=======
             if (IsReadOnly)
->>>>>>> 7022c1d2
             {
                 return;
             }
 
-<<<<<<< HEAD
-            if (value > length)
-=======
             input = RemoveInvalidCharacters(input);
 
             if (string.IsNullOrEmpty(input))
->>>>>>> 7022c1d2
             {
                 return;
             }
 
-<<<<<<< HEAD
-            return value;
-=======
             DeleteSelection();
 
             var caretIndex = CaretIndex;
@@ -728,7 +682,6 @@
             {
                 _presenter?.HideCaret();
             }
->>>>>>> 7022c1d2
         }
 
         private async void Copy()
@@ -797,16 +750,6 @@
 
                 if (direction > 0)
                 {
-<<<<<<< HEAD
-                    CaretIndex += 1 + _currentOffset;
-                }
-                else
-                {
-                    var rect = _presenter.FormattedText.HitTestTextPosition(CaretIndex);
-
-                    var hitTestResult = _presenter.FormattedText.HitTestPoint(
-                        new Point(rect.X, rect.Y));
-=======
                     var hitTestResult = _presenter.FormattedText.HitTestPoint(
                         new Point(rect.X + rect.Width + float.Epsilon, rect.Y));
 
@@ -815,7 +758,6 @@
                 else
                 {
                     var hitTestResult = _presenter.FormattedText.HitTestPoint(new Point(rect.X, rect.Y));
->>>>>>> 7022c1d2
 
                     CaretIndex = hitTestResult.TextPosition;
                 }
@@ -963,11 +905,7 @@
 
             if (string.IsNullOrEmpty(text))
             {
-<<<<<<< HEAD
-                return "";
-=======
                 return string.Empty;
->>>>>>> 7022c1d2
             }
 
             var selectionStart = SelectionStart;
