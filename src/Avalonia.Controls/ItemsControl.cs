--- conflicted
+++ resolved
@@ -316,11 +316,7 @@
                 {
                     if (current.VisualParent == container && current is IInputElement inputElement)
                     {
-<<<<<<< HEAD
                         IInputElement next = GetNextControl(container, direction.Value, inputElement, WrapFocus);
-=======
-                        var next = GetNextControl(container, direction.Value, inputElement, false);
->>>>>>> a9c25d8b
 
                         if (next != null)
                         {
