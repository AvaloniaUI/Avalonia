--- conflicted
+++ resolved
@@ -78,8 +78,6 @@
         public static readonly StyledProperty<TextWrapping> TextWrappingProperty =
             AvaloniaProperty.Register<TextBlock, TextWrapping>(nameof(TextWrapping));
 
-<<<<<<< HEAD
-=======
         /// <summary>
         /// Defines the <see cref="TextTrimming"/> property.
         /// </summary>
@@ -87,7 +85,6 @@
             AvaloniaProperty.Register<TextBlock, TextTrimming>(nameof(TextTrimming));
 
         private string _text;
->>>>>>> 9656e42e
         private FormattedText _formattedText;
         private Size _constraint;
 
@@ -110,7 +107,6 @@
         /// </summary>
         public TextBlock()
         {
-<<<<<<< HEAD
             Inlines.ForEachItem(
                 x => LogicalChildren.Add(x),
                 x => LogicalChildren.Remove(x),
@@ -122,22 +118,6 @@
                 FontSizeProperty,
                 FontStyleProperty,
                 FontWeightProperty);
-=======
-            _text = string.Empty;
-
-            Observable.Merge(
-                this.GetObservable(TextProperty).Select(_ => Unit.Default),
-                this.GetObservable(TextAlignmentProperty).Select(_ => Unit.Default),
-                this.GetObservable(FontSizeProperty).Select(_ => Unit.Default),
-                this.GetObservable(FontStyleProperty).Select(_ => Unit.Default),
-                this.GetObservable(FontWeightProperty).Select(_ => Unit.Default),
-                this.GetObservable(TextTrimmingProperty).Select(_ => Unit.Default))
-                .Subscribe(_ =>
-                {
-                    InvalidateFormattedText();
-                    InvalidateMeasure();
-                });
->>>>>>> 9656e42e
         }
 
         /// <summary>
@@ -441,12 +421,8 @@
                 FontSize = FontSize,
                 Text = text ?? string.Empty,
                 TextAlignment = TextAlignment,
-<<<<<<< HEAD
-                TextWrapping = TextWrapping,
-=======
                 Wrapping = TextWrapping,
                 Trimming = TextTrimming
->>>>>>> 9656e42e
             };
         }
 
