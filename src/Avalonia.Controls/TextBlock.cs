--- conflicted
+++ resolved
@@ -751,14 +751,8 @@
             //This implicitly recreated the TextLayout with a new constraint if we previously reset it.
             var textLayout = TextLayout;
 
-<<<<<<< HEAD
-            var size = new Size(textLayout.MinTextWidth, textLayout.Height);
-=======
             // The textWidth used here is matching that TextPresenter uses to measure the text.
-            var size = LayoutHelper.RoundLayoutSizeUp(new Size(textLayout.WidthIncludingTrailingWhitespace, textLayout.Height).Inflate(padding), 1);
->>>>>>> e8f73745
-
-            return size.Inflate(padding);
+            return new Size(textLayout.WidthIncludingTrailingWhitespace, textLayout.Height).Inflate(padding);
         }
 
         protected override Size ArrangeOverride(Size finalSize)
