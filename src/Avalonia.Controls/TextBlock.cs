--- conflicted
+++ resolved
@@ -54,16 +54,8 @@
         /// <summary>
         /// Defines the <see cref="Foreground"/> property.
         /// </summary>
-<<<<<<< HEAD
         public static readonly StyledProperty<IBrush> ForegroundProperty =
             TextElement.ForegroundProperty.AddOwner<TextBlock>();
-=======
-        public static readonly AttachedProperty<IBrush> ForegroundProperty =
-            AvaloniaProperty.RegisterAttached<TextBlock, Control, IBrush>(
-                nameof(Foreground),
-                Brushes.Black,
-                inherits: true);
->>>>>>> f97a6999
 
         /// <summary>
         /// Defines the <see cref="Text"/> property.
