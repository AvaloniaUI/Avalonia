using System;
using Avalonia.Data;
using Avalonia.Interactivity;

namespace Avalonia.Controls.Primitives
{
    /// <summary>
    /// Represents a control that a user can select (check) or clear (uncheck). Base class for controls that can switch states.
    /// </summary>
    public class ToggleButton : Button
    {
        /// <summary>
        /// Defines the <see cref="IsChecked"/> property.
        /// </summary>
        public static readonly DirectProperty<ToggleButton, bool?> IsCheckedProperty =
            AvaloniaProperty.RegisterDirect<ToggleButton, bool?>(
                nameof(IsChecked),
                o => o.IsChecked,
                (o, v) => o.IsChecked = v,
                unsetValue: null,
                defaultBindingMode: BindingMode.TwoWay);

        /// <summary>
        /// Defines the <see cref="IsThreeState"/> property.
        /// </summary>
        public static readonly StyledProperty<bool> IsThreeStateProperty =
            AvaloniaProperty.Register<ToggleButton, bool>(nameof(IsThreeState));

        /// <summary>
        /// Defines the <see cref="Checked"/> event.
        /// </summary>
        public static readonly RoutedEvent<RoutedEventArgs> CheckedEvent =
            RoutedEvent.Register<ToggleButton, RoutedEventArgs>(nameof(Checked), RoutingStrategies.Bubble);

        /// <summary>
        /// Defines the <see cref="Unchecked"/> event.
        /// </summary>
        public static readonly RoutedEvent<RoutedEventArgs> UncheckedEvent =
            RoutedEvent.Register<ToggleButton, RoutedEventArgs>(nameof(Unchecked), RoutingStrategies.Bubble);

        /// <summary>
        /// Defines the <see cref="Unchecked"/> event.
        /// </summary>
        public static readonly RoutedEvent<RoutedEventArgs> IndeterminateEvent =
            RoutedEvent.Register<ToggleButton, RoutedEventArgs>(nameof(Indeterminate), RoutingStrategies.Bubble);

        private bool? _isChecked = false;

        static ToggleButton()
        {
<<<<<<< HEAD
            PseudoClass<ToggleButton, bool?>(IsCheckedProperty, c => c == true, ":checked");
            PseudoClass<ToggleButton, bool?>(IsCheckedProperty, c => c == false, ":unchecked");
            PseudoClass<ToggleButton, bool?>(IsCheckedProperty, c => c == null, ":indeterminate");

            IsCheckedProperty.Changed.AddClassHandler<ToggleButton>((x, e) => x.OnIsCheckedChanged(e));
        }

=======
            IsCheckedProperty.Changed.AddClassHandler<ToggleButton>((x, e) => x.OnIsCheckedChanged(e));
        }

        public ToggleButton()
        {
            UpdatePseudoClasses(IsChecked);
        }

>>>>>>> 023b25f0
        /// <summary>
        /// Raised when a <see cref="ToggleButton"/> is checked.
        /// </summary>
        public event EventHandler<RoutedEventArgs> Checked
        {
            add => AddHandler(CheckedEvent, value);
            remove => RemoveHandler(CheckedEvent, value);
        }

        /// <summary>
        /// Raised when a <see cref="ToggleButton"/> is unchecked.
        /// </summary>
        public event EventHandler<RoutedEventArgs> Unchecked
        {
            add => AddHandler(UncheckedEvent, value);
            remove => RemoveHandler(UncheckedEvent, value);
        }

        /// <summary>
        /// Raised when a <see cref="ToggleButton"/> is neither checked nor unchecked.
        /// </summary>
        public event EventHandler<RoutedEventArgs> Indeterminate
        {
            add => AddHandler(IndeterminateEvent, value);
            remove => RemoveHandler(IndeterminateEvent, value);
        }

        /// <summary>
        /// Gets or sets whether the <see cref="ToggleButton"/> is checked.
        /// </summary>
        public bool? IsChecked
        {
            get => _isChecked;
<<<<<<< HEAD
            set => SetAndRaise(IsCheckedProperty, ref _isChecked, value);
=======
            set 
            { 
                SetAndRaise(IsCheckedProperty, ref _isChecked, value);
                UpdatePseudoClasses(value);
            }
>>>>>>> 023b25f0
        }

        /// <summary>
        /// Gets or sets a value that indicates whether the control supports three states.
        /// </summary>
        public bool IsThreeState
        {
            get => GetValue(IsThreeStateProperty);
            set => SetValue(IsThreeStateProperty, value);
        }

        protected override void OnClick()
        {
            Toggle();
            base.OnClick();
        }

        /// <summary>
        /// Toggles the <see cref="IsChecked"/> property.
        /// </summary>
        protected virtual void Toggle()
        {
            if (IsChecked.HasValue)
            {
                if (IsChecked.Value)
                {
                    if (IsThreeState)
                    {
                        IsChecked = null;
                    }
                    else
                    {
                        IsChecked = false;
                    }
                }
                else
                {
                    IsChecked = true;
                }
            }
            else
            {
                IsChecked = false;
            }
        }

        /// <summary>
        /// Called when <see cref="IsChecked"/> becomes true.
        /// </summary>
        /// <param name="e">Event arguments for the routed event that is raised by the default implementation of this method.</param>
        protected virtual void OnChecked(RoutedEventArgs e)
        {
            RaiseEvent(e);
        }

        /// <summary>
        /// Called when <see cref="IsChecked"/> becomes false.
        /// </summary>
        /// <param name="e">Event arguments for the routed event that is raised by the default implementation of this method.</param>
        protected virtual void OnUnchecked(RoutedEventArgs e)
        {
            RaiseEvent(e);
        }

        /// <summary>
        /// Called when <see cref="IsChecked"/> becomes null.
        /// </summary>
        /// <param name="e">Event arguments for the routed event that is raised by the default implementation of this method.</param>
        protected virtual void OnIndeterminate(RoutedEventArgs e)
        {
            RaiseEvent(e);
        }

        private void OnIsCheckedChanged(AvaloniaPropertyChangedEventArgs e)
        {
            var newValue = (bool?)e.NewValue;

            switch (newValue)
            {
                case true:
                    OnChecked(new RoutedEventArgs(CheckedEvent));
                    break;
                case false:
                    OnUnchecked(new RoutedEventArgs(UncheckedEvent));
                    break;
                default:
                    OnIndeterminate(new RoutedEventArgs(IndeterminateEvent));
                    break;
            }
<<<<<<< HEAD
=======
        }

        private void UpdatePseudoClasses(bool? isChecked)
        {
            PseudoClasses.Set(":checked", isChecked == true);
            PseudoClasses.Set(":unchecked", isChecked == false);
            PseudoClasses.Set(":indeterminate", isChecked == null);
>>>>>>> 023b25f0
        }
    }
}<|MERGE_RESOLUTION|>--- conflicted
+++ resolved
@@ -48,15 +48,6 @@
 
         static ToggleButton()
         {
-<<<<<<< HEAD
-            PseudoClass<ToggleButton, bool?>(IsCheckedProperty, c => c == true, ":checked");
-            PseudoClass<ToggleButton, bool?>(IsCheckedProperty, c => c == false, ":unchecked");
-            PseudoClass<ToggleButton, bool?>(IsCheckedProperty, c => c == null, ":indeterminate");
-
-            IsCheckedProperty.Changed.AddClassHandler<ToggleButton>((x, e) => x.OnIsCheckedChanged(e));
-        }
-
-=======
             IsCheckedProperty.Changed.AddClassHandler<ToggleButton>((x, e) => x.OnIsCheckedChanged(e));
         }
 
@@ -65,7 +56,6 @@
             UpdatePseudoClasses(IsChecked);
         }
 
->>>>>>> 023b25f0
         /// <summary>
         /// Raised when a <see cref="ToggleButton"/> is checked.
         /// </summary>
@@ -99,15 +89,11 @@
         public bool? IsChecked
         {
             get => _isChecked;
-<<<<<<< HEAD
-            set => SetAndRaise(IsCheckedProperty, ref _isChecked, value);
-=======
             set 
             { 
                 SetAndRaise(IsCheckedProperty, ref _isChecked, value);
                 UpdatePseudoClasses(value);
             }
->>>>>>> 023b25f0
         }
 
         /// <summary>
@@ -197,8 +183,6 @@
                     OnIndeterminate(new RoutedEventArgs(IndeterminateEvent));
                     break;
             }
-<<<<<<< HEAD
-=======
         }
 
         private void UpdatePseudoClasses(bool? isChecked)
@@ -206,7 +190,6 @@
             PseudoClasses.Set(":checked", isChecked == true);
             PseudoClasses.Set(":unchecked", isChecked == false);
             PseudoClasses.Set(":indeterminate", isChecked == null);
->>>>>>> 023b25f0
         }
     }
 }