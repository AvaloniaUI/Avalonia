using System;
using Avalonia.Controls.Presenters;
using Avalonia.Controls.Primitives.PopupPositioning;
using Avalonia.Input;
using Avalonia.Media;
using Avalonia.Metadata;
using Avalonia.VisualTree;

namespace Avalonia.Controls.Primitives
{
    /// <summary>
    /// Represents the top-level control opened by a <see cref="Popup"/>.
    /// </summary>
    /// <remarks>
    /// A popup host can be either be a popup window created by the operating system
    /// (<see cref="PopupRoot"/>) or an <see cref="OverlayPopupHost"/> which is created
    /// on an <see cref="OverlayLayer"/>.
    /// </remarks>
<<<<<<< HEAD
    public interface IPopupHost : IDisposable
=======
    [NotClientImplementable]
    public interface IPopupHost : IDisposable, IFocusScope
>>>>>>> e4e0ba16
    {
        /// <summary>
        /// Gets or sets the fixed width of the popup.
        /// </summary>
        double Width { get; set; }

        /// <summary>
        /// Gets or sets the minimum width of the popup.
        /// </summary>
        double MinWidth { get; set; }

        /// <summary>
        /// Gets or sets the maximum width of the popup.
        /// </summary>
        double MaxWidth { get; set; }

        /// <summary>
        /// Gets or sets the fixed height of the popup.
        /// </summary>
        double Height { get; set; }

        /// <summary>
        /// Gets or sets the minimum height of the popup.
        /// </summary>
        double MinHeight { get; set; }

        /// <summary>
        /// Gets or sets the maximum height of the popup.
        /// </summary>
        double MaxHeight { get; set; }

        /// <summary>
        /// Gets the presenter from the control's template.
        /// </summary>
        IContentPresenter? Presenter { get; }

        /// <summary>
        /// Gets or sets whether the popup appears on top of all other windows.
        /// </summary>
        bool Topmost { get; set; }

        /// <summary>
        /// Gets or sets a transform that will be applied to the popup.
        /// </summary>
        Transform? Transform { get; set; }

        /// <summary>
        /// Gets the root of the visual tree in the case where the popup is presented using a
        /// separate visual tree.
        /// </summary>
        IVisual? HostedVisualTreeRoot { get; }

        /// <summary>
        /// Raised when the control's template is applied.
        /// </summary>
        event EventHandler<TemplateAppliedEventArgs>? TemplateApplied;

        /// <summary>
        /// Configures the position of the popup according to a target control and a set of
        /// placement parameters.
        /// </summary>
        /// <param name="target">The placement target.</param>
        /// <param name="placement">The placement mode.</param>
        /// <param name="offset">The offset, in device-independent pixels.</param>
        /// <param name="anchor">The anchor point.</param>
        /// <param name="gravity">The popup gravity.</param>
        /// <param name="constraintAdjustment">Defines how a popup position will be adjusted if the unadjusted position would result in the popup being partly constrained.</param>
        /// <param name="rect">
        /// The anchor rect. If null, the bounds of <paramref name="target"/> will be used.
        /// </param>
        void ConfigurePosition(IVisual target, PlacementMode placement, Point offset,
            PopupAnchor anchor = PopupAnchor.None,
            PopupGravity gravity = PopupGravity.None,
            PopupPositionerConstraintAdjustment constraintAdjustment = PopupPositionerConstraintAdjustment.All,
            Rect? rect = null);

        /// <summary>
        /// Sets the control to display in the popup.
        /// </summary>
        /// <param name="control"></param>
        void SetChild(IControl? control);

        /// <summary>
        /// Shows the popup.
        /// </summary>
        void Show();

        /// <summary>
        /// Hides the popup.
        /// </summary>
        void Hide();
    }
}<|MERGE_RESOLUTION|>--- conflicted
+++ resolved
@@ -16,12 +16,8 @@
     /// (<see cref="PopupRoot"/>) or an <see cref="OverlayPopupHost"/> which is created
     /// on an <see cref="OverlayLayer"/>.
     /// </remarks>
-<<<<<<< HEAD
-    public interface IPopupHost : IDisposable
-=======
     [NotClientImplementable]
     public interface IPopupHost : IDisposable, IFocusScope
->>>>>>> e4e0ba16
     {
         /// <summary>
         /// Gets or sets the fixed width of the popup.
