// The documentation and flag names in this file are initially taken from
// xdg_shell wayland protocol this API is designed after
// therefore, I'm including the license from wayland-protocols repo

/* 
Copyright © 2008-2013 Kristian Høgsberg
Copyright © 2010-2013 Intel Corporation
Copyright © 2013      Rafael Antognolli
Copyright © 2013      Jasper St. Pierre
Copyright © 2014      Jonas Ådahl
Copyright © 2014      Jason Ekstrand
Copyright © 2014-2015 Collabora, Ltd.
Copyright © 2015      Red Hat Inc.

Permission is hereby granted, free of charge, to any person obtaining a
copy of this software and associated documentation files (the "Software"),
to deal in the Software without restriction, including without limitation
the rights to use, copy, modify, merge, publish, distribute, sublicense,
and/or sell copies of the Software, and to permit persons to whom the
Software is furnished to do so, subject to the following conditions:

The above copyright notice and this permission notice (including the next
paragraph) shall be included in all copies or substantial portions of the
Software.

THE SOFTWARE IS PROVIDED "AS IS", WITHOUT WARRANTY OF ANY KIND, EXPRESS OR
IMPLIED, INCLUDING BUT NOT LIMITED TO THE WARRANTIES OF MERCHANTABILITY,
FITNESS FOR A PARTICULAR PURPOSE AND NONINFRINGEMENT.  IN NO EVENT SHALL
THE AUTHORS OR COPYRIGHT HOLDERS BE LIABLE FOR ANY CLAIM, DAMAGES OR OTHER
LIABILITY, WHETHER IN AN ACTION OF CONTRACT, TORT OR OTHERWISE, ARISING
FROM, OUT OF OR IN CONNECTION WITH THE SOFTWARE OR THE USE OR OTHER
DEALINGS IN THE SOFTWARE.

---

The above is the version of the MIT "Expat" License used by X.org:

    http://cgit.freedesktop.org/xorg/xserver/tree/COPYING
    
    
Adjustments for Avalonia needs:
Copyright © 2019 Nikita Tsukanov
    
    
*/

using System;
using Avalonia.VisualTree;

namespace Avalonia.Controls.Primitives.PopupPositioning
{
    /// <summary>
    /// Provides positioning parameters to <see cref="IPopupPositioner"/>.
    /// </summary>
    /// <remarks>
    /// The IPopupPositioner provides a collection of rules for the placement of a a popup relative
    /// to its parent. Rules can be defined to ensure the popup remains within the visible area's
    /// borders, and to specify how the popup changes its position, such as sliding along an axis,
    /// or flipping around a rectangle. These positioner-created rules are constrained by the
    /// requirement that a popup must intersect with or be at least partially adjacent to its parent
    /// surface.
    /// </remarks>
    public struct PopupPositionerParameters
    {
        private PopupGravity _gravity;
        private PopupAnchor _anchor;

        /// <summary>
        /// Set the size of the popup that is to be positioned with the positioner object, in device-
        /// independent pixels.
        /// </summary>
        public Size Size { get; set; }

        /// <summary>
        /// Specifies the anchor rectangle within the parent that the popup will be placed relative
        /// to, in device-independent pixels.
        /// </summary>
        /// <remarks>
        /// The rectangle is relative to the parent geometry and may not extend outside the window
        /// geometry of the popup's parent.
        /// </remarks>
        public Rect AnchorRectangle { get; set; }

        /// <summary>
        /// Defines the anchor point for the anchor rectangle.
        /// </summary>
        /// <remarks>
        /// The specified anchor is used derive an anchor point that the popup will be positioned
        /// relative to. If a corner anchor is set (e.g. 'TopLeft' or 'BottomRight'), the anchor
        /// point will be at the specified corner; otherwise, the derived anchor point will be
        /// centered on the specified edge, or in the center of the anchor rectangle if no edge is
        /// specified.
        /// </remarks>
        public PopupAnchor Anchor
        {
            get => _anchor;
            set
            {
                PopupPositioningEdgeHelper.ValidateEdge(value);
                _anchor = value;
            }
        }

        /// <summary>
        /// Defines in what direction a popup should be positioned, relative to the anchor point of
        /// the parent.
        /// </summary>
        /// <remarks>
        /// If a corner gravity is specified (e.g. 'BottomRight' or 'TopLeft'), then the popup will
        /// be placed towards the specified gravity; otherwise, the popup will be centered over the
        /// anchor point on any axis that had no gravity specified.
        /// </remarks>
        public PopupGravity Gravity
        {
            get => _gravity;
            set
            {
                PopupPositioningEdgeHelper.ValidateGravity(value);
                _gravity = value;
            }
        }

        /// <summary>
        /// Specify how the popup should be positioned if the originally intended position caused
        /// the popup to be constrained.
        /// </summary>
        /// <remarks>
        /// Adjusts the popup position if the intended position caused the popup to be constrained;
        /// meaning at least partially outside positioning boundaries set by the positioner. The
        /// adjustment is set by constructing a bitmask describing the adjustment to be made when
        /// the popup is constrained on that axis.
        /// 
        /// If no bit for one axis is set, the positioner will assume that the child surface should
        /// not change its position on that axis when constrained.
        /// 
        /// If more than one bit for one axis is set, the order of how adjustments are applied is
        /// specified in the corresponding adjustment descriptions.
        /// 
        /// The default adjustment is none.
        /// </remarks>
        public PopupPositionerConstraintAdjustment ConstraintAdjustment { get; set; }

        /// <summary>
        /// Specify the popup position offset relative to the position of the
        /// anchor on the anchor rectangle and the anchor on the popup.
        /// </summary>
        /// <remarks>
        /// For example if the anchor of the anchor rectangle is at (x, y), the popup has the
        /// gravity bottom|right, and the offset is (ox, oy), the calculated surface position will
        /// be (x + ox, y + oy). The offset position of the surface is the one used for constraint
        /// testing. See set_constraint_adjustment.
        /// 
        /// An example use case is placing a popup menu on top of a user interface element, while
        /// aligning the user interface element of the parent surface with some user interface
        /// element placed somewhere in the popup.
        /// </remarks>
        public Point Offset { get; set; }
    }

    /// <summary>
    /// Defines how a popup position will be adjusted if the unadjusted position would result in
    /// the popup being partly constrained.
    /// </summary>
    /// <remarks>
    /// Whether a popup is considered 'constrained' is left to the positioner to determine. For
    /// example, the popup may be partly outside the target platform defined 'work area', thus
    /// necessitating the popup's position be adjusted until it is entirely inside the work area.
    /// </remarks>
    [Flags]
    public enum PopupPositionerConstraintAdjustment
    {
        /// <summary>
        /// Don't alter the surface position even if it is constrained on some
        /// axis, for example partially outside the edge of an output.
        /// </summary>
        None = 0,

        /// <summary>
        /// Slide the surface along the x axis until it is no longer constrained.
        /// </summary>
        /// <remarks>
        /// First try to slide towards the direction of the gravity on the x axis until either the
        /// edge in the opposite direction of the gravity is unconstrained or the edge in the
        /// direction of the gravity is constrained.
        ///
        /// Then try to slide towards the opposite direction of the gravity on the x axis until
        /// either the edge in the direction of the gravity is unconstrained or the edge in the
        /// opposite direction of the gravity is constrained.
        /// </remarks>
        SlideX = 1,

        /// <summary>
        /// Slide the surface along the y axis until it is no longer constrained.
        /// </summary>
        /// <remarks>
        /// First try to slide towards the direction of the gravity on the y axis until either the
        /// edge in the opposite direction of the gravity is unconstrained or the edge in the
        /// direction of the gravity is constrained.
        /// 
        /// Then try to slide towards the opposite direction of the gravity on the y axis until
        /// either the edge in the direction of the gravity is unconstrained or the edge in the
        /// opposite direction of the gravity is constrained.
        /// </remarks>
        SlideY = 2,

        /// <summary>
        /// Invert the anchor and gravity on the x axis if the surface is constrained on the x axis.
        /// </summary>
        /// <remarks>
        /// For example, if the left edge of the surface is constrained, the gravity is 'left' and
        /// the anchor is 'left', change the gravity to 'right' and the anchor to 'right'.
        /// 
        /// If the adjusted position also ends up being constrained, the resulting position of the
        /// FlipX adjustment will be the one before the adjustment.
        /// /// </remarks>
        FlipX = 4,

        /// <summary>
        /// Invert the anchor and gravity on the y axis if the surface is constrained on the y axis.
        /// </summary>
        /// <remarks>
        /// For example, if the bottom edge of the surface is constrained, the gravity is 'bottom'
        /// and the anchor is 'bottom', change the gravity to 'top' and the anchor to 'top'.
        /// 
        /// The adjusted position is calculated given the original anchor rectangle and offset, but
        /// with the new flipped anchor and gravity values.
        /// 
        /// If the adjusted position also ends up being constrained, the resulting position of the
        /// FlipY adjustment will be the one before the adjustment.
        /// </remarks>
        FlipY = 8,

        /// <summary>
        /// Horizontally resize the surface
        /// </summary>
        /// <remarks>
        /// Resize the surface horizontally so that it is completely unconstrained.
        /// </remarks>
        ResizeX = 16,

        /// <summary>
        /// Vertically resize the surface
        /// </summary>
        /// <remarks>
        /// Resize the surface vertically so that it is completely unconstrained.
        /// </remarks>
        ResizeY = 16,

        All = SlideX|SlideY|FlipX|FlipY|ResizeX|ResizeY
    }

    static class PopupPositioningEdgeHelper
    {
        public static void ValidateEdge(this PopupAnchor edge)
        {
            if (((edge & PopupAnchor.Left) != 0 && (edge & PopupAnchor.Right) != 0)
                ||
                ((edge & PopupAnchor.Top) != 0 && (edge & PopupAnchor.Bottom) != 0))
                throw new ArgumentException("Opposite edges specified");
        }

        public static void ValidateGravity(this PopupGravity gravity)
        {
            ValidateEdge((PopupAnchor)gravity);
        }

        public static PopupAnchor Flip(this PopupAnchor edge)
        {
            var hmask = PopupAnchor.Left | PopupAnchor.Right;
            var vmask = PopupAnchor.Top | PopupAnchor.Bottom;
            if ((edge & hmask) != 0)
                edge ^= hmask;
            if ((edge & vmask) != 0)
                edge ^= vmask;
            return edge;
        }

        public static PopupAnchor FlipX(this PopupAnchor edge)
        {
            if ((edge & PopupAnchor.HorizontalMask) != 0)
                edge ^= PopupAnchor.HorizontalMask;
            return edge;
        }
        
        public static PopupAnchor FlipY(this PopupAnchor edge)
        {
            if ((edge & PopupAnchor.VerticalMask) != 0)
                edge ^= PopupAnchor.VerticalMask;
            return edge;
        }

        public static PopupGravity FlipX(this PopupGravity gravity)
        {
            return (PopupGravity)FlipX((PopupAnchor)gravity);
        }

        public static PopupGravity FlipY(this PopupGravity gravity)
        {
            return (PopupGravity)FlipY((PopupAnchor)gravity);
        }
    }

    /// <summary>
    /// Defines the edges around an anchor rectangle on which a popup will open.
    /// </summary>
    [Flags]
    public enum PopupAnchor
    {
        /// <summary>
        /// The center of the anchor rectangle.
        /// </summary>
        None,

        /// <summary>
        /// The top edge of the anchor rectangle.
        /// </summary>
        Top = 1,

        /// <summary>
        /// The bottom edge of the anchor rectangle.
        /// </summary>
        Bottom = 2,

        /// <summary>
        /// The left edge of the anchor rectangle.
        /// </summary>
        Left = 4,

        /// <summary>
        /// The right edge of the anchor rectangle.
        /// </summary>
        Right = 8,

        /// <summary>
        /// The top-left corner of the anchor rectangle.
        /// </summary>
        TopLeft = Top | Left,

        /// <summary>
        /// The top-right corner of the anchor rectangle.
        /// </summary>
        TopRight = Top | Right,

        /// <summary>
        /// The bottom-left corner of the anchor rectangle.
        /// </summary>
        BottomLeft = Bottom | Left,

        /// <summary>
        /// The bottom-right corner of the anchor rectangle.
        /// </summary>
        BottomRight = Bottom | Right,

        /// <summary>
        /// A mask for the vertical component flags.
        /// </summary>
        VerticalMask = Top | Bottom,

        /// <summary>
        /// A mask for the horizontal component flags.
        /// </summary>
        HorizontalMask = Left | Right,

        /// <summary>
        /// A mask for all flags.
        /// </summary>
        AllMask = VerticalMask|HorizontalMask
    }

    /// <summary>
    /// Defines the direction in which a popup will open.
    /// </summary>
    [Flags]
    public enum PopupGravity
    {
        /// <summary>
        /// The popup will be centered over the anchor edge.
        /// </summary>
        None,

        /// <summary>
        /// The popup will be positioned above the anchor edge
        /// </summary>
        Top = 1,

        /// <summary>
        /// The popup will be positioned below the anchor edge
        /// </summary>
        Bottom = 2,

        /// <summary>
        /// The popup will be positioned to the left of the anchor edge
        /// </summary>
        Left = 4,

        /// <summary>
        /// The popup will be positioned to the right of the anchor edge
        /// </summary>
        Right = 8,

        /// <summary>
        /// The popup will be positioned to the top-left of the anchor edge
        /// </summary>
        TopLeft = Top | Left,

        /// <summary>
        /// The popup will be positioned to the top-right of the anchor edge
        /// </summary>
        TopRight = Top | Right,

        /// <summary>
        /// The popup will be positioned to the bottom-left of the anchor edge
        /// </summary>
        BottomLeft = Bottom | Left,

        /// <summary>
        /// The popup will be positioned to the bottom-right of the anchor edge
        /// </summary>
        BottomRight = Bottom | Right,
    }

    /// <summary>
    /// Positions an <see cref="IPopupHost"/>.
    /// </summary>
    /// <remarks>
    /// <see cref="IPopupPositioner"/> is an abstraction of the wayland xdg_positioner spec.
    /// 
    /// The popup positioner implementation is determined by the platform implementation. A default
    /// managed implementation is provided in <see cref="ManagedPopupPositioner"/> for platforms
    /// on which popups can be arbitrarily positioned.
    /// </remarks>
    public interface IPopupPositioner
    {
        /// <summary>
        /// Updates the position of the associated <see cref="IPopupHost"/> according to the
        /// specified parameters.
        /// </summary>
        /// <param name="parameters">The positioning parameters.</param>
        void Update(PopupPositionerParameters parameters);
    }

    static class PopupPositionerExtensions
    {
        public static void ConfigurePosition(ref this PopupPositionerParameters positionerParameters,
            TopLevel topLevel,
            IVisual target, PlacementMode placement, Point offset,
            PopupAnchor anchor, PopupGravity gravity,
            PopupPositionerConstraintAdjustment constraintAdjustment, Rect? rect)
        {
            // We need a better way for tracking the last pointer position
            var pointer = topLevel.PointToClient(topLevel.PlatformImpl.MouseDevice.Position);
            
            positionerParameters.Offset = offset;
            positionerParameters.ConstraintAdjustment = constraintAdjustment;
            if (placement == PlacementMode.Pointer)
            {
                positionerParameters.AnchorRectangle = new Rect(pointer, new Size(1, 1));
<<<<<<< HEAD
                positionerParameters.Anchor = PopupPositioningEdge.TopLeft;
                positionerParameters.Gravity = PopupPositioningEdge.BottomRight;
=======
                positionerParameters.Anchor = PopupAnchor.TopLeft;
                positionerParameters.Gravity = PopupGravity.BottomRight;
>>>>>>> 023b25f0
            }
            else
            {
                if (target == null)
                    throw new InvalidOperationException("Placement mode is not Pointer and PlacementTarget is null");
                var matrix = target.TransformToVisual(topLevel);
                if (matrix == null)
                {
                    if (target.GetVisualRoot() == null)
                        throw new InvalidOperationException("Target control is not attached to the visual tree");
                    throw new InvalidOperationException("Target control is not in the same tree as the popup parent");
                }

                var bounds = new Rect(default, target.Bounds.Size);
                var anchorRect = rect ?? bounds;
                positionerParameters.AnchorRectangle = anchorRect.Intersect(bounds).TransformToAABB(matrix.Value);

                if (placement == PlacementMode.Right)
                {
                    positionerParameters.Anchor = PopupAnchor.TopRight;
                    positionerParameters.Gravity = PopupGravity.BottomRight;
                }
                else if (placement == PlacementMode.Bottom)
                {
                    positionerParameters.Anchor = PopupAnchor.BottomLeft;
                    positionerParameters.Gravity = PopupGravity.BottomRight;
                }
                else if (placement == PlacementMode.Left)
                {
                    positionerParameters.Anchor = PopupAnchor.TopLeft;
                    positionerParameters.Gravity = PopupGravity.BottomLeft;
                }
                else if (placement == PlacementMode.Top)
                {
                    positionerParameters.Anchor = PopupAnchor.TopLeft;
                    positionerParameters.Gravity = PopupGravity.TopRight;
                }
                else if (placement == PlacementMode.AnchorAndGravity)
                {
                    positionerParameters.Anchor = anchor;
                    positionerParameters.Gravity = gravity;
                }
                else
                    throw new InvalidOperationException("Invalid value for Popup.PlacementMode");
            }
        }
    }

}<|MERGE_RESOLUTION|>--- conflicted
+++ resolved
@@ -455,13 +455,8 @@
             if (placement == PlacementMode.Pointer)
             {
                 positionerParameters.AnchorRectangle = new Rect(pointer, new Size(1, 1));
-<<<<<<< HEAD
-                positionerParameters.Anchor = PopupPositioningEdge.TopLeft;
-                positionerParameters.Gravity = PopupPositioningEdge.BottomRight;
-=======
                 positionerParameters.Anchor = PopupAnchor.TopLeft;
                 positionerParameters.Gravity = PopupGravity.BottomRight;
->>>>>>> 023b25f0
             }
             else
             {
