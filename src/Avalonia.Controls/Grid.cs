--- conflicted
+++ resolved
@@ -611,14 +611,7 @@
             return (arrangeSize);
         }
 
-<<<<<<< HEAD
         protected internal override void InvalidateDueToChildrenChange()
-=======
-        /// <summary>
-        /// <see cref="Panel.ChildrenChanged"/>
-        /// </summary>
-        protected override void ChildrenChanged(object? sender, NotifyCollectionChangedEventArgs e)
->>>>>>> 2d03f508
         {
             CellsStructureDirty = true;
             base.InvalidateDueToChildrenChange();
@@ -713,7 +706,7 @@
             set => RowDefinitions.IsDirty = value;
         }
 
-        protected override event EventHandler VisualChildrenChanged;
+        protected override event EventHandler? VisualChildrenChanged;
 
         /// <summary>
         /// Lays out cells according to rows and columns, and creates lookup grids.
