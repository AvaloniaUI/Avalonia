﻿// (c) Copyright Microsoft Corporation.
// This source is subject to the Microsoft Public License (Ms-PL).
// Please see http://go.microsoft.com/fwlink/?LinkID=131993 for details.
// All other rights reserved.

using System;
using System.Collections.ObjectModel;
using System.Diagnostics;
using Avalonia.Controls.Primitives;
using Avalonia.Data;
using Avalonia.Collections;
using Avalonia.Input;
using Avalonia.Interactivity;
using Avalonia.Media;
<<<<<<< HEAD
using Avalonia.Threading;
using System;
using System.Collections.ObjectModel;
using System.Diagnostics;
=======
>>>>>>> 42af4ee2

namespace Avalonia.Controls
{
    /// <summary>
    /// Specifies values for the different modes of operation of a
    /// <see cref="T:Avalonia.Controls.Calendar" />.
    /// </summary>
    public enum CalendarMode
    {
        /// <summary>
        /// The <see cref="T:Avalonia.Controls.Calendar" /> displays a
        /// month at a time.
        /// </summary>
        Month = 0,

        /// <summary>
        /// The <see cref="T:Avalonia.Controls.Calendar" /> displays a
        /// year at a time.
        /// </summary>
        Year = 1,

        /// <summary>
        /// The <see cref="T:Avalonia.Controls.Calendar" /> displays a
        /// decade at a time.
        /// </summary>
        Decade = 2,
    }

    /// <summary>
    /// Specifies values that describe the available selection modes for a
    /// <see cref="T:Avalonia.Controls.Calendar" />.
    /// </summary>
    /// <remarks>
    /// This enumeration provides the values that are used by the SelectionMode
    /// property.
    /// </remarks>
    public enum CalendarSelectionMode
    {
        /// <summary>
        /// Only a single date can be selected. Use the
        /// <see cref="P:Avalonia.Controls.Calendar.SelectedDate" />
        /// property to retrieve the selected date.
        /// </summary>
        SingleDate = 0,

        /// <summary>
        /// A single range of dates can be selected. Use 
        /// <see cref="P:Avalonia.Controls.Calendar.SelectedDates" />
        /// property to retrieve the selected dates.
        /// </summary>
        SingleRange = 1,

        /// <summary>
        /// Multiple non-contiguous ranges of dates can be selected. Use the
        /// <see cref="P:Avalonia.Controls.Calendar.SelectedDates" />
        /// property to retrieve the selected dates.
        /// </summary>
        MultipleRange = 2,

        /// <summary>
        /// No selections are allowed.
        /// </summary>
        None = 3,
    }

    /// <summary>
    /// Provides data for the
    /// <see cref="E:Avalonia.Controls.Calendar.DisplayDateChanged" />
    /// event.
    /// </summary>
    public class CalendarDateChangedEventArgs : RoutedEventArgs
    {
        /// <summary>
        /// Gets the date that was previously displayed.
        /// </summary>
        /// <value>
        /// The date previously displayed.
        /// </value>
        public DateTime? RemovedDate { get; private set; }

        /// <summary>
        /// Gets the date to be newly displayed.
        /// </summary>
        /// <value>The new date to display.</value>
        public DateTime? AddedDate { get; private set; }

        /// <summary>
        /// Initializes a new instance of the CalendarDateChangedEventArgs
        /// class.
        /// </summary>
        /// <param name="removedDate">
        /// The date that was previously displayed.
        /// </param>
        /// <param name="addedDate">The date to be newly displayed.</param>
        internal CalendarDateChangedEventArgs(DateTime? removedDate, DateTime? addedDate)
        {
            RemovedDate = removedDate;
            AddedDate = addedDate;
        }
    }

    /// <summary>
    /// Provides data for the
    /// <see cref="E:Avalonia.Controls.Calendar.DisplayModeChanged" />
    /// event.
    /// </summary>
    /// <QualityBand>Mature</QualityBand>
    public class CalendarModeChangedEventArgs : RoutedEventArgs
    {
        /// <summary>
        /// Gets the previous mode of the
        /// <see cref="T:Avalonia.Controls.Calendar" />.
        /// </summary>
        /// <value>
        /// A <see cref="T:Avalonia.Controls.CalendarMode" /> representing
        /// the previous mode.
        /// </value>
        public CalendarMode OldMode { get; private set; }

        /// <summary>
        /// Gets the new mode of the
        /// <see cref="T:Avalonia.Controls.Calendar" />.
        /// </summary>
        /// <value>
        /// A <see cref="T:Avalonia.Controls.CalendarMode" /> 
        /// the new mode.
        /// </value>
        public CalendarMode NewMode { get; private set; }

        /// <summary>
        /// Initializes a new instance of the
        /// <see cref="T:Avalonia.Controls.CalendarModeChangedEventArgs" />
        /// class.
        /// </summary>
        /// <param name="oldMode">The previous mode.</param>
        /// <param name="newMode">The new mode.</param>
        public CalendarModeChangedEventArgs(CalendarMode oldMode, CalendarMode newMode)
        {
            OldMode = oldMode;
            NewMode = newMode;
        }
    }

    /// <summary>
    /// Represents a control that enables a user to select a date by using a
    /// visual calendar display.
    /// </summary>
    /// <remarks>
    /// <para>
    /// A Calendar control can be used on its own, or as a drop-down part of a
    /// DatePicker control. For more information, see DatePicker.  A Calendar
    /// displays either the days of a month, the months of a year, or the years
    /// of a decade, depending on the value of the DisplayMode property.  When
    /// displaying the days of a month, the user can select a date, a range of
    /// dates, or multiple ranges of dates.  The kinds of selections that are
    /// allowed are controlled by the SelectionMode property.
    /// </para>
    /// <para>
    /// The range of dates displayed is governed by the DisplayDateStart and
    /// DisplayDateEnd properties.  If DisplayMode is Year or Decade, only
    /// months or years that contain displayable dates will be displayed.
    /// Setting the displayable range to a range that does not include the
    /// current DisplayDate will throw an ArgumentOutOfRangeException.
    /// </para>
    /// <para>
    /// The BlackoutDates property can be used to specify dates that cannot be
    /// selected. These dates will be displayed as dimmed and disabled.
    /// </para>
    /// <para>
    /// By default, Today is highlighted.  This can be disabled by setting
    /// IsTodayHighlighted to false.
    /// </para>
    /// <para>
    /// The Calendar control provides basic navigation using either the mouse or
    /// keyboard. The following table summarizes keyboard navigation.
    /// 
    ///     Key Combination     DisplayMode     Action
    ///     ARROW               Any             Change focused date, unselect
    ///                                         all selected dates, and select
    ///                                         new focused date.
    ///                                         
    ///     SHIFT+ARROW         Any             If SelectionMode is not set to
    ///                                         SingleDate or None begin
    ///                                         selecting a range of dates.
    ///                                         
    ///     CTRL+UP ARROW       Any             Switch to the next larger
    ///                                         DisplayMode.  If DisplayMode is
    ///                                         already Decade, no action.
    ///                                         
    ///     CTRL+DOWN ARROW     Any             Switch to the next smaller
    ///                                         DisplayMode.  If DisplayMode is
    ///                                         already Month, no action.
    ///                                         
    ///     SPACEBAR            Month           Select focused date.
    ///     
    ///     SPACEBAR            Year or Decade  Switch DisplayMode to the Month
    ///                                         or Year represented by focused
    ///                                         item.
    /// </para>
    /// <para>
    /// XAML Usage for Classes Derived from Calendar
    /// If you define a class that derives from Calendar, the class can be used
    /// as an object element in XAML, and all of the inherited properties and
    /// events that show a XAML usage in the reference for the Calendar members
    /// can have the same XAML usage for the derived class. However, the object
    /// element itself must have a different prefix mapping than the controls:
    /// mapping shown in the usages, because the derived class comes from an
    /// assembly and namespace that you create and define.  You must define your
    /// own prefix mapping to an XML namespace to use the class as an object
    /// element in XAML.
    /// </para>
    /// </remarks>
    public class Calendar : TemplatedControl
    {
        internal const int RowsPerMonth = 7;
        internal const int ColumnsPerMonth = 7;
        internal const int RowsPerYear = 3;
        internal const int ColumnsPerYear = 4;

        private DateTime? _selectedDate;
        private DateTime _selectedMonth;
        private DateTime _selectedYear;

        private DateTime _displayDate = DateTime.Today;
        private DateTime? _displayDateStart = null;
        private DateTime? _displayDateEnd = null;

        private bool _isShiftPressed;
        private bool _displayDateIsChanging = false;

        internal CalendarDayButton FocusButton { get; set; }
        internal CalendarButton FocusCalendarButton { get; set; }

        internal Panel Root { get; set; }
        internal CalendarItem MonthControl
        {
            get
            {
                if (Root != null && Root.Children.Count > 0)
                {
                    return Root.Children[0] as CalendarItem;
                }
                return null;
            }
        }

        public static readonly StyledProperty<DayOfWeek> FirstDayOfWeekProperty =
            AvaloniaProperty.Register<Calendar, DayOfWeek>(
                    nameof(FirstDayOfWeek),
                    defaultValue: DateTimeHelper.GetCurrentDateFormat().FirstDayOfWeek);
        /// <summary>
        /// Gets or sets the day that is considered the beginning of the week.
        /// </summary>
        /// <value>
        /// A <see cref="T:System.DayOfWeek" /> representing the beginning of
        /// the week. The default is <see cref="F:System.DayOfWeek.Sunday" />.
        /// </value>
        public DayOfWeek FirstDayOfWeek
        {
            get { return GetValue(FirstDayOfWeekProperty); }
            set { SetValue(FirstDayOfWeekProperty, value); }
        }
        /// <summary>
        /// FirstDayOfWeekProperty property changed handler.
        /// </summary>
        /// <param name="e">The DependencyPropertyChangedEventArgs.</param>
        private void OnFirstDayOfWeekChanged(AvaloniaPropertyChangedEventArgs e)
        {

            if (IsValidFirstDayOfWeek(e.NewValue))
            {
                UpdateMonths();
            }
            else
            {
                throw new ArgumentOutOfRangeException("d", "Invalid DayOfWeek");
            }
        }
        /// <summary>
        /// Inherited code: Requires comment.
        /// </summary>
        /// <param name="value">Inherited code: Requires comment 1.</param>
        /// <returns>Inherited code: Requires comment 2.</returns>
        private static bool IsValidFirstDayOfWeek(object value)
        {
            DayOfWeek day = (DayOfWeek)value;

            return day == DayOfWeek.Sunday
                || day == DayOfWeek.Monday
                || day == DayOfWeek.Tuesday
                || day == DayOfWeek.Wednesday
                || day == DayOfWeek.Thursday
                || day == DayOfWeek.Friday
                || day == DayOfWeek.Saturday;
        }

        public static readonly StyledProperty<bool> IsTodayHighlightedProperty =
            AvaloniaProperty.Register<Calendar, bool>(
                nameof(IsTodayHighlighted),
                defaultValue: true);
        /// <summary>
        /// Gets or sets a value indicating whether the current date is
        /// highlighted.
        /// </summary>
        /// <value>
        /// True if the current date is highlighted; otherwise, false. The
        /// default is true.
        /// </value>
        public bool IsTodayHighlighted
        {
            get { return GetValue(IsTodayHighlightedProperty); }
            set { SetValue(IsTodayHighlightedProperty, value); }
        }
        /// <summary>
        /// IsTodayHighlightedProperty property changed handler.
        /// </summary>
        /// <param name="e">The DependencyPropertyChangedEventArgs.</param>
        private void OnIsTodayHighlightedChanged(AvaloniaPropertyChangedEventArgs e)
        {
            if (DisplayDate != null)
            {
                int i = DateTimeHelper.CompareYearMonth(DisplayDateInternal, DateTime.Today);

                if (i > -2 && i < 2)
                {
                    UpdateMonths();
                }
            }
        }

        public static readonly StyledProperty<IBrush> HeaderBackgroundProperty =
            AvaloniaProperty.Register<Calendar, IBrush>(nameof(HeaderBackground));
        public IBrush HeaderBackground
        {
            get { return GetValue(HeaderBackgroundProperty); }
            set { SetValue(HeaderBackgroundProperty, value); }
        }

        public static readonly StyledProperty<CalendarMode> DisplayModeProperty =
            AvaloniaProperty.Register<Calendar, CalendarMode>(
                nameof(DisplayMode),
                validate: ValidateDisplayMode);
        /// <summary>
        /// Gets or sets a value indicating whether the calendar is displayed in
        /// months, years, or decades.
        /// </summary>
        /// <value>
        /// A value indicating what length of time the
        /// <see cref="T:System.Windows.Controls.Calendar" /> should display.
        /// </value>
        public CalendarMode DisplayMode
        {
            get { return GetValue(DisplayModeProperty); }
            set { SetValue(DisplayModeProperty, value); }
        }
        /// <summary>
        /// DisplayModeProperty property changed handler.
        /// </summary>
        /// <param name="e">The DependencyPropertyChangedEventArgs.</param>
        private void OnDisplayModePropertyChanged(AvaloniaPropertyChangedEventArgs e)
        {
            CalendarMode mode = (CalendarMode)e.NewValue;
            CalendarMode oldMode = (CalendarMode)e.OldValue;
            CalendarItem monthControl = MonthControl;

            if (monthControl != null)
            {
                switch (oldMode)
                {
                    case CalendarMode.Month:
                        {
                            SelectedYear = DisplayDateInternal;
                            SelectedMonth = DisplayDateInternal;
                            break;
                        }
                    case CalendarMode.Year:
                        {
                            DisplayDate = SelectedMonth;
                            SelectedYear = SelectedMonth;
                            break;
                        }
                    case CalendarMode.Decade:
                        {
                            DisplayDate = SelectedYear;
                            SelectedMonth = SelectedYear;
                            break;
                        }
                }

                switch (mode)
                {
                    case CalendarMode.Month:
                        {
                            OnMonthClick();
                            break;
                        }
                    case CalendarMode.Year:
                    case CalendarMode.Decade:
                        {
                            OnHeaderClick();
                            break;
                        }
                }
            }
            OnDisplayModeChanged(new CalendarModeChangedEventArgs((CalendarMode)e.OldValue, mode));
        }
        private static CalendarMode ValidateDisplayMode(Calendar o, CalendarMode mode)
        {
            if(IsValidDisplayMode(mode))
            {
                return mode;
            }
            else
            {
                throw new ArgumentOutOfRangeException(nameof(mode), "Invalid DisplayMode");
            }
        }
        private static bool IsValidDisplayMode(CalendarMode mode)
        {
            return mode == CalendarMode.Month
                || mode == CalendarMode.Year
                || mode == CalendarMode.Decade;
        }
        private void OnDisplayModeChanged(CalendarModeChangedEventArgs args)
        {
            DisplayModeChanged?.Invoke(this, args);
        }

        public static readonly StyledProperty<CalendarSelectionMode> SelectionModeProperty =
            AvaloniaProperty.Register<Calendar, CalendarSelectionMode>(
                nameof(SelectionMode),
                defaultValue: CalendarSelectionMode.SingleDate);
        /// <summary>
        /// Gets or sets a value that indicates what kind of selections are
        /// allowed.
        /// </summary>
        /// <value>
        /// A value that indicates the current selection mode. The default is
        /// <see cref="F:System.Windows.Controls.CalendarSelectionMode.SingleDate" />.
        /// </value>
        /// <remarks>
        /// <para>
        /// This property determines whether the Calendar allows no selection,
        /// selection of a single date, or selection of multiple dates.  The
        /// selection mode is specified with the CalendarSelectionMode
        /// enumeration.
        /// </para>
        /// <para>
        /// When this property is changed, all selected dates will be cleared.
        /// </para>
        /// </remarks>
        public CalendarSelectionMode SelectionMode
        {
            get { return GetValue(SelectionModeProperty); }
            set { SetValue(SelectionModeProperty, value); }
        }
        private void OnSelectionModeChanged(AvaloniaPropertyChangedEventArgs e)
        {
            if (IsValidSelectionMode(e.NewValue))
            {
                _displayDateIsChanging = true;
                SelectedDate = null;
                _displayDateIsChanging = false;
                SelectedDates.Clear();
            }
            else
            {
                throw new ArgumentOutOfRangeException("d", "Invalid SelectionMode");
            }
        }
        /// <summary>
        /// Inherited code: Requires comment.
        /// </summary>
        /// <param name="value">Inherited code: Requires comment 1.</param>
        /// <returns>Inherited code: Requires comment 2.</returns>
        private static bool IsValidSelectionMode(object value)
        {
            CalendarSelectionMode mode = (CalendarSelectionMode)value;

            return mode == CalendarSelectionMode.SingleDate
                || mode == CalendarSelectionMode.SingleRange
                || mode == CalendarSelectionMode.MultipleRange
                || mode == CalendarSelectionMode.None;
        }

        public static readonly DirectProperty<Calendar, DateTime?> SelectedDateProperty =
            AvaloniaProperty.RegisterDirect<Calendar, DateTime?>(
                nameof(SelectedDate),
                o => o.SelectedDate,
                (o, v) => o.SelectedDate = v,
                defaultBindingMode: BindingMode.TwoWay);
        /// <summary>
        /// Gets or sets the currently selected date.
        /// </summary>
        /// <value>The date currently selected. The default is null.</value>
        /// <exception cref="T:System.ArgumentOutOfRangeException">
        /// The given date is outside the range specified by
        /// <see cref="P:System.Windows.Controls.Calendar.DisplayDateStart" />
        /// and <see cref="P:System.Windows.Controls.Calendar.DisplayDateEnd" />
        /// -or-
        /// The given date is in the
        /// <see cref="P:System.Windows.Controls.Calendar.BlackoutDates" />
        /// collection.
        /// </exception>
        /// <exception cref="T:System.InvalidOperationException">
        /// If set to anything other than null when
        /// <see cref="P:System.Windows.Controls.Calendar.SelectionMode" /> is
        /// set to
        /// <see cref="F:System.Windows.Controls.CalendarSelectionMode.None" />.
        /// </exception>
        /// <remarks>
        /// Use this property when SelectionMode is set to SingleDate.  In other
        /// modes, this property will always be the first date in SelectedDates.
        /// </remarks>
        public DateTime? SelectedDate
        {
            get { return _selectedDate; }
            set { SetAndRaise(SelectedDateProperty, ref _selectedDate, value); }
        }
        private void OnSelectedDateChanged(AvaloniaPropertyChangedEventArgs e)
        {
            if (!_displayDateIsChanging)
            {
                if (SelectionMode != CalendarSelectionMode.None)
                {
                    DateTime? addedDate;

                    addedDate = (DateTime?)e.NewValue;

                    if (IsValidDateSelection(this, addedDate))
                    {
                        if (addedDate == null)
                        {
                            SelectedDates.Clear();
                        }
                        else
                        {
                            if (!(SelectedDates.Count > 0 && SelectedDates[0] == addedDate.Value))
                            {
                                foreach (DateTime item in SelectedDates)
                                {
                                    RemovedItems.Add(item);
                                }
                                SelectedDates.ClearInternal();
                                // the value is added as a range so that the
                                // SelectedDatesChanged event can be thrown with
                                // all the removed items
                                SelectedDates.AddRange(addedDate.Value, addedDate.Value);
                            }
                        }

                        // We update the LastSelectedDate for only the Single
                        // mode.  For the other modes it automatically gets
                        // updated when the HoverEnd is updated.
                        if (SelectionMode == CalendarSelectionMode.SingleDate)
                        {
                            LastSelectedDate = addedDate;
                        }
                    }
                    else
                    {
                        throw new ArgumentOutOfRangeException("d", "SelectedDate value is not valid.");
                    }
                }
                else
                {
                    throw new InvalidOperationException("The SelectedDate property cannot be set when the selection mode is None.");
                }
            }
        }

        /// <summary>
        /// Gets a collection of selected dates.
        /// </summary>
        /// <value>
        /// A <see cref="T:System.Windows.Controls.SelectedDatesCollection" />
        /// object that contains the currently selected dates. The default is an
        /// empty collection.
        /// </value>
        /// <remarks>
        /// Dates can be added to the collection either individually or in a
        /// range using the AddRange method.  Depending on the value of the
        /// SelectionMode property, adding a date or range to the collection may
        /// cause it to be cleared.  The following table lists how
        /// CalendarSelectionMode affects the SelectedDates property.
        /// 
        ///     CalendarSelectionMode   Description
        ///     None                    No selections are allowed.  SelectedDate
        ///                             cannot be set and no values can be added
        ///                             to SelectedDates.
        ///                             
        ///     SingleDate              Only a single date can be selected,
        ///                             either by setting SelectedDate or the
        ///                             first value in SelectedDates.  AddRange
        ///                             cannot be used.
        ///                             
        ///     SingleRange             A single range of dates can be selected.
        ///                             Setting SelectedDate, adding a date
        ///                             individually to SelectedDates, or using
        ///                             AddRange will clear all previous values
        ///                             from SelectedDates.
        ///     MultipleRange           Multiple non-contiguous ranges of dates
        ///                             can be selected. Adding a date
        ///                             individually to SelectedDates or using
        ///                             AddRange will not clear SelectedDates.
        ///                             Setting SelectedDate will still clear
        ///                             SelectedDates, but additional dates or
        ///                             range can then be added.  Adding a range
        ///                             that includes some dates that are
        ///                             already selected or overlaps with
        ///                             another range results in the union of
        ///                             the ranges and does not cause an
        ///                             exception.
        /// </remarks>
        public SelectedDatesCollection SelectedDates { get; private set; }
        private static bool IsSelectionChanged(SelectionChangedEventArgs e)
        {
            if (e.AddedItems.Count != e.RemovedItems.Count)
            {
                return true;
            }
            foreach (DateTime addedDate in e.AddedItems)
            {
                if (!e.RemovedItems.Contains(addedDate))
                {
                    return true;
                }
            }
            return false;
        }
        internal void OnSelectedDatesCollectionChanged(SelectionChangedEventArgs e)
        {
            if (IsSelectionChanged(e))
            {
                e.RoutedEvent = SelectingItemsControl.SelectionChangedEvent;
                e.Source = this;
                SelectedDatesChanged?.Invoke(this, e);
            }
        }
        
        internal Collection<DateTime> RemovedItems { get; set; }
        internal DateTime? LastSelectedDateInternal { get; set; }
        internal DateTime? LastSelectedDate
        {
            get { return LastSelectedDateInternal; }
            set
            {
                LastSelectedDateInternal = value;

                if (SelectionMode == CalendarSelectionMode.None)
                {
                    if (FocusButton != null)
                    {
                        FocusButton.IsCurrent = false;
                    }
                    FocusButton = FindDayButtonFromDay(LastSelectedDate.Value);
                    if (FocusButton != null)
                    {
                        FocusButton.IsCurrent = HasFocusInternal;
                    }
                }
            }
        }

        internal DateTime SelectedMonth
        {
            get { return _selectedMonth; }
            set
            {
                int monthDifferenceStart = DateTimeHelper.CompareYearMonth(value, DisplayDateRangeStart);
                int monthDifferenceEnd = DateTimeHelper.CompareYearMonth(value, DisplayDateRangeEnd);

                if (monthDifferenceStart >= 0 && monthDifferenceEnd <= 0)
                {
                    _selectedMonth = DateTimeHelper.DiscardDayTime(value);
                }
                else
                {
                    if (monthDifferenceStart < 0)
                    {
                        _selectedMonth = DateTimeHelper.DiscardDayTime(DisplayDateRangeStart);
                    }
                    else
                    {
                        Debug.Assert(monthDifferenceEnd > 0, "monthDifferenceEnd should be greater than 0!");
                        _selectedMonth = DateTimeHelper.DiscardDayTime(DisplayDateRangeEnd);
                    }
                }
            }
        }
        internal DateTime SelectedYear
        {
            get { return _selectedYear; }
            set
            {
                if (value.Year < DisplayDateRangeStart.Year)
                {
                    _selectedYear = DisplayDateRangeStart;
                }
                else
                {
                    if (value.Year > DisplayDateRangeEnd.Year)
                    {
                        _selectedYear = DisplayDateRangeEnd;
                    }
                    else
                    {
                        _selectedYear = value;
                    }
                }
            }
        }

        public static readonly DirectProperty<Calendar, DateTime> DisplayDateProperty =
            AvaloniaProperty.RegisterDirect<Calendar, DateTime>(
                nameof(DisplayDate),
                o => o.DisplayDate,
                (o, v) => o.DisplayDate = v,
                defaultBindingMode: BindingMode.TwoWay);
        /// <summary>
        /// Gets or sets the date to display.
        /// </summary>
        /// <value>The date to display.</value>
        /// <exception cref="T:System.ArgumentOutOfRangeException">
        /// The given date is not in the range specified by
        /// <see cref="P:System.Windows.Controls.Calendar.DisplayDateStart" />
        /// and
        /// <see cref="P:System.Windows.Controls.Calendar.DisplayDateEnd" />.
        /// </exception>
        /// <remarks>
        /// <para>
        /// This property allows the developer to specify a date to display.  If
        /// this property is a null reference (Nothing in Visual Basic),
        /// SelectedDate is displayed.  If SelectedDate is also a null reference
        /// (Nothing in Visual Basic), Today is displayed.  The default is
        /// Today.
        /// </para>
        /// <para>
        /// To set this property in XAML, use a date specified in the format
        /// yyyy/mm/dd.  The mm and dd components must always consist of two
        /// characters, with a leading zero if necessary.  For instance, the
        /// month of May should be specified as 05.
        /// </para>
        /// </remarks>
        public DateTime DisplayDate
        {
            get { return _displayDate; }
            set { SetAndRaise(DisplayDateProperty, ref _displayDate, value); }
        }
        internal DateTime DisplayDateInternal { get; private set; }

        private void OnDisplayDateChanged(AvaloniaPropertyChangedEventArgs e)
        {
            UpdateDisplayDate(this, (DateTime)e.NewValue, (DateTime)e.OldValue);
        }
        private static void UpdateDisplayDate(Calendar c, DateTime addedDate, DateTime removedDate)
        {
            Contract.Requires<ArgumentNullException>(c != null);

            // If DisplayDate < DisplayDateStart, DisplayDate = DisplayDateStart
            if (DateTime.Compare(addedDate, c.DisplayDateRangeStart) < 0)
            {
                c.DisplayDate = c.DisplayDateRangeStart;
                return;
            }

            // If DisplayDate > DisplayDateEnd, DisplayDate = DisplayDateEnd
            if (DateTime.Compare(addedDate, c.DisplayDateRangeEnd) > 0)
            {
                c.DisplayDate = c.DisplayDateRangeEnd;
                return;
            }

            c.DisplayDateInternal = DateTimeHelper.DiscardDayTime(addedDate);
            c.UpdateMonths();
            c.OnDisplayDate(new CalendarDateChangedEventArgs(removedDate, addedDate));
        }
        private void OnDisplayDate(CalendarDateChangedEventArgs e)
        {
            DisplayDateChanged?.Invoke(this, e);
        }

        public static readonly DirectProperty<Calendar, DateTime?> DisplayDateStartProperty =
            AvaloniaProperty.RegisterDirect<Calendar, DateTime?>(
                nameof(DisplayDateStart),
                o => o.DisplayDateStart,
                (o, v) => o.DisplayDateStart = v,
                defaultBindingMode: BindingMode.TwoWay);
        /// <summary>
        /// Gets or sets the first date to be displayed.
        /// </summary>
        /// <value>The first date to display.</value>
        /// <remarks>
        /// To set this property in XAML, use a date specified in the format
        /// yyyy/mm/dd.  The mm and dd components must always consist of two
        /// characters, with a leading zero if necessary.  For instance, the
        /// month of May should be specified as 05.
        /// </remarks>
        public DateTime? DisplayDateStart
        {
            get { return _displayDateStart; }
            set { SetAndRaise(DisplayDateStartProperty, ref _displayDateStart, value); }
        }
        private void OnDisplayDateStartChanged(AvaloniaPropertyChangedEventArgs e)
        {
            if (!_displayDateIsChanging)
            {
                DateTime? newValue = e.NewValue as DateTime?;

                if (newValue.HasValue)
                {
                    // DisplayDateStart coerces to the value of the
                    // SelectedDateMin if SelectedDateMin < DisplayDateStart
                    DateTime? selectedDateMin = SelectedDateMin(this);

                    if (selectedDateMin.HasValue && DateTime.Compare(selectedDateMin.Value, newValue.Value) < 0)
                    {
                        DisplayDateStart = selectedDateMin.Value;
                        return;
                    }

                    // if DisplayDateStart > DisplayDateEnd,
                    // DisplayDateEnd = DisplayDateStart
                    if (DateTime.Compare(newValue.Value, DisplayDateRangeEnd) > 0)
                    {
                        DisplayDateEnd = DisplayDateStart;
                    }

                    // If DisplayDate < DisplayDateStart,
                    // DisplayDate = DisplayDateStart
                    if (DateTimeHelper.CompareYearMonth(newValue.Value, DisplayDateInternal) > 0)
                    {
                        DisplayDate = newValue.Value;
                    }
                }
                UpdateMonths();
            }
        }

        private readonly CalendarBlackoutDatesCollectionInternal _blackoutDatesInternal;
        private CalendarBlackoutDatesCollection _blackoutDates;
        private IDisposable _blackoutDateSubscription;

        public static readonly DirectProperty<Calendar, CalendarBlackoutDatesCollection> BlackoutDatesProperty =
            AvaloniaProperty.RegisterDirect<Calendar, CalendarBlackoutDatesCollection>(
                nameof(BlackoutDates),
                o => o.BlackoutDates,
                (o, v) => o.BlackoutDates = v);

        /// <summary>
        /// Gets a collection of dates that are marked as not selectable.
        /// </summary>
        /// <value>
        /// A collection of dates that cannot be selected. The default value is
        /// an empty collection.
        /// </value>
        /// <exception cref="System.ArgumentOutOfRangeException">
        /// Adding a date to this collection when it is already selected or
        /// adding a date outside the range specified by DisplayDateStart and
        /// DisplayDateEnd.
        /// </exception>
        /// <remarks>
        /// <para>
        /// Dates in this collection will appear as disabled on the calendar.
        /// </para>
        /// <para>
        /// To make all past dates not selectable, you can use the
        /// AddDatesInPast method provided by the collection returned by this
        /// property.
        /// </para>
        /// </remarks>
        public CalendarBlackoutDatesCollection BlackoutDates
        {
            get { return _blackoutDates ?? _blackoutDatesInternal; }
            set
            {
                var collection = value;
                if(object.ReferenceEquals(value, _blackoutDatesInternal))
                {
                    collection = null;
                }
                SetAndRaise(BlackoutDatesProperty, ref _blackoutDates, collection);
            }
        }
                
        private static DateTime? SelectedDateMin(Calendar cal)
        {
            DateTime selectedDateMin;

            if (cal.SelectedDates.Count > 0)
            {
                selectedDateMin = cal.SelectedDates[0];
                Debug.Assert(DateTime.Compare(cal.SelectedDate.Value, selectedDateMin) == 0, "The SelectedDate should be the minimum selected date!");
            }
            else
            {
                return null;
            }

            foreach (DateTime selectedDate in cal.SelectedDates)
            {
                if (DateTime.Compare(selectedDate, selectedDateMin) < 0)
                {
                    selectedDateMin = selectedDate;
                }
            }
            return selectedDateMin;
        }
        internal DateTime DisplayDateRangeStart
        {
            get { return DisplayDateStart.GetValueOrDefault(DateTime.MinValue); }
        }

        public static readonly DirectProperty<Calendar, DateTime?> DisplayDateEndProperty =
            AvaloniaProperty.RegisterDirect<Calendar, DateTime?>(
                nameof(DisplayDateEnd),
                o => o.DisplayDateEnd,
                (o, v) => o.DisplayDateEnd = v,
                defaultBindingMode: BindingMode.TwoWay);
        
        /// <summary>
        /// Gets or sets the last date to be displayed.
        /// </summary>
        /// <value>The last date to display.</value>
        /// <remarks>
        /// To set this property in XAML, use a date specified in the format
        /// yyyy/mm/dd.  The mm and dd components must always consist of two
        /// characters, with a leading zero if necessary.  For instance, the
        /// month of May should be specified as 05.
        /// </remarks>
        public DateTime? DisplayDateEnd
        {
            get { return _displayDateEnd; }
            set { SetAndRaise(DisplayDateEndProperty, ref _displayDateEnd, value); }
        }

        private void OnDisplayDateEndChanged(AvaloniaPropertyChangedEventArgs e)
        {
            if (!_displayDateIsChanging)
            {
                DateTime? newValue = e.NewValue as DateTime?;

                if (newValue.HasValue)
                {
                    // DisplayDateEnd coerces to the value of the
                    // SelectedDateMax if SelectedDateMax > DisplayDateEnd
                    DateTime? selectedDateMax = SelectedDateMax(this);

                    if (selectedDateMax.HasValue && DateTime.Compare(selectedDateMax.Value, newValue.Value) > 0)
                    {
                        DisplayDateEnd = selectedDateMax.Value;
                        return;
                    }

                    // if DisplayDateEnd < DisplayDateStart,
                    // DisplayDateEnd = DisplayDateStart
                    if (DateTime.Compare(newValue.Value, DisplayDateRangeStart) < 0)
                    {
                        DisplayDateEnd = DisplayDateStart;
                        return;
                    }

                    // If DisplayDate > DisplayDateEnd,
                    // DisplayDate = DisplayDateEnd
                    if (DateTimeHelper.CompareYearMonth(newValue.Value, DisplayDateInternal) < 0)
                    {
                        DisplayDate = newValue.Value;
                    }
                }
                UpdateMonths();
            }
        }

        private static DateTime? SelectedDateMax(Calendar cal)
        {
            DateTime selectedDateMax;

            if (cal.SelectedDates.Count > 0)
            {
                selectedDateMax = cal.SelectedDates[0];
                Debug.Assert(DateTime.Compare(cal.SelectedDate.Value, selectedDateMax) == 0, "The SelectedDate should be the maximum SelectedDate!");
            }
            else
            {
                return null;
            }

            foreach (DateTime selectedDate in cal.SelectedDates)
            {
                if (DateTime.Compare(selectedDate, selectedDateMax) > 0)
                {
                    selectedDateMax = selectedDate;
                }
            }
            return selectedDateMax;
        }
        internal DateTime DisplayDateRangeEnd
        {
            get { return DisplayDateEnd.GetValueOrDefault(DateTime.MaxValue); }
        }

        internal DateTime? HoverStart { get; set; }
        internal int? HoverStartIndex { get; set; }
        internal DateTime? HoverEndInternal { get; set; }
        internal DateTime? HoverEnd
        {
            get { return HoverEndInternal; }
            set
            {
                HoverEndInternal = value;
                LastSelectedDate = value;
            }
        }
        internal int? HoverEndIndex { get; set; }
        internal bool HasFocusInternal { get; set; }
        internal bool IsMouseSelection { get; set; }


        /// <summary>
        /// Gets or sets a value indicating whether DatePicker should change its 
        /// DisplayDate because of a SelectedDate change on its Calendar.
        /// </summary>
        internal bool DatePickerDisplayDateFlag { get; set; }

        internal CalendarDayButton FindDayButtonFromDay(DateTime day)
        {
            CalendarItem monthControl = MonthControl;

            // REMOVE_RTM: should be updated if we support MultiCalendar
            int count = RowsPerMonth * ColumnsPerMonth;
            if (monthControl != null)
            {
                if (monthControl.MonthView != null)
                {
                    for (int childIndex = ColumnsPerMonth; childIndex < count; childIndex++)
                    {
                        if (monthControl.MonthView.Children[childIndex] is CalendarDayButton b)
                        {
                            var d = b.DataContext as DateTime?;

                            if (d.HasValue)
                            {
                                if (DateTimeHelper.CompareDays(d.Value, day) == 0)
                                {
                                    return b;
                                }
                            }
                        }
                    }
                }
            }
            return null;
        }

        private void OnSelectedMonthChanged(DateTime? selectedMonth)
        {
            if (selectedMonth.HasValue)
            {
                Debug.Assert(DisplayMode == CalendarMode.Year, "DisplayMode should be Year!");
                SelectedMonth = selectedMonth.Value;
                UpdateMonths();
            }
        }
        private void OnSelectedYearChanged(DateTime? selectedYear)
        {
            if (selectedYear.HasValue)
            {
                Debug.Assert(DisplayMode == CalendarMode.Decade, "DisplayMode should be Decade!");
                SelectedYear = selectedYear.Value;
                UpdateMonths();
            }
        }
        internal void OnHeaderClick()
        {
            Debug.Assert(DisplayMode == CalendarMode.Year || DisplayMode == CalendarMode.Decade, "The DisplayMode should be Year or Decade");
            CalendarItem monthControl = MonthControl;
            if (monthControl != null && monthControl.MonthView != null && monthControl.YearView != null)
            {
                monthControl.MonthView.IsVisible = false;
                monthControl.YearView.IsVisible = true;
                UpdateMonths();
            }
        }

        internal void ResetStates()
        {
            CalendarItem monthControl = MonthControl;
            int count = RowsPerMonth * ColumnsPerMonth;
            if (monthControl != null)
            {
                if (monthControl.MonthView != null)
                {
                    for (int childIndex = ColumnsPerMonth; childIndex < count; childIndex++)
                    {
                        var d = (CalendarDayButton)monthControl.MonthView.Children[childIndex];
                        d.IgnoreMouseOverState();
                    }
                }
            }

        }

        internal void UpdateMonths()
        {
            CalendarItem monthControl = MonthControl;
            if (monthControl != null)
            {
                switch (DisplayMode)
                {
                    case CalendarMode.Month:
                        {
                            monthControl.UpdateMonthMode();
                            break;
                        }
                    case CalendarMode.Year:
                        {
                            monthControl.UpdateYearMode();
                            break;
                        }
                    case CalendarMode.Decade:
                        {
                            monthControl.UpdateDecadeMode();
                            break;
                        }
                }
            }
        }

        internal static bool IsValidDateSelection(Calendar cal, DateTime? value)
        {
            if (!value.HasValue)
            {
                return true;
            }
            else
            {
                if (cal.BlackoutDates.Contains(value.Value))
                {
                    return false;
                }
                else
                {
                    cal._displayDateIsChanging = true;
                    if (DateTime.Compare(value.Value, cal.DisplayDateRangeStart) < 0)
                    {
                        cal.DisplayDateStart = value;
                    }
                    else if (DateTime.Compare(value.Value, cal.DisplayDateRangeEnd) > 0)
                    {
                        cal.DisplayDateEnd = value;
                    }
                    cal._displayDateIsChanging = false;

                    return true;
                }
            }
        }
        private static bool IsValidKeyboardSelection(Calendar cal, DateTime? value)
        {
            if (!value.HasValue)
            {
                return true;
            }
            else
            {
                if (cal.BlackoutDates.Contains(value.Value))
                {
                    return false;
                }
                else
                {
                    return (DateTime.Compare(value.Value, cal.DisplayDateRangeStart) >= 0 && DateTime.Compare(value.Value, cal.DisplayDateRangeEnd) <= 0);
                }
            }
        }

        /// <summary>
        /// This method highlights the days in MultiSelection mode without
        /// adding them to the SelectedDates collection.
        /// </summary>
        internal void HighlightDays()
        {
            if (HoverEnd != null && HoverStart != null)
            {
                int startIndex, endIndex, i;
                CalendarItem monthControl = MonthControl;

                // This assumes a contiguous set of dates:
                if (HoverEndIndex != null && HoverStartIndex != null)
                {
                    SortHoverIndexes(out startIndex, out endIndex);

                    for (i = startIndex; i <= endIndex; i++)
                    {
                        if (monthControl.MonthView.Children[i] is CalendarDayButton b)
                        {
                            b.IsSelected = true;
                            var d = b.DataContext as DateTime?;

                            if (d.HasValue && DateTimeHelper.CompareDays(HoverEnd.Value, d.Value) == 0)
                            {
                                if (FocusButton != null)
                                {
                                    FocusButton.IsCurrent = false;
                                }
                                b.IsCurrent = HasFocusInternal;
                                FocusButton = b;
                            }
                        }
                    }
                }
            }
        }
        /// <summary>
        /// This method un-highlights the days that were hovered over but not
        /// added to the SelectedDates collection or un-highlighted the
        /// previously selected days in SingleRange Mode.
        /// </summary>
        internal void UnHighlightDays()
        {
            if (HoverEnd != null && HoverStart != null)
            {
                CalendarItem monthControl = MonthControl;

                if (HoverEndIndex != null && HoverStartIndex != null)
                {
                    int i;
                    SortHoverIndexes(out int startIndex, out int endIndex);

                    if (SelectionMode == CalendarSelectionMode.MultipleRange)
                    {
                        for (i = startIndex; i <= endIndex; i++)
                        {
                            if (monthControl.MonthView.Children[i] is CalendarDayButton b)
                            {
                                var d = b.DataContext as DateTime?;

                                if (d.HasValue)
                                {
                                    if (!SelectedDates.Contains(d.Value))
                                    {
                                        b.IsSelected = false;
                                    }
                                } 
                            }
                        }
                    }
                    else
                    {
                        // It is SingleRange
                        for (i = startIndex; i <= endIndex; i++)
                        {
                            ((CalendarDayButton)monthControl.MonthView.Children[i]).IsSelected = false;
                        }
                    }
                }
            }
        }
        internal void SortHoverIndexes(out int startIndex, out int endIndex)
        {
            if (DateTimeHelper.CompareDays(HoverEnd.Value, HoverStart.Value) > 0)
            {
                startIndex = HoverStartIndex.Value;
                endIndex = HoverEndIndex.Value;
            }
            else
            {
                startIndex = HoverEndIndex.Value;
                endIndex = HoverStartIndex.Value;
            }
        }

        internal void OnPreviousClick()
        {
            if (DisplayMode == CalendarMode.Month && DisplayDate != null)
            {
                DateTime? d = DateTimeHelper.AddMonths(DateTimeHelper.DiscardDayTime(DisplayDate), -1);
                if (d.HasValue)
                {
                    if (!LastSelectedDate.HasValue || DateTimeHelper.CompareYearMonth(LastSelectedDate.Value, d.Value) != 0)
                    {
                        LastSelectedDate = d.Value;
                    }
                    DisplayDate = d.Value;
                }
            }
            else
            {
                if (DisplayMode == CalendarMode.Year)
                {
                    DateTime? d = DateTimeHelper.AddYears(new DateTime(SelectedMonth.Year, 1, 1), -1);

                    if (d.HasValue)
                    {
                        SelectedMonth = d.Value;
                    }
                    else
                    {
                        SelectedMonth = DateTimeHelper.DiscardDayTime(DisplayDateRangeStart);
                    }
                }
                else
                {
                    Debug.Assert(DisplayMode == CalendarMode.Decade, "DisplayMode should be Decade!");

                    DateTime? d = DateTimeHelper.AddYears(new DateTime(SelectedYear.Year, 1, 1), -10);

                    if (d.HasValue)
                    {
                        int decade = Math.Max(1, DateTimeHelper.DecadeOfDate(d.Value));
                        SelectedYear = new DateTime(decade, 1, 1);
                    }
                    else
                    {
                        SelectedYear = DateTimeHelper.DiscardDayTime(DisplayDateRangeStart);
                    }
                }
                UpdateMonths();
            }
        }
        internal void OnNextClick()
        {
            if (DisplayMode == CalendarMode.Month && DisplayDate != null)
            {
                DateTime? d = DateTimeHelper.AddMonths(DateTimeHelper.DiscardDayTime(DisplayDate), 1);
                if (d.HasValue)
                {
                    if (!LastSelectedDate.HasValue || DateTimeHelper.CompareYearMonth(LastSelectedDate.Value, d.Value) != 0)
                    {
                        LastSelectedDate = d.Value;
                    }
                    DisplayDate = d.Value;
                }
            }
            else
            {
                if (DisplayMode == CalendarMode.Year)
                {
                    DateTime? d = DateTimeHelper.AddYears(new DateTime(SelectedMonth.Year, 1, 1), 1);

                    if (d.HasValue)
                    {
                        SelectedMonth = d.Value;
                    }
                    else
                    {
                        SelectedMonth = DateTimeHelper.DiscardDayTime(DisplayDateRangeEnd);
                    }
                }
                else
                {
                    Debug.Assert(DisplayMode == CalendarMode.Decade, "DisplayMode should be Decade");

                    DateTime? d = DateTimeHelper.AddYears(new DateTime(SelectedYear.Year, 1, 1), 10);

                    if (d.HasValue)
                    {
                        int decade = Math.Max(1, DateTimeHelper.DecadeOfDate(d.Value));
                        SelectedYear = new DateTime(decade, 1, 1);
                    }
                    else
                    {
                        SelectedYear = DateTimeHelper.DiscardDayTime(DisplayDateRangeEnd);
                    }
                }
                UpdateMonths();
            }
        }

        /// <summary>
        /// If the day is a trailing day, Update the DisplayDate.
        /// </summary>
        /// <param name="selectedDate">Inherited code: Requires comment.</param>
        internal void OnDayClick(DateTime selectedDate)
        {
            Debug.Assert(DisplayMode == CalendarMode.Month, "DisplayMode should be Month!");
            int i = DateTimeHelper.CompareYearMonth(selectedDate, DisplayDateInternal);

            if (SelectionMode == CalendarSelectionMode.None)
            {
                LastSelectedDate = selectedDate;
            }

            if (i > 0)
            {
                OnNextClick();
            }
            else if (i < 0)
            {
                OnPreviousClick();
            }
        }
        private void OnMonthClick()
        {
            CalendarItem monthControl = MonthControl;
            if (monthControl != null && monthControl.YearView != null && monthControl.MonthView != null)
            {
                monthControl.YearView.IsVisible = false;
                monthControl.MonthView.IsVisible = true;

                if (!LastSelectedDate.HasValue || DateTimeHelper.CompareYearMonth(LastSelectedDate.Value, DisplayDate) != 0)
                {
                    LastSelectedDate = DisplayDate;
                }

                UpdateMonths();
            }
        }

        public override string ToString()
        {
            if (SelectedDate != null)
            {
                return SelectedDate.Value.ToString(DateTimeHelper.GetCurrentDateFormat());
            }
            else
            {
                return string.Empty;
            }
        }

        public event EventHandler<SelectionChangedEventArgs> SelectedDatesChanged;

        /// <summary>
        /// Occurs when the
        /// <see cref="P:System.Windows.Controls.Calendar.DisplayDate" />
        /// property is changed.
        /// </summary>
        /// <remarks>
        /// This event occurs after DisplayDate is assigned its new value.
        /// </remarks>
        public event EventHandler<CalendarDateChangedEventArgs> DisplayDateChanged;

        /// <summary>
        /// Occurs when the
        /// <see cref="P:System.Windows.Controls.Calendar.DisplayMode" />
        /// property is changed.
        /// </summary>
        public event EventHandler<CalendarModeChangedEventArgs> DisplayModeChanged;

        /// <summary>
        /// Inherited code: Requires comment.
        /// </summary>
        internal event EventHandler<PointerReleasedEventArgs> DayButtonMouseUp;

        /// <summary>
        /// This method adds the days that were selected by Keyboard to the
        /// SelectedDays Collection.
        /// </summary>
        private void AddSelection()
        {
            if (HoverEnd != null && HoverStart != null)
            {
                foreach (DateTime item in SelectedDates)
                {
                    RemovedItems.Add(item);
                }

                SelectedDates.ClearInternal();
                // In keyboard selection, we are sure that the collection does
                // not include any blackout days
                SelectedDates.AddRange(HoverStart.Value, HoverEnd.Value);
            }
        }
        private void ProcessSelection(bool shift, DateTime? lastSelectedDate, int? index)
        {
            if (SelectionMode == CalendarSelectionMode.None && lastSelectedDate != null)
            {
                OnDayClick(lastSelectedDate.Value);
                return;
            }
            if (lastSelectedDate != null && IsValidKeyboardSelection(this, lastSelectedDate.Value))
            {
                if (SelectionMode == CalendarSelectionMode.SingleRange || SelectionMode == CalendarSelectionMode.MultipleRange)
                {
                    foreach (DateTime item in SelectedDates)
                    {
                        RemovedItems.Add(item);
                    }
                    SelectedDates.ClearInternal();
                    if (shift)
                    {
                        CalendarDayButton b;
                        _isShiftPressed = true;
                        if (HoverStart == null)
                        {
                            if (LastSelectedDate != null)
                            {
                                HoverStart = LastSelectedDate;
                            }
                            else
                            {
                                if (DateTimeHelper.CompareYearMonth(DisplayDateInternal, DateTime.Today) == 0)
                                {
                                    HoverStart = DateTime.Today;
                                }
                                else
                                {
                                    HoverStart = DisplayDateInternal;
                                }
                            }

                            b = FindDayButtonFromDay(HoverStart.Value);
                            if (b != null)
                            {
                                HoverStartIndex = b.Index;
                            }
                        }
                        // the index of the SelectedDate is always the last
                        // selectedDate's index
                        UnHighlightDays();
                        // If we hit a BlackOutDay with keyboard we do not
                        // update the HoverEnd
                        CalendarDateRange range;

                        if (DateTime.Compare(HoverStart.Value, lastSelectedDate.Value) < 0)
                        {
                            range = new CalendarDateRange(HoverStart.Value, lastSelectedDate.Value);
                        }
                        else
                        {
                            range = new CalendarDateRange(lastSelectedDate.Value, HoverStart.Value);
                        }

                        if (!BlackoutDates.ContainsAny(range))
                        {
                            HoverEnd = lastSelectedDate;

                            if (index.HasValue)
                            {
                                HoverEndIndex += index;
                            }
                            else
                            {
                                // For Home, End, PageUp and PageDown Keys there
                                // is no easy way to predict the index value
                                b = FindDayButtonFromDay(HoverEndInternal.Value);

                                if (b != null)
                                {
                                    HoverEndIndex = b.Index;
                                }
                            }
                        }

                        OnDayClick(HoverEnd.Value);
                        HighlightDays();
                    }
                    else
                    {
                        HoverStart = lastSelectedDate;
                        HoverEnd = lastSelectedDate;
                        AddSelection();
                        OnDayClick(lastSelectedDate.Value);
                    }
                }
                else
                {
                    // ON CLEAR 
                    LastSelectedDate = lastSelectedDate.Value;
                    if (SelectedDates.Count > 0)
                    {
                        SelectedDates[0] = lastSelectedDate.Value;
                    }
                    else
                    {
                        SelectedDates.Add(lastSelectedDate.Value);
                    }
                    OnDayClick(lastSelectedDate.Value);
                }
            }
        }

        protected override void OnPointerReleased(PointerReleasedEventArgs e)
        {
            base.OnPointerReleased(e);
            if (!HasFocusInternal && e.MouseButton == MouseButton.Left)
            {
                FocusManager.Instance.Focus(this);
            }
        }

        internal void OnDayButtonMouseUp(PointerReleasedEventArgs e)
        {
            DayButtonMouseUp?.Invoke(this, e);
        }

        /// <summary>
        /// Default mouse wheel handler for the calendar control.
        /// </summary>
        /// <param name="e">Mouse wheel event args.</param>
        protected override void OnPointerWheelChanged(PointerWheelEventArgs e)
        {
            base.OnPointerWheelChanged(e);
            if (!e.Handled)
            {
                CalendarExtensions.GetMetaKeyState(e.InputModifiers, out bool ctrl, out bool shift);

                if (!ctrl)
                {
                    if (e.Delta.Y > 0)
                    {
                        ProcessPageUpKey(false);
                    }
                    else
                    {
                        ProcessPageDownKey(false);
                    }
                }
                else
                {
                    if (e.Delta.Y > 0)
                    {
                        ProcessDownKey(ctrl, shift);
                    }
                    else
                    {
                        ProcessUpKey(ctrl, shift);
                    }
                }
                e.Handled = true;
            }
        }

        internal void Calendar_KeyDown(KeyEventArgs e)
        {
            if (!e.Handled && IsEnabled)
            {
                e.Handled = ProcessCalendarKey(e);
            }
        }

        internal bool ProcessCalendarKey(KeyEventArgs e)
        {
            if (DisplayMode == CalendarMode.Month)
            {
                if (LastSelectedDate.HasValue && DisplayDateInternal != null)
                {
                    // If a blackout day is inactive, when clicked on it, the
                    // previous inactive day which is not a blackout day can get
                    // the focus.  In this case we should allow keyboard
                    // functions on that inactive day
                    if (DateTimeHelper.CompareYearMonth(LastSelectedDate.Value, DisplayDateInternal) != 0 && FocusButton != null && !FocusButton.IsInactive)
                    {
                        return true;
                    }
                }
            }

            // Some keys (e.g. Left/Right) need to be translated in RightToLeft mode
            Key invariantKey = e.Key;  //InteractionHelper.GetLogicalKey(FlowDirection, e.Key);

            CalendarExtensions.GetMetaKeyState(e.Modifiers, out bool ctrl, out bool shift);

            switch (invariantKey)
            {
                case Key.Up:
                    {
                        ProcessUpKey(ctrl, shift);
                        return true;
                    }
                case Key.Down:
                    {
                        ProcessDownKey(ctrl, shift);
                        return true;
                    }
                case Key.Left:
                    {
                        ProcessLeftKey(shift);
                        return true;
                    }
                case Key.Right:
                    {
                        ProcessRightKey(shift);
                        return true;
                    }
                case Key.PageDown:
                    {
                        ProcessPageDownKey(shift);
                        return true;
                    }
                case Key.PageUp:
                    {
                        ProcessPageUpKey(shift);
                        return true;
                    }
                case Key.Home:
                    {
                        ProcessHomeKey(shift);
                        return true;
                    }
                case Key.End:
                    {
                        ProcessEndKey(shift);
                        return true;
                    }
                case Key.Enter:
                case Key.Space:
                    {
                        return ProcessEnterKey();
                    }
            }
            return false;
        }
        internal void ProcessUpKey(bool ctrl, bool shift)
        {
            switch (DisplayMode)
            {
                case CalendarMode.Month:
                    {
                        if (ctrl)
                        {
                            SelectedMonth = DisplayDateInternal;
                            DisplayMode = CalendarMode.Year;
                        }
                        else
                        {
                            DateTime? selectedDate = DateTimeHelper.AddDays(LastSelectedDate.GetValueOrDefault(DateTime.Today), -ColumnsPerMonth);
                            ProcessSelection(shift, selectedDate, -ColumnsPerMonth);
                        }
                        break;
                    }
                case CalendarMode.Year:
                    {
                        if (ctrl)
                        {
                            SelectedYear = SelectedMonth;
                            DisplayMode = CalendarMode.Decade;
                        }
                        else
                        {
                            DateTime? selectedMonth = DateTimeHelper.AddMonths(_selectedMonth, -ColumnsPerYear);
                            OnSelectedMonthChanged(selectedMonth);
                        }
                        break;
                    }
                case CalendarMode.Decade:
                    {
                        if (!ctrl)
                        {
                            DateTime? selectedYear = DateTimeHelper.AddYears(SelectedYear, -ColumnsPerYear);
                            OnSelectedYearChanged(selectedYear);
                        }
                        break;
                    }
            }
        }
        internal void ProcessDownKey(bool ctrl, bool shift)
        {
            switch (DisplayMode)
            {
                case CalendarMode.Month:
                    {
                        if (!ctrl || shift)
                        {
                            DateTime? selectedDate = DateTimeHelper.AddDays(LastSelectedDate.GetValueOrDefault(DateTime.Today), ColumnsPerMonth);
                            ProcessSelection(shift, selectedDate, ColumnsPerMonth);
                        }
                        break;
                    }
                case CalendarMode.Year:
                    {
                        if (ctrl)
                        {
                            DisplayDate = SelectedMonth;
                            DisplayMode = CalendarMode.Month;
                        }
                        else
                        {
                            DateTime? selectedMonth = DateTimeHelper.AddMonths(_selectedMonth, ColumnsPerYear);
                            OnSelectedMonthChanged(selectedMonth);
                        }
                        break;
                    }
                case CalendarMode.Decade:
                    {
                        if (ctrl)
                        {
                            SelectedMonth = SelectedYear;
                            DisplayMode = CalendarMode.Year;
                        }
                        else
                        {
                            DateTime? selectedYear = DateTimeHelper.AddYears(SelectedYear, ColumnsPerYear);
                            OnSelectedYearChanged(selectedYear);
                        }
                        break;
                    }
            }
        }
        internal void ProcessLeftKey(bool shift)
        {
            switch (DisplayMode)
            {
                case CalendarMode.Month:
                    {
                        DateTime? selectedDate = DateTimeHelper.AddDays(LastSelectedDate.GetValueOrDefault(DateTime.Today), -1);
                        ProcessSelection(shift, selectedDate, -1);
                        break;
                    }
                case CalendarMode.Year:
                    {
                        DateTime? selectedMonth = DateTimeHelper.AddMonths(_selectedMonth, -1);
                        OnSelectedMonthChanged(selectedMonth);
                        break;
                    }
                case CalendarMode.Decade:
                    {
                        DateTime? selectedYear = DateTimeHelper.AddYears(SelectedYear, -1);
                        OnSelectedYearChanged(selectedYear);
                        break;
                    }
            }
        }
        internal void ProcessRightKey(bool shift)
        {
            switch (DisplayMode)
            {
                case CalendarMode.Month:
                    {
                        DateTime? selectedDate = DateTimeHelper.AddDays(LastSelectedDate.GetValueOrDefault(DateTime.Today), 1);
                        ProcessSelection(shift, selectedDate, 1);
                        break;
                    }
                case CalendarMode.Year:
                    {
                        DateTime? selectedMonth = DateTimeHelper.AddMonths(_selectedMonth, 1);
                        OnSelectedMonthChanged(selectedMonth);
                        break;
                    }
                case CalendarMode.Decade:
                    {
                        DateTime? selectedYear = DateTimeHelper.AddYears(SelectedYear, 1);
                        OnSelectedYearChanged(selectedYear);
                        break;
                    }
            }
        }
        private bool ProcessEnterKey()
        {
            switch (DisplayMode)
            {
                case CalendarMode.Year:
                    {
                        DisplayDate = SelectedMonth;
                        DisplayMode = CalendarMode.Month;
                        return true;
                    }
                case CalendarMode.Decade:
                    {
                        SelectedMonth = SelectedYear;
                        DisplayMode = CalendarMode.Year;
                        return true;
                    }
            }
            return false;
        }
        internal void ProcessHomeKey(bool shift)
        {
            switch (DisplayMode)
            {
                case CalendarMode.Month:
                    {
                        // REMOVE_RTM: Not all types of calendars start with Day1. If Non-Gregorian is supported check this:
                        DateTime? selectedDate = new DateTime(DisplayDateInternal.Year, DisplayDateInternal.Month, 1);
                        ProcessSelection(shift, selectedDate, null);
                        break;
                    }
                case CalendarMode.Year:
                    {
                        DateTime selectedMonth = new DateTime(_selectedMonth.Year, 1, 1);
                        OnSelectedMonthChanged(selectedMonth);
                        break;
                    }
                case CalendarMode.Decade:
                    {
                        DateTime? selectedYear = new DateTime(DateTimeHelper.DecadeOfDate(SelectedYear), 1, 1);
                        OnSelectedYearChanged(selectedYear);
                        break;
                    }
            }
        }
        internal void ProcessEndKey(bool shift)
        {
            switch (DisplayMode)
            {
                case CalendarMode.Month:
                    {
                        if (DisplayDate != null)
                        {
                            DateTime? selectedDate = new DateTime(DisplayDateInternal.Year, DisplayDateInternal.Month, 1);

                            if (DateTimeHelper.CompareYearMonth(DateTime.MaxValue, selectedDate.Value) > 0)
                            {
                                // since DisplayDate is not equal to
                                // DateTime.MaxValue we are sure selectedDate is\
                                // not null
                                selectedDate = DateTimeHelper.AddMonths(selectedDate.Value, 1).Value;
                                selectedDate = DateTimeHelper.AddDays(selectedDate.Value, -1).Value;
                            }
                            else
                            {
                                selectedDate = DateTime.MaxValue;
                            }
                            ProcessSelection(shift, selectedDate, null);
                        }
                        break;
                    }
                case CalendarMode.Year:
                    {
                        DateTime selectedMonth = new DateTime(_selectedMonth.Year, 12, 1);
                        OnSelectedMonthChanged(selectedMonth);
                        break;
                    }
                case CalendarMode.Decade:
                    {
                        DateTime? selectedYear = new DateTime(DateTimeHelper.EndOfDecade(SelectedYear), 1, 1);
                        OnSelectedYearChanged(selectedYear);
                        break;
                    }
            }
        }
        internal void ProcessPageDownKey(bool shift)
        {
            switch (DisplayMode)
            {
                case CalendarMode.Month:
                    {
                        DateTime? selectedDate = DateTimeHelper.AddMonths(LastSelectedDate.GetValueOrDefault(DateTime.Today), 1);
                        ProcessSelection(shift, selectedDate, null);
                        break;
                    }
                case CalendarMode.Year:
                    {
                        DateTime? selectedMonth = DateTimeHelper.AddYears(_selectedMonth, 1);
                        OnSelectedMonthChanged(selectedMonth);
                        break;
                    }
                case CalendarMode.Decade:
                    {
                        DateTime? selectedYear = DateTimeHelper.AddYears(SelectedYear, 10);
                        OnSelectedYearChanged(selectedYear);
                        break;
                    }
            }
        }
        internal void ProcessPageUpKey(bool shift)
        {
            switch (DisplayMode)
            {
                case CalendarMode.Month:
                    {
                        DateTime? selectedDate = DateTimeHelper.AddMonths(LastSelectedDate.GetValueOrDefault(DateTime.Today), -1);
                        ProcessSelection(shift, selectedDate, null);
                        break;
                    }
                case CalendarMode.Year:
                    {
                        DateTime? selectedMonth = DateTimeHelper.AddYears(_selectedMonth, -1);
                        OnSelectedMonthChanged(selectedMonth);
                        break;
                    }
                case CalendarMode.Decade:
                    {
                        DateTime? selectedYear = DateTimeHelper.AddYears(SelectedYear, -10);
                        OnSelectedYearChanged(selectedYear);
                        break;
                    }
            }
        }
        private void Calendar_KeyUp(KeyEventArgs e)
        {
            if (!e.Handled && (e.Key == Key.LeftShift || e.Key == Key.RightShift))
            {
                ProcessShiftKeyUp();
            }
        }
        internal void ProcessShiftKeyUp()
        {
            if (_isShiftPressed && (SelectionMode == CalendarSelectionMode.SingleRange || SelectionMode == CalendarSelectionMode.MultipleRange))
            {
                AddSelection();
                _isShiftPressed = false;
            }
        }
        private void OnBlackoutDatesChanged(AvaloniaPropertyChangedEventArgs e)
        {
            var collection = (CalendarBlackoutDatesCollection)e.NewValue;

            _blackoutDateSubscription?.Dispose();
            _blackoutDatesInternal.Clear();

            if (collection != null)
            {
                _blackoutDateSubscription =
                    collection.ForEachItem(
                        added: r => _blackoutDatesInternal.Add(r),
                        removed: r => _blackoutDatesInternal.Remove(r),
                        reset: () => _blackoutDatesInternal.Clear());
            }
        }

        protected override void OnGotFocus(GotFocusEventArgs e)
        {
            base.OnGotFocus(e);
            HasFocusInternal = true;

            switch (DisplayMode)
            {
                case CalendarMode.Month:
                    {
                        DateTime focusDate;
                        if (LastSelectedDate.HasValue && DateTimeHelper.CompareYearMonth(DisplayDateInternal, LastSelectedDate.Value) == 0)
                        {
                            focusDate = LastSelectedDate.Value;
                        }
                        else
                        {
                            focusDate = DisplayDate;
                            LastSelectedDate = DisplayDate;
                        }
                        Debug.Assert(focusDate != null, "focusDate should not be null!");
                        FocusButton = FindDayButtonFromDay(focusDate);

                        if (FocusButton != null)
                        {
                            FocusButton.IsCurrent = true;
                        }
                        break;
                    }
                case CalendarMode.Year:
                case CalendarMode.Decade:
                    {
                        if (this.FocusCalendarButton != null)
                        {
                            FocusCalendarButton.IsCalendarButtonFocused = true;
                        }
                        break;
                    }
            }
        }
        protected override void OnLostFocus(RoutedEventArgs e)
        {
            base.OnLostFocus(e);
            HasFocusInternal = false;

            switch (DisplayMode)
            {
                case CalendarMode.Month:
                    {
                        if (FocusButton != null)
                        {
                            FocusButton.IsCurrent = false;
                        }
                        break;
                    }
                case CalendarMode.Year:
                case CalendarMode.Decade:
                    {
                        if (FocusCalendarButton != null)
                        {
                            FocusCalendarButton.IsCalendarButtonFocused = false;
                        }
                        break;
                    }
            }
        }
        /// <summary>
        ///  Called when the IsEnabled property changes.
        /// </summary>
        /// <param name="e">Property changed args.</param>
        private void OnIsEnabledChanged(AvaloniaPropertyChangedEventArgs e)
        {
            Debug.Assert(e.NewValue is bool, "NewValue should be a boolean!");
            bool isEnabled = (bool)e.NewValue;

            if (MonthControl != null)
            {
                MonthControl.UpdateDisabled(isEnabled);
            }
        }

        static Calendar()
        {
            IsEnabledProperty.Changed.AddClassHandler<Calendar>(x => x.OnIsEnabledChanged);
            FirstDayOfWeekProperty.Changed.AddClassHandler<Calendar>(x => x.OnFirstDayOfWeekChanged);
            IsTodayHighlightedProperty.Changed.AddClassHandler<Calendar>(x => x.OnIsTodayHighlightedChanged);
            DisplayModeProperty.Changed.AddClassHandler<Calendar>(x => x.OnDisplayModePropertyChanged);
            SelectionModeProperty.Changed.AddClassHandler<Calendar>(x => x.OnSelectionModeChanged);
            SelectedDateProperty.Changed.AddClassHandler<Calendar>(x => x.OnSelectedDateChanged);
            DisplayDateProperty.Changed.AddClassHandler<Calendar>(x => x.OnDisplayDateChanged);
            DisplayDateStartProperty.Changed.AddClassHandler<Calendar>(x => x.OnDisplayDateStartChanged);
            DisplayDateEndProperty.Changed.AddClassHandler<Calendar>(x => x.OnDisplayDateEndChanged);
<<<<<<< HEAD
            BlackoutDatesProperty.Changed.AddClassHandler<Calendar>(x => x.OnBlackoutDatesChanged);
=======
            KeyDownEvent.AddClassHandler<Calendar>(x => x.Calendar_KeyDown);
            KeyUpEvent.AddClassHandler<Calendar>(x => x.Calendar_KeyUp);
            
>>>>>>> 42af4ee2
        }

        /// <summary>
        /// Initializes a new instance of the
        /// <see cref="T:System.Windows.Controls.Calendar" /> class.
        /// </summary>
        public Calendar()
        {
            UpdateDisplayDate(this, this.DisplayDate, DateTime.MinValue);
            _blackoutDatesInternal = new CalendarBlackoutDatesCollectionInternal(this);
            SelectedDates = new SelectedDatesCollection(this);
            RemovedItems = new Collection<DateTime>();
        }

        private const string PART_ElementRoot = "Root";
        private const string PART_ElementMonth = "CalendarItem";
        /// <summary>
        /// Builds the visual tree for the
        /// <see cref="T:System.Windows.Controls.Calendar" /> when a new
        /// template is applied.
        /// </summary>
        protected override void OnTemplateApplied(TemplateAppliedEventArgs e)
        {
            base.OnTemplateApplied(e);

            Root = e.NameScope.Find<Panel>(PART_ElementRoot);

            SelectedMonth = DisplayDate;
            SelectedYear = DisplayDate;

            if (Root != null)
            {
                CalendarItem month = e.NameScope.Find<CalendarItem>(PART_ElementMonth);

                if (month != null)
                {
                    month.Owner = this;
                }
            }
        }

        private sealed class CalendarBlackoutDatesCollectionInternal : CalendarBlackoutDatesCollection
        {
            /// <summary>
            /// The Calendar whose dates this object represents.
            /// </summary>
            private Calendar _owner;

            /// <summary>
            /// Initializes a new instance of the
            /// <see cref="T:Avalonia.Controls.Primitives.CalendarBlackoutDatesCollection" />
            /// class.
            /// </summary>
            /// <param name="owner">
            /// The <see cref="T:Avalonia.Controls.Calendar" /> whose dates
            /// this object represents.
            /// </param>
            public CalendarBlackoutDatesCollectionInternal(Calendar owner)
                : base()
            {
                _owner = owner ?? throw new ArgumentNullException(nameof(owner));
            }

            /// <summary>
            /// Removes all items from the collection.
            /// </summary>
            /// <remarks>
            /// This implementation raises the CollectionChanged event.
            /// </remarks>
            protected override void ClearItems()
            {
                EnsureValidThread();

                base.ClearItems();
                _owner.UpdateMonths();
            }

            /// <summary>
            /// Inserts an item into the collection at the specified index.
            /// </summary>
            /// <param name="index">
            /// The zero-based index at which item should be inserted.
            /// </param>
            /// <param name="item">The object to insert.</param>
            /// <remarks>
            /// This implementation raises the CollectionChanged event.
            /// </remarks>
            protected override void InsertItem(int index, CalendarDateRange item)
            {
                EnsureValidThread();

                if (!IsValid(item))
                {
                    throw new ArgumentOutOfRangeException("Value is not valid.");
                }

                base.InsertItem(index, item);
                _owner.UpdateMonths();
            }

            /// <summary>
            /// Removes the item at the specified index of the collection.
            /// </summary>
            /// <param name="index">
            /// The zero-based index of the element to remove.
            /// </param>
            /// <remarks>
            /// This implementation raises the CollectionChanged event.
            /// </remarks>
            protected override void RemoveItem(int index)
            {
                EnsureValidThread();

                base.RemoveItem(index);
                _owner.UpdateMonths();
            }

            /// <summary>
            /// Replaces the element at the specified index.
            /// </summary>
            /// <param name="index">
            /// The zero-based index of the element to replace.
            /// </param>
            /// <param name="item">
            /// The new value for the element at the specified index.
            /// </param>
            /// <remarks>
            /// This implementation raises the CollectionChanged event.
            /// </remarks>
            protected override void SetItem(int index, CalendarDateRange item)
            {
                EnsureValidThread();

                if (!IsValid(item))
                {
                    throw new ArgumentOutOfRangeException("Value is not valid.");
                }

                base.SetItem(index, item);
                _owner.UpdateMonths();
            }

            private bool IsValid(CalendarDateRange item)
            {
                foreach (DateTime day in _owner.SelectedDates)
                {
                    if (DateTimeHelper.InRange(day, item))
                    {
                        return false;
                    }
                }

                return true;
            }

            private void EnsureValidThread()
            {
                Dispatcher.UIThread.VerifyAccess();
            }
        }
    }
}<|MERGE_RESOLUTION|>--- conflicted
+++ resolved
@@ -12,13 +12,7 @@
 using Avalonia.Input;
 using Avalonia.Interactivity;
 using Avalonia.Media;
-<<<<<<< HEAD
 using Avalonia.Threading;
-using System;
-using System.Collections.ObjectModel;
-using System.Diagnostics;
-=======
->>>>>>> 42af4ee2
 
 namespace Avalonia.Controls
 {
@@ -2112,13 +2106,9 @@
             DisplayDateProperty.Changed.AddClassHandler<Calendar>(x => x.OnDisplayDateChanged);
             DisplayDateStartProperty.Changed.AddClassHandler<Calendar>(x => x.OnDisplayDateStartChanged);
             DisplayDateEndProperty.Changed.AddClassHandler<Calendar>(x => x.OnDisplayDateEndChanged);
-<<<<<<< HEAD
             BlackoutDatesProperty.Changed.AddClassHandler<Calendar>(x => x.OnBlackoutDatesChanged);
-=======
             KeyDownEvent.AddClassHandler<Calendar>(x => x.Calendar_KeyDown);
             KeyUpEvent.AddClassHandler<Calendar>(x => x.Calendar_KeyUp);
-            
->>>>>>> 42af4ee2
         }
 
         /// <summary>
