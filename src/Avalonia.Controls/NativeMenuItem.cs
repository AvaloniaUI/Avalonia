using System;
using System.Windows.Input;
using Avalonia.Input;
using Avalonia.Media.Imaging;
using Avalonia.Metadata;
using Avalonia.Utilities;

namespace Avalonia.Controls
{
    public class NativeMenuItem : NativeMenuItemBase, INativeMenuItemExporterEventsImplBridge
    {
        private readonly CanExecuteChangedSubscriber _canExecuteChangedSubscriber;

        class CanExecuteChangedSubscriber : IWeakEventSubscriber<EventArgs>
        {
            private readonly NativeMenuItem _parent;

            public CanExecuteChangedSubscriber(NativeMenuItem parent)
            {
                _parent = parent;
            }

            public void OnEvent(object? sender, WeakEvent ev, EventArgs e)
            {
                _parent.CanExecuteChanged();
            }
        }


        public NativeMenuItem()
        {
            _canExecuteChangedSubscriber = new CanExecuteChangedSubscriber(this);
        }

        public NativeMenuItem(string header) : this()
        {
            Header = header;
        }

        public static readonly StyledProperty<NativeMenu?> MenuProperty =
            AvaloniaProperty.Register<NativeMenuItem, NativeMenu?>(nameof(Menu), coerce: CoerceMenu);

        [Content]
        public NativeMenu? Menu
        {
            get => GetValue(MenuProperty);
            set => SetValue(MenuProperty, value);
        }

        private static NativeMenu? CoerceMenu(AvaloniaObject sender, NativeMenu? value)
        {
            if (value != null && value.Parent != null && value.Parent != sender)
                throw new InvalidOperationException("NativeMenu already has a parent");
            return value;
        }

        /// <inheritdoc cref="MenuItem.IconProperty"/>
        public static readonly StyledProperty<Bitmap?> IconProperty =
            AvaloniaProperty.Register<NativeMenuItem, Bitmap?>(nameof(Icon));

        /// <inheritdoc cref="MenuItem.Icon"/>
        public Bitmap? Icon
        {
            get => GetValue(IconProperty);
            set => SetValue(IconProperty, value);
        }

        /// <inheritdoc cref="MenuItem.HeaderProperty"/>
        public static readonly StyledProperty<string?> HeaderProperty =
            AvaloniaProperty.Register<NativeMenuItem, string?>(nameof(Header));

        /// <inheritdoc cref="MenuItem.Header"/>
        public string? Header
        {
            get => GetValue(HeaderProperty);
            set => SetValue(HeaderProperty, value);
        }

        /// <summary>
        /// Defines the <see cref="ToolTip"/> property.
        /// </summary>
        public static readonly StyledProperty<string?> ToolTipProperty =
            AvaloniaProperty.Register<NativeMenuItem, string?>(nameof(ToolTip));

        /// <summary>
        /// Gets or sets the tooltip associated with the menu item.
        /// This may not be supported by the native menu provider, but
        /// will be passed on to the non-native fallback menu item if used.
        /// </summary>
        public string? ToolTip
        {
            get => GetValue(ToolTipProperty);
            set => SetValue(ToolTipProperty, value);
        }

        /// <inheritdoc cref="MenuItem.InputGestureProperty"/>
        public static readonly StyledProperty<KeyGesture?> GestureProperty =
            AvaloniaProperty.Register<NativeMenuItem, KeyGesture?>(nameof(Gesture));

        /// <inheritdoc cref="MenuItem.InputGesture"/>
        public KeyGesture? Gesture
        {
            get => GetValue(GestureProperty);
            set => SetValue(GestureProperty, value);
        }

        /// <inheritdoc cref="MenuItem.IsCheckedProperty"/>
        public static readonly StyledProperty<bool> IsCheckedProperty =
            MenuItem.IsCheckedProperty.AddOwner<NativeMenuItem>();

        /// <inheritdoc cref="MenuItem.IsChecked"/>
        public bool IsChecked
        {
            get => GetValue(IsCheckedProperty);
            set => SetValue(IsCheckedProperty, value);
        }
        
        /// <inheritdoc cref="MenuItem.ToggleTypeProperty"/>
        public static readonly StyledProperty<NativeMenuItemToggleType> ToggleTypeProperty =
            AvaloniaProperty.Register<NativeMenuItem, NativeMenuItemToggleType>(nameof(ToggleType));

        /// <inheritdoc cref="MenuItem.ToggleType"/>
        public NativeMenuItemToggleType ToggleType
        {
            get => GetValue(ToggleTypeProperty);
            set => SetValue(ToggleTypeProperty, value);
        }

        /// <inheritdoc cref="MenuItem.CommandProperty"/>
        public static readonly StyledProperty<ICommand?> CommandProperty =
            MenuItem.CommandProperty.AddOwner<NativeMenuItem>(new(enableDataValidation: true));

        /// <inheritdoc cref="MenuItem.CommandParameterProperty"/>
        public static readonly StyledProperty<object?> CommandParameterProperty =
            MenuItem.CommandParameterProperty.AddOwner<NativeMenuItem>();

        public static readonly StyledProperty<bool> IsEnabledProperty =
           AvaloniaProperty.Register<NativeMenuItem, bool>(nameof(IsEnabled), true);

<<<<<<< HEAD
        public static readonly StyledProperty<bool> IsVisibleProperty =
           Visual.IsVisibleProperty.AddOwner<NativeMenuItem>();

=======
        /// <inheritdoc cref="MenuItem.IsEnabled"/>
>>>>>>> aeb24470
        public bool IsEnabled
        {
            get => GetValue(IsEnabledProperty);
            set => SetValue(IsEnabledProperty, value);
        }

        public bool IsVisible
        {
            get => GetValue(IsVisibleProperty);
            set => SetValue(IsVisibleProperty, value);
        }

        void CanExecuteChanged()
        {
            SetCurrentValue(IsEnabledProperty, Command?.CanExecute(CommandParameter) ?? true);
        }

        public bool HasClickHandlers => Click != null;

        /// <inheritdoc cref="MenuItem.Command"/>
        public ICommand? Command
        {
            get => GetValue(CommandProperty);
            set => SetValue(CommandProperty, value);
        }

        /// <inheritdoc cref="MenuItem.CommandParameter"/>
        public object? CommandParameter
        {
            get => GetValue(CommandParameterProperty);
            set => SetValue(CommandParameterProperty, value);
        }

        /// <summary>
        /// Occurs when a <see cref="NativeMenuItem"/> is clicked.
        /// </summary>
        public event EventHandler? Click;

        void INativeMenuItemExporterEventsImplBridge.RaiseClicked()
        {
            Click?.Invoke(this, new EventArgs());

            if (Command?.CanExecute(CommandParameter) == true)
            {
                Command.Execute(CommandParameter);
            }
        }

        protected override void OnPropertyChanged(AvaloniaPropertyChangedEventArgs change)
        {
            base.OnPropertyChanged(change);

            if (change.Property == MenuProperty && change.NewValue is NativeMenu newMenu)
            {
                if (newMenu.Parent != null && newMenu.Parent != this)
                    throw new InvalidOperationException("NativeMenu already has a parent");
                newMenu.Parent = this;
            }
            else if (change.Property == CommandProperty)
            {
                if (change.OldValue is ICommand oldCommand)
                    WeakEvents.CommandCanExecuteChanged.Unsubscribe(oldCommand, _canExecuteChangedSubscriber);
                if (change.NewValue is ICommand newCommand)
                    WeakEvents.CommandCanExecuteChanged.Subscribe(newCommand, _canExecuteChangedSubscriber);
                CanExecuteChanged();
            }
        }
    }

    // TODO12: remove this enum and use MenuItemToggleType only 
    public enum NativeMenuItemToggleType
    {
        None = MenuItemToggleType.None,
        CheckBox = MenuItemToggleType.CheckBox,
        Radio = MenuItemToggleType.Radio
    }
}<|MERGE_RESOLUTION|>--- conflicted
+++ resolved
@@ -137,19 +137,22 @@
         public static readonly StyledProperty<bool> IsEnabledProperty =
            AvaloniaProperty.Register<NativeMenuItem, bool>(nameof(IsEnabled), true);
 
-<<<<<<< HEAD
+        /// <inheritdoc cref="MenuItem.IsEnabled"/>
+        public bool IsEnabled
+        {
+            get => GetValue(IsEnabledProperty);
+            set => SetValue(IsEnabledProperty, value);
+        }
+
+        /// <summary>
+        /// Defines the <see cref="IsVisible"/> property.
+        /// </summary>
         public static readonly StyledProperty<bool> IsVisibleProperty =
            Visual.IsVisibleProperty.AddOwner<NativeMenuItem>();
 
-=======
-        /// <inheritdoc cref="MenuItem.IsEnabled"/>
->>>>>>> aeb24470
-        public bool IsEnabled
-        {
-            get => GetValue(IsEnabledProperty);
-            set => SetValue(IsEnabledProperty, value);
-        }
-
+        /// <summary>
+        /// Gets or sets a value indicating whether this menu item is visible.
+        /// </summary>
         public bool IsVisible
         {
             get => GetValue(IsVisibleProperty);
