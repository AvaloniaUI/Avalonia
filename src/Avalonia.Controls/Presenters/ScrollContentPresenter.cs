--- conflicted
+++ resolved
@@ -612,11 +612,7 @@
             return false;
         }
 
-<<<<<<< HEAD
-        private static Rect TranslateBounds(IControl control, IControl to)
-=======
         private Rect TranslateBounds(Control control, Control to)
->>>>>>> 2f3c5ef9
         {
             if (TranslateBounds(control, to, out var bounds))
             {
@@ -626,11 +622,7 @@
             throw new InvalidOperationException("The control's bounds could not be translated to the requested control.");
         }
 
-<<<<<<< HEAD
-        private static bool TranslateBounds(IControl control, IControl to, out Rect bounds)
-=======
         private bool TranslateBounds(Control control, Control to, out Rect bounds)
->>>>>>> 2f3c5ef9
         {
             if (!control.IsVisible)
             {
