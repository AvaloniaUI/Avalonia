--- conflicted
+++ resolved
@@ -447,12 +447,7 @@
                     try
                     {
                         _arranging = true;
-<<<<<<< HEAD
-
-                        Offset = newOffset;
-=======
                         SetCurrentValue(OffsetProperty, newOffset);
->>>>>>> 8de2725c
                     }
                     finally
                     {
