using System;
using System.Collections.Generic;
using System.Data;
using Avalonia.Controls.Documents;
using Avalonia.Controls.Primitives;
using Avalonia.Interactivity;
using Avalonia.Layout;
using Avalonia.Media;
using Avalonia.Media.Immutable;
using Avalonia.Media.TextFormatting;
using Avalonia.Metadata;
using Avalonia.Threading;
using Avalonia.Utilities;
using Avalonia.VisualTree;

namespace Avalonia.Controls.Presenters
{
    public class TextPresenter : Control
    {
        public static readonly StyledProperty<bool> ShowSelectionHighlightProperty =
            AvaloniaProperty.Register<TextPresenter, bool>(nameof(ShowSelectionHighlight), defaultValue: true);

        public static readonly StyledProperty<int> CaretIndexProperty =
            TextBox.CaretIndexProperty.AddOwner<TextPresenter>(new(coerce: TextBox.CoerceCaretIndex));

        public static readonly StyledProperty<bool> RevealPasswordProperty =
            AvaloniaProperty.Register<TextPresenter, bool>(nameof(RevealPassword));

        public static readonly StyledProperty<char> PasswordCharProperty =
            AvaloniaProperty.Register<TextPresenter, char>(nameof(PasswordChar));

        public static readonly StyledProperty<IBrush?> SelectionBrushProperty =
            AvaloniaProperty.Register<TextPresenter, IBrush?>(nameof(SelectionBrush));

        public static readonly StyledProperty<IBrush?> SelectionForegroundBrushProperty =
            AvaloniaProperty.Register<TextPresenter, IBrush?>(nameof(SelectionForegroundBrush));

        public static readonly StyledProperty<IBrush?> CaretBrushProperty =
            AvaloniaProperty.Register<TextPresenter, IBrush?>(nameof(CaretBrush));

        public static readonly StyledProperty<TimeSpan> CaretBlinkIntervalProperty =
            TextBox.CaretBlinkIntervalProperty.AddOwner<TextPresenter>();

        public static readonly StyledProperty<int> SelectionStartProperty =
            TextBox.SelectionStartProperty.AddOwner<TextPresenter>(new(coerce: TextBox.CoerceCaretIndex));

        public static readonly StyledProperty<int> SelectionEndProperty =
            TextBox.SelectionEndProperty.AddOwner<TextPresenter>(new(coerce: TextBox.CoerceCaretIndex));

        /// <summary>
        /// Defines the <see cref="Text"/> property.
        /// </summary>
        public static readonly StyledProperty<string?> TextProperty =
            TextBlock.TextProperty.AddOwner<TextPresenter>(new(string.Empty));

        /// <summary>
        /// Defines the <see cref="PreeditText"/> property.
        /// </summary>
        public static readonly StyledProperty<string?> PreeditTextProperty =
            AvaloniaProperty.Register<TextPresenter, string?>(nameof(PreeditText));
        
        /// <summary>
        /// Defines the <see cref="PreeditText"/> property.
        /// </summary>
        public static readonly StyledProperty<int?> PreeditTextCursorPositionProperty =
            AvaloniaProperty.Register<TextPresenter, int?>(nameof(PreeditTextCursorPosition));

        /// <summary>
        /// Defines the <see cref="TextAlignment"/> property.
        /// </summary>
        public static readonly StyledProperty<TextAlignment> TextAlignmentProperty =
            TextBlock.TextAlignmentProperty.AddOwner<TextPresenter>();

        /// <summary>
        /// Defines the <see cref="TextWrapping"/> property.
        /// </summary>
        public static readonly StyledProperty<TextWrapping> TextWrappingProperty =
            TextBlock.TextWrappingProperty.AddOwner<TextPresenter>();

        /// <summary>
        /// Defines the <see cref="LineHeight"/> property.
        /// </summary>
        public static readonly StyledProperty<double> LineHeightProperty =
            TextBlock.LineHeightProperty.AddOwner<TextPresenter>();

        /// <summary>
        /// Defines the <see cref="LetterSpacing"/> property.
        /// </summary>
        public static readonly StyledProperty<double> LetterSpacingProperty =
            TextBlock.LetterSpacingProperty.AddOwner<TextPresenter>();

        /// <summary>
        /// Defines the <see cref="Background"/> property.
        /// </summary>
        public static readonly StyledProperty<IBrush?> BackgroundProperty =
            Border.BackgroundProperty.AddOwner<TextPresenter>();

        private DispatcherTimer? _caretTimer;
        private bool _caretBlink;
        private TextLayout? _textLayout;
        private Size _constraint;

        private CharacterHit _lastCharacterHit;
        private Rect _caretBounds;
        private Point _navigationPosition;
        private Point? _previousOffset;
        private TextSelectorLayer? _layer;

        static TextPresenter()
        {
            AffectsRender<TextPresenter>(CaretBrushProperty, SelectionBrushProperty, SelectionForegroundBrushProperty, TextElement.ForegroundProperty, ShowSelectionHighlightProperty);
        }

        public TextPresenter() { }

        public event EventHandler? CaretBoundsChanged;

        /// <summary>
        /// Gets or sets a brush used to paint the control's background.
        /// </summary>
        public IBrush? Background
        {
            get => GetValue(BackgroundProperty);
            set => SetValue(BackgroundProperty, value);
        }

        /// <summary>
        /// Gets or sets a value that determines whether the TextPresenter shows a selection highlight.
        /// </summary>
        public bool ShowSelectionHighlight
        {
            get => GetValue(ShowSelectionHighlightProperty);
            set => SetValue(ShowSelectionHighlightProperty, value);
        }

        /// <summary>
        /// Gets or sets the text.
        /// </summary>
        [Content]
        public string? Text
        {
            get => GetValue(TextProperty);
            set => SetValue(TextProperty, value);
        }

        public string? PreeditText
        {
            get => GetValue(PreeditTextProperty);
            set => SetValue(PreeditTextProperty, value);
        }
        
        public int? PreeditTextCursorPosition
        {
            get => GetValue(PreeditTextCursorPositionProperty);
            set => SetValue(PreeditTextCursorPositionProperty, value);
        }

        /// <summary>
        /// Gets or sets the font family.
        /// </summary>
        public FontFamily FontFamily
        {
            get => TextElement.GetFontFamily(this);
            set => TextElement.SetFontFamily(this, value);
        }

        /// <summary>
        /// Gets or sets the font family.
        /// </summary>
        public FontFeatureCollection? FontFeatures
        {
            get => TextElement.GetFontFeatures(this);
            set => TextElement.SetFontFeatures(this, value);
        }

        /// <summary>
        /// Gets or sets the font size.
        /// </summary>
        public double FontSize
        {
            get => TextElement.GetFontSize(this);
            set => TextElement.SetFontSize(this, value);
        }

        /// <summary>
        /// Gets or sets the font style.
        /// </summary>
        public FontStyle FontStyle
        {
            get => TextElement.GetFontStyle(this);
            set => TextElement.SetFontStyle(this, value);
        }

        /// <summary>
        /// Gets or sets the font weight.
        /// </summary>
        public FontWeight FontWeight
        {
            get => TextElement.GetFontWeight(this);
            set => TextElement.SetFontWeight(this, value);
        }

        /// <summary>
        /// Gets or sets the font stretch.
        /// </summary>
        public FontStretch FontStretch
        {
            get => TextElement.GetFontStretch(this);
            set => TextElement.SetFontStretch(this, value);
        }

        /// <summary>
        /// Gets or sets a brush used to paint the text.
        /// </summary>
        public IBrush? Foreground
        {
            get => TextElement.GetForeground(this);
            set => TextElement.SetForeground(this, value);
        }

        /// <summary>
        /// Gets or sets the control's text wrapping mode.
        /// </summary>
        public TextWrapping TextWrapping
        {
            get => GetValue(TextWrappingProperty);
            set => SetValue(TextWrappingProperty, value);
        }

        /// <summary>
        /// Gets or sets the line height. By default, this is set to <see cref="double.NaN"/>, which determines the appropriate height automatically.
        /// </summary>
        public double LineHeight
        {
            get => GetValue(LineHeightProperty);
            set => SetValue(LineHeightProperty, value);
        }

        /// <summary>
        /// Gets or sets the letter spacing.
        /// </summary>
        public double LetterSpacing
        {
            get => GetValue(LetterSpacingProperty);
            set => SetValue(LetterSpacingProperty, value);
        }

        /// <summary>
        /// Gets or sets the text alignment.
        /// </summary>
        public TextAlignment TextAlignment
        {
            get => GetValue(TextAlignmentProperty);
            set => SetValue(TextAlignmentProperty, value);
        }

        /// <summary>
        /// Gets the <see cref="TextLayout"/> used to render the text.
        /// </summary>
        public TextLayout TextLayout
        {
            get
            {
                if (_textLayout != null)
                {
                    return _textLayout;
                }

                _textLayout = CreateTextLayout();

                UpdateCaret(_lastCharacterHit, false);

                return _textLayout;
            }
        }

        public int CaretIndex
        {
            get => GetValue(CaretIndexProperty);
            set => SetValue(CaretIndexProperty, value);
        }

        public char PasswordChar
        {
            get => GetValue(PasswordCharProperty);
            set => SetValue(PasswordCharProperty, value);
        }

        public bool RevealPassword
        {
            get => GetValue(RevealPasswordProperty);
            set => SetValue(RevealPasswordProperty, value);
        }

        public IBrush? SelectionBrush
        {
            get => GetValue(SelectionBrushProperty);
            set => SetValue(SelectionBrushProperty, value);
        }

        public IBrush? SelectionForegroundBrush
        {
            get => GetValue(SelectionForegroundBrushProperty);
            set => SetValue(SelectionForegroundBrushProperty, value);
        }

        public IBrush? CaretBrush
        {
            get => GetValue(CaretBrushProperty);
            set => SetValue(CaretBrushProperty, value);
        }

        /// <summary>
        /// Gets or sets the caret blink rate
        /// </summary>
        public TimeSpan CaretBlinkInterval
        {
            get => GetValue(CaretBlinkIntervalProperty);
            set => SetValue(CaretBlinkIntervalProperty, value);
        }

        public int SelectionStart
        {
            get => GetValue(SelectionStartProperty);
            set => SetValue(SelectionStartProperty, value);
        }

        public int SelectionEnd
        {
            get => GetValue(SelectionEndProperty);
            set => SetValue(SelectionEndProperty, value);
        }

        protected override bool BypassFlowDirectionPolicies => true;

        internal TextSelectionHandleCanvas? TextSelectionHandleCanvas { get; set; }

        /// <summary>
        /// Creates the <see cref="TextLayout"/> used to render the text.
        /// </summary>
        /// <param name="constraint">The constraint of the text.</param>
        /// <param name="text">The text to format.</param>
        /// <param name="typeface"></param>
        /// <param name="textStyleOverrides"></param>
        /// <returns>A <see cref="TextLayout"/> object.</returns>
        private TextLayout CreateTextLayoutInternal(Size constraint, string? text, Typeface typeface,
            IReadOnlyList<ValueSpan<TextRunProperties>>? textStyleOverrides)
        {
            var foreground = Foreground;
            var maxWidth = MathUtilities.IsZero(constraint.Width) ? double.PositiveInfinity : constraint.Width;
            var maxHeight = MathUtilities.IsZero(constraint.Height) ? double.PositiveInfinity : constraint.Height;

            var textLayout = new TextLayout(text, typeface, FontFeatures, FontSize, foreground, TextAlignment,
                TextWrapping, maxWidth: maxWidth, maxHeight: maxHeight, textStyleOverrides: textStyleOverrides,
                flowDirection: FlowDirection, lineHeight: LineHeight, letterSpacing: LetterSpacing);

            return textLayout;
        }

        /// <summary>
        /// Renders the <see cref="TextPresenter"/> to a drawing context.
        /// </summary>
        /// <param name="context">The drawing context.</param>
        private void RenderInternal(DrawingContext context)
        {
            var background = Background;

            if (background != null)
            {
                context.FillRectangle(background, new Rect(Bounds.Size));
            }

            var top = 0d;
            var left = 0.0;

            var textHeight = TextLayout.Height;

            if (Bounds.Height < textHeight)
            {
                switch (VerticalAlignment)
                {
                    case VerticalAlignment.Center:
                        top += (Bounds.Height - textHeight) / 2;
                        break;

                    case VerticalAlignment.Bottom:
                        top += (Bounds.Height - textHeight);
                        break;
                }
            }

            TextLayout.Draw(context, new Point(left, top));
        }

        public sealed override void Render(DrawingContext context)
        {
            var selectionStart = SelectionStart;
            var selectionEnd = SelectionEnd;
            var selectionBrush = SelectionBrush;

            if (ShowSelectionHighlight && selectionStart != selectionEnd && selectionBrush != null)
            {
                var start = Math.Min(selectionStart, selectionEnd);
                var length = Math.Max(selectionStart, selectionEnd) - start;

                var rects = TextLayout.HitTestTextRange(start, length);

                foreach (var rect in rects)
                {
                    context.FillRectangle(selectionBrush, PixelRect.FromRect(rect, 1).ToRect(1));
                }
            }

            if(VisualRoot is Visual root)
            {
                var offset = this.TranslatePoint(Bounds.Position, root);

                if(_previousOffset != offset)
                {
                    _previousOffset = offset;
                }
            }

            RenderInternal(context);

            if ((selectionStart != selectionEnd || !_caretBlink))
            {
                return;
            }

            var caretBrush = CaretBrush?.ToImmutable();

            if (caretBrush is null)
            {
                var backgroundColor = (Background as ISolidColorBrush)?.Color;

                if (backgroundColor.HasValue)
                {
                    var red = (byte)~(backgroundColor.Value.R);
                    var green = (byte)~(backgroundColor.Value.G);
                    var blue = (byte)~(backgroundColor.Value.B);

                    caretBrush = new ImmutableSolidColorBrush(Color.FromRgb(red, green, blue));
                }
                else
                {
                    caretBrush = Brushes.Black;
                }
            }

            var (p1, p2) = GetCaretPoints();

            context.DrawLine(new ImmutablePen(caretBrush), p1, p2);
        }

        internal (Point, Point) GetCaretPoints()
        {
            var x = Math.Floor(_caretBounds.X) + 0.5;
            var y = Math.Floor(_caretBounds.Y) + 0.5;
            var b = Math.Ceiling(_caretBounds.Bottom) - 0.5;

            var caretIndex = _lastCharacterHit.FirstCharacterIndex + _lastCharacterHit.TrailingLength;
            var lineIndex = TextLayout.GetLineIndexFromCharacterIndex(caretIndex, _lastCharacterHit.TrailingLength > 0);
            var textLine = TextLayout.TextLines[lineIndex];

            if (_caretBounds.X > 0 && _caretBounds.X >= textLine.WidthIncludingTrailingWhitespace)
            {
                x -= 1;
            }

            return (new Point(x, y), new Point(x, b));
        }

        public void ShowCaret()
        {
            EnsureCaretTimer();
            EnsureTextSelectionLayer();
            _caretBlink = true;
            _caretTimer?.Start();
            InvalidateVisual();
        }

        public void HideCaret()
        {
            _caretBlink = false;
            RemoveTextSelectionCanvas();
            _caretTimer?.Stop();
            InvalidateTextLayout();
        }

        internal void CaretChanged()
        {
            if (this.GetVisualParent() == null)
            {
                return;
            }

            EnsureCaretTimer();

            if (_caretTimer?.IsEnabled ?? false)
            {
                _caretBlink = true;
                _caretTimer?.Stop();
                _caretTimer?.Start();
                InvalidateVisual();
            }
            else
            {
                _caretTimer?.Start();
                InvalidateVisual();
                _caretTimer?.Stop();
            }

            if (IsMeasureValid)
            {
                this.BringIntoView(_caretBounds);
            }
            else
            {
                // The measure is currently invalid so there's no point trying to bring the 
                // current char into view until a measure has been carried out as the scroll
                // viewer extents may not be up-to-date.
                Dispatcher.UIThread.Post(
                    () =>
                    {
                        this.BringIntoView(_caretBounds);
                    },
                    DispatcherPriority.AfterRender);
            }
        }

        /// <summary>
        /// Creates the <see cref="TextLayout"/> used to render the text.
        /// </summary>
        /// <returns>A <see cref="TextLayout"/> object.</returns>
        protected virtual TextLayout CreateTextLayout()
        {
            TextLayout result;

            var caretIndex = CaretIndex;
            var preeditText = PreeditText;
            var text = GetCombinedText(Text, caretIndex, preeditText);
            var typeface = new Typeface(FontFamily, FontStyle, FontWeight, FontStretch);
            var selectionStart = SelectionStart;
            var selectionEnd = SelectionEnd;
            var start = Math.Min(selectionStart, selectionEnd);
            var length = Math.Max(selectionStart, selectionEnd) - start;

            IReadOnlyList<ValueSpan<TextRunProperties>>? textStyleOverrides = null;

            var foreground = Foreground;

            if (!string.IsNullOrEmpty(preeditText))
            {
                var preeditHighlight = new ValueSpan<TextRunProperties>(caretIndex, preeditText.Length,
                        new GenericTextRunProperties(typeface, FontFeatures, FontSize,
                        foregroundBrush: foreground,
                        textDecorations: TextDecorations.Underline));

                textStyleOverrides = new[]
                {
                    preeditHighlight
                };
            }
            else
            {
                if (ShowSelectionHighlight && length > 0 && SelectionForegroundBrush != null)
                {
                    textStyleOverrides = new[]
                    {
                        new ValueSpan<TextRunProperties>(start, length,
                        new GenericTextRunProperties(typeface, FontFeatures, FontSize,
                            foregroundBrush: SelectionForegroundBrush))
                    };
                }
            }

            if (PasswordChar != default(char) && !RevealPassword)
            {
                result = CreateTextLayoutInternal(_constraint, new string(PasswordChar, text?.Length ?? 0), typeface,
                    textStyleOverrides);
            }
            else
            {
                result = CreateTextLayoutInternal(_constraint, text, typeface, textStyleOverrides);
            }

            return result;
        }

        private static string? GetCombinedText(string? text, int caretIndex, string? preeditText)
        {
            if (string.IsNullOrEmpty(preeditText))
            {
                return text;
            }

            if (string.IsNullOrEmpty(text))
            {
                return preeditText;
            }

            var sb = StringBuilderCache.Acquire(text.Length + preeditText.Length);

            sb.Append(text.Substring(0, caretIndex));
            sb.Insert(caretIndex, preeditText);
            sb.Append(text.Substring(caretIndex));

            return StringBuilderCache.GetStringAndRelease(sb);
        }

        protected virtual void InvalidateTextLayout()
        {
            _textLayout?.Dispose();
            _textLayout = null;

            InvalidateVisual();
            InvalidateMeasure();
        }

        protected override Size MeasureOverride(Size availableSize)
        {
            _constraint = availableSize;

            _textLayout?.Dispose();
            _textLayout = null;

            InvalidateArrange();

            var textWidth = Math.Ceiling(TextLayout.MinTextWidth);

            return new Size(textWidth, TextLayout.Height);
        }

        protected override Size ArrangeOverride(Size finalSize)
        {
<<<<<<< HEAD
            var textWidth = Math.Ceiling(TextLayout.MinTextWidth);
=======
            var finalWidth = finalSize.Width;

            var textWidth = Math.Ceiling(TextLayout.OverhangLeading + TextLayout.WidthIncludingTrailingWhitespace + TextLayout.OverhangTrailing);
>>>>>>> 19394e06

            if (finalSize.Width < textWidth)
            {
                finalSize = finalSize.WithWidth(textWidth);
            }

            // Check if the '_constraint' has changed since the last measure,
            // if so recalculate the TextLayout according to the new size
            // NOTE: It is important to check this against the actual final size
            // (excluding the trailing whitespace) to avoid TextLayout overflow.
            if (MathUtilities.AreClose(_constraint.Width, finalWidth) == false)
            {
                _constraint = new Size(Math.Ceiling(finalWidth), double.PositiveInfinity);

                _textLayout?.Dispose();
                _textLayout = null;
            }

            return finalSize;
        }

        private void CaretTimerTick(object? sender, EventArgs e)
        {
            _caretBlink = !_caretBlink;

            InvalidateVisual();
        }

        public void MoveCaretToTextPosition(int textPosition, bool trailingEdge = false)
        {
            var lineIndex = TextLayout.GetLineIndexFromCharacterIndex(textPosition, trailingEdge);
            var textLine = TextLayout.TextLines[lineIndex];

            var characterHit = textLine.GetPreviousCaretCharacterHit(new CharacterHit(textPosition));

            var nextCaretCharacterHit = textLine.GetNextCaretCharacterHit(characterHit);

            if (nextCaretCharacterHit.FirstCharacterIndex <= textPosition)
            {
                characterHit = nextCaretCharacterHit;
            }

            if (textPosition == characterHit.FirstCharacterIndex + characterHit.TrailingLength)
            {
                UpdateCaret(characterHit);
            }
            else
            {
                UpdateCaret(trailingEdge ? characterHit : new CharacterHit(characterHit.FirstCharacterIndex));
            }

            _navigationPosition = _caretBounds.Position;

            CaretChanged();
        }

        public void MoveCaretToPoint(Point point)
        {
            var hit = TextLayout.HitTestPoint(point);

            UpdateCaret(hit.CharacterHit);

            _navigationPosition = _caretBounds.Position;

            CaretChanged();
        }

        public void MoveCaretVertical(LogicalDirection direction = LogicalDirection.Forward)
        {
            var lineIndex = TextLayout.GetLineIndexFromCharacterIndex(CaretIndex, _lastCharacterHit.TrailingLength > 0);

            if (lineIndex < 0)
            {
                return;
            }

            var (currentX, currentY) = _navigationPosition;

            if (direction == LogicalDirection.Forward)
            {
                if (lineIndex + 1 > TextLayout.TextLines.Count - 1)
                {
                    return;
                }

                var textLine = TextLayout.TextLines[lineIndex];

                currentY += textLine.Height;
            }
            else
            {
                if (lineIndex - 1 < 0)
                {
                    return;
                }

                var textLine = TextLayout.TextLines[--lineIndex];

                currentY -= textLine.Height;
            }

            var navigationPosition = _navigationPosition;

            MoveCaretToPoint(new Point(currentX, currentY));

            _navigationPosition = navigationPosition.WithY(_caretBounds.Y);

            CaretChanged();
        }
        
        private void EnsureCaretTimer()
        {
            if (_caretTimer == null)
            {
                ResetCaretTimer();
            }
        }

        private void ResetCaretTimer()
        {
            bool isEnabled = false;

            if (_caretTimer != null)
            {
                _caretTimer.Tick -= CaretTimerTick;

                if (_caretTimer.IsEnabled)
                {
                    _caretTimer.Stop();
                    isEnabled = true;
                }

                _caretTimer = null;
            }

            if (CaretBlinkInterval.TotalMilliseconds > 0) 
            {
                _caretTimer = new DispatcherTimer { Interval = CaretBlinkInterval };
                _caretTimer.Tick += CaretTimerTick;

                if (isEnabled)
                    _caretTimer.Start();
            }
        }

        public CharacterHit GetNextCharacterHit(LogicalDirection direction = LogicalDirection.Forward)
        {
            if (Text is null)
            {
                return default;
            }

            var characterHit = _lastCharacterHit;
            var caretIndex = characterHit.FirstCharacterIndex + characterHit.TrailingLength;

            var lineIndex = TextLayout.GetLineIndexFromCharacterIndex(caretIndex, false);

            if (lineIndex < 0)
            {
                return default;
            }

            if (direction == LogicalDirection.Forward)
            {
                while (lineIndex < TextLayout.TextLines.Count)
                {
                    var textLine = TextLayout.TextLines[lineIndex];

                    characterHit = textLine.GetNextCaretCharacterHit(characterHit);

                    caretIndex = characterHit.FirstCharacterIndex + characterHit.TrailingLength;

                    if (textLine.TrailingWhitespaceLength > 0 && caretIndex == textLine.FirstTextSourceIndex + textLine.Length)
                    {
                        characterHit = new CharacterHit(caretIndex);
                    }

                    if (caretIndex >= Text.Length)
                    {
                        characterHit = new CharacterHit(Text.Length);

                        break;
                    }

                    if (caretIndex - textLine.NewLineLength == textLine.FirstTextSourceIndex + textLine.Length)
                    {
                        break;
                    }

                    if (caretIndex <= CaretIndex)
                    {
                        lineIndex++;

                        continue;
                    }

                    break;
                }
            }
            else
            {
                while (lineIndex >= 0)
                {
                    var textLine = TextLayout.TextLines[lineIndex];

                    characterHit = textLine.GetPreviousCaretCharacterHit(characterHit);

                    caretIndex = characterHit.FirstCharacterIndex + characterHit.TrailingLength;

                    if (caretIndex >= CaretIndex)
                    {
                        lineIndex--;

                        continue;
                    }

                    break;
                }
            }

            return characterHit;
        }

        public void MoveCaretHorizontal(LogicalDirection direction = LogicalDirection.Forward)
        {
            if (FlowDirection == FlowDirection.RightToLeft)
            {
                direction = direction == LogicalDirection.Forward ?
                    LogicalDirection.Backward :
                    LogicalDirection.Forward;
            }

            var characterHit = GetNextCharacterHit(direction);

            UpdateCaret(characterHit);

            _navigationPosition = _caretBounds.Position;

            CaretChanged();
        }

        internal void UpdateCaret(CharacterHit characterHit, bool notify = true)
        {
            _lastCharacterHit = characterHit;

            var caretIndex = characterHit.FirstCharacterIndex + characterHit.TrailingLength;

            var lineIndex = TextLayout.GetLineIndexFromCharacterIndex(caretIndex, characterHit.TrailingLength > 0);
            var textLine = TextLayout.TextLines[lineIndex];
            var distanceX = textLine.GetDistanceFromCharacterHit(characterHit);

            var distanceY = 0d;

            for (var i = 0; i < lineIndex; i++)
            {
                var currentLine = TextLayout.TextLines[i];

                distanceY += currentLine.Height;
            }

            var caretBounds = new Rect(distanceX, distanceY, 0, textLine.Height);

            if (caretBounds != _caretBounds)
            {
                _caretBounds = caretBounds;

                CaretBoundsChanged?.Invoke(this, EventArgs.Empty);
            }

            if (notify)
            {
                SetCurrentValue(CaretIndexProperty, caretIndex);
            }
        }

        internal Rect GetCursorRectangle()
        {
            return _caretBounds;
        }

        protected override void OnAttachedToVisualTree(VisualTreeAttachmentEventArgs e)
        {
            base.OnAttachedToVisualTree(e);

            ResetCaretTimer();
        }

        private void EnsureTextSelectionLayer()
        {
            if (TextSelectionHandleCanvas == null)
            {
                TextSelectionHandleCanvas = new TextSelectionHandleCanvas();
            }
            TextSelectionHandleCanvas.SetPresenter(this);
            _layer = TextSelectorLayer.GetTextSelectorLayer(this);
            if (TextSelectionHandleCanvas.VisualParent is { } parent && parent != _layer)
            {
                if (parent is TextSelectorLayer l)
                {
                    l.Remove(TextSelectionHandleCanvas);
                }
            }
            if (_layer != null && TextSelectionHandleCanvas.VisualParent != _layer)
                _layer?.Add(TextSelectionHandleCanvas);
        }

        private void RemoveTextSelectionCanvas()
        {
            if(_layer != null && TextSelectionHandleCanvas is { } canvas)
            {
                canvas.SetPresenter(null);
                _layer.Remove(canvas);
            }

            TextSelectionHandleCanvas = null;
        }

        protected override void OnDetachedFromVisualTree(VisualTreeAttachmentEventArgs e)
        {
            base.OnDetachedFromVisualTree(e);
            if (TextSelectionHandleCanvas is { } c)
            {
                _layer?.Remove(c);
                c.SetPresenter(null);
            }

            if (_caretTimer != null)
            {
                _caretTimer.Stop();
                _caretTimer.Tick -= CaretTimerTick;
            }
        }
        
        private void OnPreeditChanged(string? preeditText, int? cursorPosition)
        {
            if (string.IsNullOrEmpty(preeditText))
            {
                UpdateCaret(new CharacterHit(CaretIndex), false);
            }
            else
            {
                var cursorPos = cursorPosition is >= 0 && cursorPosition <= preeditText.Length
                    ? cursorPosition.Value
                    : preeditText.Length;
                UpdateCaret(new CharacterHit(CaretIndex + cursorPos), false);
                InvalidateMeasure();
                CaretChanged();
            }
        }

        protected override void OnPropertyChanged(AvaloniaPropertyChangedEventArgs change)
        {
            base.OnPropertyChanged(change);

            if (change.Property == CaretIndexProperty)
            {
                MoveCaretToTextPosition(change.GetNewValue<int>());
            }

            if(change.Property == PreeditTextProperty)
            {
                OnPreeditChanged(change.NewValue as string, PreeditTextCursorPosition);
            }
            
            if(change.Property == PreeditTextCursorPositionProperty)
            {
                OnPreeditChanged(PreeditText, PreeditTextCursorPosition);
            }

            if(change.Property == TextProperty)
            {
                if (!string.IsNullOrEmpty(PreeditText))
                {
                    SetCurrentValue(PreeditTextProperty, null);
                }
            }

            if(change.Property == CaretIndexProperty)
            {
                if (!string.IsNullOrEmpty(PreeditText))
                {
                    SetCurrentValue(PreeditTextProperty, null);
                }
            }

            if (change.Property == CaretBlinkIntervalProperty)
            {
                ResetCaretTimer();
            }

            switch (change.Property.Name)
            {
                case nameof(PreeditText):
                case nameof(Foreground):
                case nameof(FontSize):
                case nameof(FontStyle):
                case nameof(FontWeight):
                case nameof(FontFamily):
                case nameof(FontStretch):

                case nameof(Text):
                case nameof(TextAlignment):
                case nameof(TextWrapping):

                case nameof(LineHeight):
                case nameof(LetterSpacing):

                case nameof(SelectionStart):
                case nameof(SelectionEnd):
                case nameof(SelectionForegroundBrush):
                case nameof(ShowSelectionHighlightProperty):

                case nameof(PasswordChar):
                case nameof(RevealPassword):
                case nameof(FlowDirection):
                    {
                        InvalidateTextLayout();
                        break;
                    }
            }
        }
    }
}<|MERGE_RESOLUTION|>--- conflicted
+++ resolved
@@ -634,13 +634,9 @@
 
         protected override Size ArrangeOverride(Size finalSize)
         {
-<<<<<<< HEAD
             var textWidth = Math.Ceiling(TextLayout.MinTextWidth);
-=======
+            
             var finalWidth = finalSize.Width;
-
-            var textWidth = Math.Ceiling(TextLayout.OverhangLeading + TextLayout.WidthIncludingTrailingWhitespace + TextLayout.OverhangTrailing);
->>>>>>> 19394e06
 
             if (finalSize.Width < textWidth)
             {
