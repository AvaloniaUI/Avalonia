--- conflicted
+++ resolved
@@ -970,16 +970,11 @@
                 }
             }
 
-<<<<<<< HEAD
             if (change.Property == CaretBrushProperty)
             {
                 var caretBrush = GetCaretBrush(CaretBrush, Background);
                 _caretPen = new ImmutablePen(caretBrush);
-=======
-            if (change.Property == CaretBlinkIntervalProperty)
-            {
                 ResetCaretTimer();
->>>>>>> cde90ccb
             }
 
             switch (change.Property.Name)
