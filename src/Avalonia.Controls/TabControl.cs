--- conflicted
+++ resolved
@@ -17,12 +17,9 @@
     /// <summary>
     /// A tab control that displays a tab strip along with the content of the selected tab.
     /// </summary>
+    [Avalonia.Metadata.ItemType(typeof(TabItem))]
     [TemplatePart("PART_ItemsPresenter", typeof(ItemsPresenter))]
-<<<<<<< HEAD
-    [Avalonia.Metadata.ItemType(typeof(TabItem))]
-=======
     [TemplatePart("PART_SelectedContentHost", typeof(ContentPresenter))]
->>>>>>> ff021aa5
     public class TabControl : SelectingItemsControl, IContentPresenterHost
     {
         private object? _selectedContent;
