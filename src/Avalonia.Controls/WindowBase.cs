﻿using System;
using System.ComponentModel;
using System.Linq;
using System.Reactive.Disposables;
using System.Reactive.Linq;
using Avalonia.Controls.Primitives;
using Avalonia.Input;
using Avalonia.Layout;
using Avalonia.Platform;
using JetBrains.Annotations;

namespace Avalonia.Controls
{
    /// <summary>
    /// Base class for top-level windows.
    /// </summary>
    /// <remarks>
    /// This class acts as a base for top level windows such as <see cref="Window"/> and
    /// <see cref="PopupRoot"/>. It handles scheduling layout, styling and rendering as well as
    /// tracking the window <see cref="TopLevel.ClientSize"/> and <see cref="IsActive"/> state.
    /// </remarks>
    public class WindowBase : TopLevel
    {
        /// <summary>
        /// Defines the <see cref="IsActive"/> property.
        /// </summary>
        public static readonly DirectProperty<WindowBase, bool> IsActiveProperty =
            AvaloniaProperty.RegisterDirect<WindowBase, bool>(nameof(IsActive), o => o.IsActive);

        /// <summary>
        /// Defines the <see cref="Owner"/> property.
        /// </summary>
        public static readonly DirectProperty<WindowBase, WindowBase> OwnerProperty =
            AvaloniaProperty.RegisterDirect<WindowBase, WindowBase>(
                nameof(Owner),
                o => o.Owner,
                (o, v) => o.Owner = v);

        public static readonly StyledProperty<bool> TopmostProperty =
            AvaloniaProperty.Register<WindowBase, bool>(nameof(Topmost));

        private int _autoSizing;
        private bool _hasExecutedInitialLayoutPass;
        private bool _isActive;
        private bool _ignoreVisibilityChange;
        private WindowBase _owner;

        static WindowBase()
        {
            IsVisibleProperty.OverrideDefaultValue<WindowBase>(false);
            IsVisibleProperty.Changed.AddClassHandler<WindowBase>((x,e) => x.IsVisibleChanged(e));

            
            TopmostProperty.Changed.AddClassHandler<WindowBase>((w, e) => w.PlatformImpl?.SetTopmost((bool)e.NewValue));
        }

        public WindowBase(IWindowBaseImpl impl) : this(impl, AvaloniaLocator.Current)
        {
        }

        public WindowBase(IWindowBaseImpl impl, IAvaloniaDependencyResolver dependencyResolver) : base(impl, dependencyResolver)
        {
            Screens = new Screens(PlatformImpl?.Screen);
            impl.Activated = HandleActivated;
            impl.Deactivated = HandleDeactivated;
            impl.PositionChanged = HandlePositionChanged;
        }

        /// <summary>
        /// Fired when the window is activated.
        /// </summary>
        public event EventHandler Activated;

        /// <summary>
        /// Fired when the window is deactivated.
        /// </summary>
        public event EventHandler Deactivated;

        /// <summary>
        /// Fired when the window position is changed.
        /// </summary>
        public event EventHandler<PixelPointEventArgs> PositionChanged;

        [CanBeNull]
        public new IWindowBaseImpl PlatformImpl => (IWindowBaseImpl) base.PlatformImpl;

        /// <summary>
        /// Gets a value that indicates whether the window is active.
        /// </summary>
        public bool IsActive
        {
            get { return _isActive; }
            private set { SetAndRaise(IsActiveProperty, ref _isActive, value); }
        }
        
        public Screens Screens { get; private set; }

        /// <summary>
        /// Whether an auto-size operation is in progress.
        /// </summary>
        protected bool AutoSizing => _autoSizing > 0;

        /// <summary>
        /// Gets or sets the owner of the window.
        /// </summary>
        public WindowBase Owner
        {
            get { return _owner; }
            protected set { SetAndRaise(OwnerProperty, ref _owner, value); }
        }

        /// <summary>
        /// Gets or sets whether this window appears on top of all other windows
        /// </summary>
        public bool Topmost
        {
            get { return GetValue(TopmostProperty); }
            set { SetValue(TopmostProperty, value); }
        }

        /// <summary>
        /// Activates the window.
        /// </summary>
        public void Activate()
        {
            PlatformImpl?.Activate();
        }

        /// <summary>
        /// Hides the popup.
        /// </summary>
        public virtual void Hide()
        {
            _ignoreVisibilityChange = true;

            try
            {
                Renderer?.Stop();
                PlatformImpl?.Hide();
                IsVisible = false;
            }
            finally
            {
                _ignoreVisibilityChange = false;
            }
        }

        /// <summary>
        /// Shows the window.
        /// </summary>
        public virtual void Show()
        {
            _ignoreVisibilityChange = true;

            try
            {
                EnsureInitialized();
                IsVisible = true;

                if (!_hasExecutedInitialLayoutPass)
                {
                    LayoutManager.ExecuteInitialLayoutPass();
                    _hasExecutedInitialLayoutPass = true;
                }
                PlatformImpl?.Show();
                Renderer?.Start();
                OnOpened(EventArgs.Empty);
            }
            finally
            {
                _ignoreVisibilityChange = false;
            }
        }

        /// <summary>
        /// Begins an auto-resize operation.
        /// </summary>
        /// <returns>A disposable used to finish the operation.</returns>
        /// <remarks>
        /// When an auto-resize operation is in progress any resize events received will not be
        /// cause the new size to be written to the <see cref="Layoutable.Width"/> and
        /// <see cref="Layoutable.Height"/> properties.
        /// </remarks>
        protected IDisposable BeginAutoSizing()
        {
            ++_autoSizing;
            return Disposable.Create(() => --_autoSizing);
        }

        /// <summary>
        /// Ensures that the window is initialized.
        /// </summary>
        protected void EnsureInitialized()
        {
            if (!IsInitialized)
            {
                var init = (ISupportInitialize)this;
                init.BeginInit();
                init.EndInit();
            }
        }

        protected override void HandleClosed()
        {
            _ignoreVisibilityChange = true;

            try
            {
                IsVisible = false;
                base.HandleClosed();
            }
            finally
            {
                _ignoreVisibilityChange = false;
            }
        }

        /// <summary>
        /// Handles a resize notification from <see cref="ITopLevelImpl.Resized"/>.
        /// </summary>
        /// <param name="clientSize">The new client size.</param>
        protected override void HandleResized(Size clientSize)
        {
            ClientSize = clientSize;
            LayoutManager.ExecuteLayoutPass();
            Renderer?.Resized(clientSize);
        }

        /// <summary>
        /// Overrides the core measure logic for windows.
        /// </summary>
        /// <param name="availableSize">The available size.</param>
        /// <returns>The measured size.</returns>
        /// <remarks>
        /// The layout logic for top-level windows is different than for other controls because
        /// they don't have a parent, meaning that many layout properties handled by the default
        /// MeasureCore (such as margins and alignment) make no sense.
        /// </remarks>
        protected override Size MeasureCore(Size availableSize)
        {
<<<<<<< HEAD
=======
            ApplyStyling();
>>>>>>> 023b25f0
            ApplyTemplate();

            var constraint = LayoutHelper.ApplyLayoutConstraints(this, availableSize);

            return MeasureOverride(constraint);
        }

        /// <summary>
        /// Overrides the core arrange logic for windows.
        /// </summary>
        /// <param name="finalRect">The final arrange rect.</param>
        /// <remarks>
        /// The layout logic for top-level windows is different than for other controls because
        /// they don't have a parent, meaning that many layout properties handled by the default
        /// ArrangeCore (such as margins and alignment) make no sense.
        /// </remarks>
        protected override void ArrangeCore(Rect finalRect)
        {
            var constraint = ArrangeSetBounds(finalRect.Size);
            var arrangeSize = ArrangeOverride(constraint);
            Bounds = new Rect(arrangeSize);
        }

        /// <summary>
        /// Called durung the arrange pass to set the size of the window.
        /// </summary>
        /// <param name="size">The requested size of the window.</param>
        /// <returns>The actual size of the window.</returns>
        protected virtual Size ArrangeSetBounds(Size size) => size;

        /// <summary>
        /// Handles a window position change notification from 
        /// <see cref="IWindowBaseImpl.PositionChanged"/>.
        /// </summary>
        /// <param name="pos">The window position.</param>
        private void HandlePositionChanged(PixelPoint pos)
        {
            PositionChanged?.Invoke(this, new PixelPointEventArgs(pos));
        }

        /// <summary>
        /// Handles an activated notification from <see cref="IWindowBaseImpl.Activated"/>.
        /// </summary>
        private void HandleActivated()
        {
            Activated?.Invoke(this, EventArgs.Empty);

            var scope = this as IFocusScope;

            if (scope != null)
            {
                FocusManager.Instance?.SetFocusScope(scope);
            }

            IsActive = true;
        }

        /// <summary>
        /// Handles a deactivated notification from <see cref="IWindowBaseImpl.Deactivated"/>.
        /// </summary>
        private void HandleDeactivated()
        {
            IsActive = false;

            Deactivated?.Invoke(this, EventArgs.Empty);
        }

        private void IsVisibleChanged(AvaloniaPropertyChangedEventArgs e)
        {
            if (!_ignoreVisibilityChange)
            {
                if ((bool)e.NewValue)
                {
                    Show();
                }
                else
                {
                    Hide();
                }
            }
        }
    }
}<|MERGE_RESOLUTION|>--- conflicted
+++ resolved
@@ -238,10 +238,7 @@
         /// </remarks>
         protected override Size MeasureCore(Size availableSize)
         {
-<<<<<<< HEAD
-=======
             ApplyStyling();
->>>>>>> 023b25f0
             ApplyTemplate();
 
             var constraint = LayoutHelper.ApplyLayoutConstraints(this, availableSize);
