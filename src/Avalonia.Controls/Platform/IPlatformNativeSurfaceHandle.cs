--- conflicted
+++ resolved
@@ -1,9 +1,6 @@
-<<<<<<< HEAD
-=======
 ﻿using System;
 using Avalonia.Metadata;
 
->>>>>>> 3290780e
 namespace Avalonia.Platform
 {
     [Unstable]
