using System;
using Avalonia.Controls;
using Avalonia.Input;

namespace Avalonia.Platform
{
    /// <summary>
    /// Defines a platform-specific window implementation.
    /// </summary>
    public interface IWindowImpl : IWindowBaseImpl
    {
        /// <summary>
        /// Gets or sets the minimized/maximized state of the window.
        /// </summary>
        WindowState WindowState { get; set; }

        /// <summary>
        /// Gets or sets a method called when the minimized/maximized state of the window changes.
        /// </summary>
        Action<WindowState> WindowStateChanged { get; set; }

        /// <summary>
        /// Sets the title of the window.
        /// </summary>
        /// <param name="title">The title.</param>
        void SetTitle(string title);

        /// <summary>
        /// Sets the parent of the window.
        /// </summary>
        /// <param name="parent">The parent <see cref="IWindowImpl"/>.</param>
        void SetParent(IWindowImpl parent);
        
        /// <summary>
        /// Disables the window for example when a modal dialog is open.
        /// </summary>
        /// <param name="enable">true if the window is enabled, or false if it is disabled.</param>
        void SetEnabled(bool enable);

        /// <summary>
        /// Called when a disabled window received input. Can be used to activate child windows.
        /// </summary>
        Action GotInputWhenDisabled { get; set; }        

        /// <summary>
        /// Enables or disables system window decorations (title bar, buttons, etc)
        /// </summary>
        void SetSystemDecorations(SystemDecorations enabled);

        /// <summary>
        /// Sets the icon of this window.
        /// </summary>
        void SetIcon(IWindowIconImpl icon);

        /// <summary>
        /// Enables or disables the taskbar icon
        /// </summary>
        void ShowTaskbarIcon(bool value);

        /// <summary>
        /// Enables or disables resizing of the window
        /// </summary>
        void CanResize(bool value);

        /// <summary>
        /// Gets or sets a method called before the underlying implementation is destroyed.
        /// Return true to prevent the underlying implementation from closing.
        /// </summary>
        Func<bool> Closing { get; set; }

<<<<<<< HEAD
=======
        /// <summary>
        /// Gets a value to indicate if the platform was able to extend client area to non-client area.
        /// </summary>
        bool IsClientAreaExtendedToDecorations { get; }

        /// <summary>
        /// Gets or Sets an action that is called whenever one of the extend client area properties changed.
        /// </summary>
        Action<bool> ExtendClientAreaToDecorationsChanged { get; set; }

        /// <summary>
        /// Gets a flag that indicates if Managed decorations i.e. caption buttons are required.
        /// This property is used when <see cref="IsClientAreaExtendedToDecorations"/> is set.
        /// </summary>
        bool NeedsManagedDecorations { get; }

        /// <summary>
        /// Gets a thickness that describes the amount each side of the non-client area extends into the client area.
        /// It includes the titlebar.
        /// </summary>
        Thickness ExtendedMargins { get; }

        /// <summary>
        /// Gets a thickness that describes the margin around the window that is offscreen.
        /// This may happen when a window is maximized and <see cref="IsClientAreaExtendedToDecorations"/> is set.
        /// </summary>
        Thickness OffScreenMargin { get; }

>>>>>>> 023b25f0
        /// <summary>
        /// Starts moving a window with left button being held. Should be called from left mouse button press event handler.
        /// </summary>
        void BeginMoveDrag(PointerPressedEventArgs e);

        /// <summary>
        /// Starts resizing a window. This function is used if an application has window resizing controls. 
        /// Should be called from left mouse button press event handler
        /// </summary>
        void BeginResizeDrag(WindowEdge edge, PointerPressedEventArgs e);

        /// <summary>
        /// Sets the client size of the top level.
        /// </summary>
        void Resize(Size clientSize);

        /// <summary>
        /// Sets the client size of the top level.
        /// </summary>
        void Move(PixelPoint point);

        /// <summary>
        /// Minimum width of the window.
        /// </summary>
        /// 
        void SetMinMaxSize(Size minSize, Size maxSize);

        /// <summary>
        /// Sets if the ClientArea is extended into the non-client area.
        /// </summary>
        /// <param name="extendIntoClientAreaHint">true to enable, false to disable</param>
        void SetExtendClientAreaToDecorationsHint(bool extendIntoClientAreaHint);        

        /// <summary>
        /// Sets hints that configure how the client area extends. 
        /// </summary>
        /// <param name="hints"></param>
        void SetExtendClientAreaChromeHints(ExtendClientAreaChromeHints hints);

        /// <summary>
        /// Sets how big the non-client titlebar area should be.
        /// </summary>
        /// <param name="titleBarHeight">-1 for platform default, otherwise the height in DIPs.</param>
        void SetExtendClientAreaTitleBarHeightHint(double titleBarHeight);       
    }
}<|MERGE_RESOLUTION|>--- conflicted
+++ resolved
@@ -68,8 +68,6 @@
         /// </summary>
         Func<bool> Closing { get; set; }
 
-<<<<<<< HEAD
-=======
         /// <summary>
         /// Gets a value to indicate if the platform was able to extend client area to non-client area.
         /// </summary>
@@ -98,7 +96,6 @@
         /// </summary>
         Thickness OffScreenMargin { get; }
 
->>>>>>> 023b25f0
         /// <summary>
         /// Starts moving a window with left button being held. Should be called from left mouse button press event handler.
         /// </summary>
