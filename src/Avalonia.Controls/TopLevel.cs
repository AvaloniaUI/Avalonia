--- conflicted
+++ resolved
@@ -324,25 +324,11 @@
             ??= AvaloniaLocator.Current.GetService<IStorageProviderFactory>()?.CreateProvider(this)
             ?? (PlatformImpl as ITopLevelImplWithStorageProvider)?.StorageProvider
             ?? throw new InvalidOperationException("StorageProvider platform implementation is not available.");
-<<<<<<< HEAD
 
         public IShareProvider? ShareProvider => _shareProvider
             ??= (PlatformImpl as ITopLevelImplWithShareProvider)?.ShareProvider
             ?? null;
-
-        IRenderTarget IRenderRoot.CreateRenderTarget() => CreateRenderTarget();
-
-        /// <inheritdoc/>
-        protected virtual IRenderTarget CreateRenderTarget()
-        {
-            if(PlatformImpl == null)
-                throw new InvalidOperationException("Can't create render target, PlatformImpl is null (might be already disposed)");
-            return _renderInterface!.CreateRenderTarget(PlatformImpl.Surfaces);
-        }
-
-=======
-        
->>>>>>> 111a03ab
+            
         /// <inheritdoc/>
         void IRenderRoot.Invalidate(Rect rect)
         {
