using System;
using System.Reactive.Linq;
using Avalonia.Controls.Primitives;
using Avalonia.Input;
using Avalonia.Input.Raw;
using Avalonia.Layout;
using Avalonia.Logging;
using Avalonia.LogicalTree;
using Avalonia.Media;
using Avalonia.Platform;
using Avalonia.Rendering;
using Avalonia.Styling;
using Avalonia.Utilities;
using Avalonia.VisualTree;
using JetBrains.Annotations;

namespace Avalonia.Controls
{
    /// <summary>
    /// Base class for top-level widgets.
    /// </summary>
    /// <remarks>
    /// This class acts as a base for top level widget.
    /// It handles scheduling layout, styling and rendering as well as
    /// tracking the widget's <see cref="ClientSize"/>.
    /// </remarks>
    public abstract class TopLevel : ContentControl,
        IInputRoot,
        ILayoutRoot,
        IRenderRoot,
        ICloseable,
        IStyleHost,
        ILogicalRoot,
        IWeakSubscriber<ResourcesChangedEventArgs>
    {
        /// <summary>
        /// Defines the <see cref="ClientSize"/> property.
        /// </summary>
        public static readonly DirectProperty<TopLevel, Size> ClientSizeProperty =
            AvaloniaProperty.RegisterDirect<TopLevel, Size>(nameof(ClientSize), o => o.ClientSize);

        /// <summary>
        /// Defines the <see cref="IInputRoot.PointerOverElement"/> property.
        /// </summary>
        public static readonly StyledProperty<IInputElement> PointerOverElementProperty =
            AvaloniaProperty.Register<TopLevel, IInputElement>(nameof(IInputRoot.PointerOverElement));

        /// <summary>
        /// Defines the <see cref="TransparencyLevelHint"/> property.
        /// </summary>
        public static readonly StyledProperty<WindowTransparencyLevel> TransparencyLevelHintProperty =
            AvaloniaProperty.Register<TopLevel, WindowTransparencyLevel>(nameof(TransparencyLevelHint), WindowTransparencyLevel.None);

        /// <summary>
        /// Defines the <see cref="ActualTransparencyLevel"/> property.
        /// </summary>
        public static readonly DirectProperty<TopLevel, WindowTransparencyLevel> ActualTransparencyLevelProperty =
            AvaloniaProperty.RegisterDirect<TopLevel, WindowTransparencyLevel>(nameof(ActualTransparencyLevel), 
                o => o.ActualTransparencyLevel, 
                unsetValue: WindowTransparencyLevel.None);        

        /// <summary>
        /// Defines the <see cref="TransparencyBackgroundFallbackProperty"/> property.
        /// </summary>
        public static readonly StyledProperty<IBrush> TransparencyBackgroundFallbackProperty =
            AvaloniaProperty.Register<TopLevel, IBrush>(nameof(TransparencyBackgroundFallback), Brushes.White);

        private readonly IInputManager _inputManager;
        private readonly IAccessKeyHandler _accessKeyHandler;
        private readonly IKeyboardNavigationHandler _keyboardNavigationHandler;
        private readonly IPlatformRenderInterface _renderInterface;
        private readonly IGlobalStyles _globalStyles;
        private Size _clientSize;
        private WindowTransparencyLevel _actualTransparencyLevel;
        private ILayoutManager _layoutManager;
        private Border _transparencyFallbackBorder;

        /// <summary>
        /// Initializes static members of the <see cref="TopLevel"/> class.
        /// </summary>
        static TopLevel()
        {
            AffectsMeasure<TopLevel>(ClientSizeProperty);

            TransparencyLevelHintProperty.Changed.AddClassHandler<TopLevel>(
                (tl, e) => 
                {
                    if (tl.PlatformImpl != null)
                    {
                        tl.PlatformImpl.SetTransparencyLevelHint((WindowTransparencyLevel)e.NewValue);
                        tl.HandleTransparencyLevelChanged(tl.PlatformImpl.TransparencyLevel);
                    }
                });
        }

        /// <summary>
        /// Initializes a new instance of the <see cref="TopLevel"/> class.
        /// </summary>
        /// <param name="impl">The platform-specific window implementation.</param>
        public TopLevel(ITopLevelImpl impl)
            : this(impl, AvaloniaLocator.Current)
        {
        }

        /// <summary>
        /// Initializes a new instance of the <see cref="TopLevel"/> class.
        /// </summary>
        /// <param name="impl">The platform-specific window implementation.</param>
        /// <param name="dependencyResolver">
        /// The dependency resolver to use. If null the default dependency resolver will be used.
        /// </param>
        public TopLevel(ITopLevelImpl impl, IAvaloniaDependencyResolver dependencyResolver)
        {
            if (impl == null)
            {
                throw new InvalidOperationException(
                    "Could not create window implementation: maybe no windowing subsystem was initialized?");
            }

            PlatformImpl = impl;

            _actualTransparencyLevel = PlatformImpl.TransparencyLevel;            

            dependencyResolver = dependencyResolver ?? AvaloniaLocator.Current;
            var styler = TryGetService<IStyler>(dependencyResolver);

            _accessKeyHandler = TryGetService<IAccessKeyHandler>(dependencyResolver);
            _inputManager = TryGetService<IInputManager>(dependencyResolver);
            _keyboardNavigationHandler = TryGetService<IKeyboardNavigationHandler>(dependencyResolver);
            _renderInterface = TryGetService<IPlatformRenderInterface>(dependencyResolver);
            _globalStyles = TryGetService<IGlobalStyles>(dependencyResolver);

            Renderer = impl.CreateRenderer(this);

            if (Renderer != null)
            {
                Renderer.SceneInvalidated += SceneInvalidated;
            }

            impl.SetInputRoot(this);

            impl.Closed = HandleClosed;
            impl.Input = HandleInput;
            impl.Paint = HandlePaint;
            impl.Resized = HandleResized;
            impl.ScalingChanged = HandleScalingChanged;
            impl.TransparencyLevelChanged = HandleTransparencyLevelChanged;

            _keyboardNavigationHandler?.SetOwner(this);
            _accessKeyHandler?.SetOwner(this);

            if (_globalStyles is object)
            {
                _globalStyles.GlobalStylesAdded += ((IStyleHost)this).StylesAdded;
                _globalStyles.GlobalStylesRemoved += ((IStyleHost)this).StylesRemoved;
            }

            styler?.ApplyStyles(this);

            ClientSize = impl.ClientSize;
            
            this.GetObservable(PointerOverElementProperty)
                .Select(
                    x => (x as InputElement)?.GetObservable(CursorProperty) ?? Observable.Empty<Cursor>())
                .Switch().Subscribe(cursor => PlatformImpl?.SetCursor(cursor?.PlatformCursor));

            if (((IStyleHost)this).StylingParent is IResourceHost applicationResources)
            {
                WeakSubscriptionManager.Subscribe(
                    applicationResources,
                    nameof(IResourceHost.ResourcesChanged),
                    this);
            }

            impl.LostFocus += PlatformImpl_LostFocus;
        }

        /// <summary>
        /// Fired when the window is opened.
        /// </summary>
        public event EventHandler Opened;

        /// <summary>
        /// Fired when the window is closed.
        /// </summary>
        public event EventHandler Closed;

        /// <summary>
        /// Gets or sets the client size of the window.
        /// </summary>
        public Size ClientSize
        {
            get { return _clientSize; }
            protected set { SetAndRaise(ClientSizeProperty, ref _clientSize, value); }
        }

        /// <summary>
        /// Gets or sets the <see cref="WindowTransparencyLevel"/> that the TopLevel should use when possible.
        /// </summary>
        public WindowTransparencyLevel TransparencyLevelHint
        {
            get { return GetValue(TransparencyLevelHintProperty); }
            set { SetValue(TransparencyLevelHintProperty, value); }
        }

        /// <summary>
        /// Gets the acheived <see cref="WindowTransparencyLevel"/> that the platform was able to provide.
        /// </summary>
        public WindowTransparencyLevel ActualTransparencyLevel
        {
            get => _actualTransparencyLevel;
            private set => SetAndRaise(ActualTransparencyLevelProperty, ref _actualTransparencyLevel, value);
        }        

        /// <summary>
        /// Gets or sets the <see cref="IBrush"/> that transparency will blend with when transparency is not supported.
        /// By default this is a solid white brush.
        /// </summary>
        public IBrush TransparencyBackgroundFallback
        {
            get => GetValue(TransparencyBackgroundFallbackProperty);
            set => SetValue(TransparencyBackgroundFallbackProperty, value);
        }

        public ILayoutManager LayoutManager
        {
            get
            {
                if (_layoutManager == null)
                    _layoutManager = CreateLayoutManager();
                return _layoutManager;
            }
        }

        /// <summary>
        /// Gets the platform-specific window implementation.
        /// </summary>
        [CanBeNull]
        public ITopLevelImpl PlatformImpl { get; private set; }
        
        /// <summary>
        /// Gets the renderer for the window.
        /// </summary>
        public IRenderer Renderer { get; private set; }

        /// <summary>
        /// Gets the access key handler for the window.
        /// </summary>
        IAccessKeyHandler IInputRoot.AccessKeyHandler => _accessKeyHandler;

        /// <summary>
        /// Gets or sets the keyboard navigation handler for the window.
        /// </summary>
        IKeyboardNavigationHandler IInputRoot.KeyboardNavigationHandler => _keyboardNavigationHandler;

        /// <summary>
        /// Gets or sets the input element that the pointer is currently over.
        /// </summary>
        IInputElement IInputRoot.PointerOverElement
        {
            get { return GetValue(PointerOverElementProperty); }
            set { SetValue(PointerOverElementProperty, value); }
        }

        /// <inheritdoc/>
        IMouseDevice IInputRoot.MouseDevice => PlatformImpl?.MouseDevice;

        void IWeakSubscriber<ResourcesChangedEventArgs>.OnEvent(object sender, ResourcesChangedEventArgs e)
        {
            ((ILogical)this).NotifyResourcesChanged(e);
        }

        /// <summary>
        /// Gets or sets a value indicating whether access keys are shown in the window.
        /// </summary>
        bool IInputRoot.ShowAccessKeys
        {
            get { return GetValue(AccessText.ShowAccessKeyProperty); }
            set { SetValue(AccessText.ShowAccessKeyProperty, value); }
        }

        /// <inheritdoc/>
        double ILayoutRoot.LayoutScaling => PlatformImpl?.RenderScaling ?? 1;

        /// <inheritdoc/>
        double IRenderRoot.RenderScaling => PlatformImpl?.RenderScaling ?? 1;

        IStyleHost IStyleHost.StylingParent => _globalStyles;

        IRenderTarget IRenderRoot.CreateRenderTarget() => CreateRenderTarget();

        /// <inheritdoc/>
        protected virtual IRenderTarget CreateRenderTarget()
        {
            if(PlatformImpl == null)
                throw new InvalidOperationException("Can't create render target, PlatformImpl is null (might be already disposed)");
            return _renderInterface.CreateRenderTarget(PlatformImpl.Surfaces);
        }

        /// <inheritdoc/>
        void IRenderRoot.Invalidate(Rect rect)
        {
            PlatformImpl?.Invalidate(rect);
        }
        
        /// <inheritdoc/>
        Point IRenderRoot.PointToClient(PixelPoint p)
        {
            return PlatformImpl?.PointToClient(p) ?? default;
        }

        /// <inheritdoc/>
        PixelPoint IRenderRoot.PointToScreen(Point p)
        {
            return PlatformImpl?.PointToScreen(p) ?? default;
        }
        
        /// <summary>
        /// Creates the layout manager for this <see cref="TopLevel" />.
        /// </summary>
        protected virtual ILayoutManager CreateLayoutManager() => new LayoutManager(this);

        /// <summary>
        /// Handles a paint notification from <see cref="ITopLevelImpl.Resized"/>.
        /// </summary>
        /// <param name="rect">The dirty area.</param>
        protected virtual void HandlePaint(Rect rect)
        {
            Renderer?.Paint(rect);
        }

        /// <summary>
        /// Handles a closed notification from <see cref="ITopLevelImpl.Closed"/>.
        /// </summary>
        protected virtual void HandleClosed()
        {
<<<<<<< HEAD
            var logicalArgs = new LogicalTreeAttachmentEventArgs(this);
=======
            if (_globalStyles is object)
            {
                _globalStyles.GlobalStylesAdded -= ((IStyleHost)this).StylesAdded;
                _globalStyles.GlobalStylesRemoved -= ((IStyleHost)this).StylesRemoved;
            }

            Renderer?.Dispose();
            Renderer = null;
            
            var logicalArgs = new LogicalTreeAttachmentEventArgs(this, this, null);
>>>>>>> 023b25f0
            ((ILogical)this).NotifyDetachedFromLogicalTree(logicalArgs);

            var visualArgs = new VisualTreeAttachmentEventArgs(this, this);
            OnDetachedFromVisualTreeCore(visualArgs);

            (this as IInputRoot).MouseDevice?.TopLevelClosed(this);
            PlatformImpl = null;
            OnClosed(EventArgs.Empty);

            LayoutManager?.Dispose();
        }

        /// <summary>
        /// Handles a resize notification from <see cref="ITopLevelImpl.Resized"/>.
        /// </summary>
        /// <param name="clientSize">The new client size.</param>
        protected virtual void HandleResized(Size clientSize)
        {
            ClientSize = clientSize;
            Width = clientSize.Width;
            Height = clientSize.Height;
            LayoutManager.ExecuteLayoutPass();
            Renderer?.Resized(clientSize);
        }

        /// <summary>
        /// Handles a window scaling change notification from 
        /// <see cref="ITopLevelImpl.ScalingChanged"/>.
        /// </summary>
        /// <param name="scaling">The window scaling.</param>
        protected virtual void HandleScalingChanged(double scaling)
        {
            LayoutHelper.InvalidateSelfAndChildrenMeasure(this);
        }

        private bool TransparencyLevelsMatch (WindowTransparencyLevel requested, WindowTransparencyLevel received)
        {
            if(requested == received)
            {
                return true;
            }
            else if(requested >= WindowTransparencyLevel.Blur && received >= WindowTransparencyLevel.Blur)
            {
                return true;
            }

            return false;
        }

        protected virtual void HandleTransparencyLevelChanged(WindowTransparencyLevel transparencyLevel)
        {
            if(_transparencyFallbackBorder != null)
            {
                if(transparencyLevel == WindowTransparencyLevel.None || 
                    TransparencyLevelHint == WindowTransparencyLevel.None || 
                    !TransparencyLevelsMatch(TransparencyLevelHint, transparencyLevel))
                {
                    _transparencyFallbackBorder.Background = TransparencyBackgroundFallback;
                }
                else
                {
                    _transparencyFallbackBorder.Background = null;
                }
            }

            ActualTransparencyLevel = transparencyLevel;
        }

        /// <inheritdoc/>
        protected override void OnAttachedToVisualTree(VisualTreeAttachmentEventArgs e)
        {
            base.OnAttachedToVisualTree(e);

            throw new InvalidOperationException(
                $"Control '{GetType().Name}' is a top level control and cannot be added as a child.");
        }

        protected override void OnApplyTemplate(TemplateAppliedEventArgs e)
        {
            base.OnApplyTemplate(e);

            _transparencyFallbackBorder = e.NameScope.Find<Border>("PART_TransparencyFallback");

            HandleTransparencyLevelChanged(PlatformImpl.TransparencyLevel);
        }

        /// <summary>
        /// Raises the <see cref="Opened"/> event.
        /// </summary>
        /// <param name="e">The event args.</param>
        protected virtual void OnOpened(EventArgs e) => Opened?.Invoke(this, e);

        /// <summary>
        /// Raises the <see cref="Closed"/> event.
        /// </summary>
        /// <param name="e">The event args.</param>
        protected virtual void OnClosed(EventArgs e) => Closed?.Invoke(this, e);

        /// <summary>
        /// Tries to get a service from an <see cref="IAvaloniaDependencyResolver"/>, logging a
        /// warning if not found.
        /// </summary>
        /// <typeparam name="T">The service type.</typeparam>
        /// <param name="resolver">The resolver.</param>
        /// <returns>The service.</returns>
        private T TryGetService<T>(IAvaloniaDependencyResolver resolver) where T : class
        {
            var result = resolver.GetService<T>();

            if (result == null)
            {
                Logger.TryGet(LogEventLevel.Warning, LogArea.Control)?.Log(
                    this,
                    "Could not create {Service} : maybe Application.RegisterServices() wasn't called?",
                    typeof(T));
            }

            return result;
        }

        /// <summary>
        /// Handles input from <see cref="ITopLevelImpl.Input"/>.
        /// </summary>
        /// <param name="e">The event args.</param>
        private void HandleInput(RawInputEventArgs e)
        {
            _inputManager.ProcessInput(e);
        }

        private void SceneInvalidated(object sender, SceneInvalidatedEventArgs e)
        {
            (this as IInputRoot).MouseDevice.SceneInvalidated(this, e.DirtyRect);
        }

        void PlatformImpl_LostFocus()
        {
            var focused = (IVisual)FocusManager.Instance.Current;
            if (focused == null)
                return;
            while (focused.VisualParent != null)
                focused = focused.VisualParent;

            if (focused == this)
                KeyboardDevice.Instance.SetFocusedElement(null, NavigationMethod.Unspecified, KeyModifiers.None);
        }
    }
}<|MERGE_RESOLUTION|>--- conflicted
+++ resolved
@@ -334,9 +334,6 @@
         /// </summary>
         protected virtual void HandleClosed()
         {
-<<<<<<< HEAD
-            var logicalArgs = new LogicalTreeAttachmentEventArgs(this);
-=======
             if (_globalStyles is object)
             {
                 _globalStyles.GlobalStylesAdded -= ((IStyleHost)this).StylesAdded;
@@ -347,7 +344,6 @@
             Renderer = null;
             
             var logicalArgs = new LogicalTreeAttachmentEventArgs(this, this, null);
->>>>>>> 023b25f0
             ((ILogical)this).NotifyDetachedFromLogicalTree(logicalArgs);
 
             var visualArgs = new VisualTreeAttachmentEventArgs(this, this);
