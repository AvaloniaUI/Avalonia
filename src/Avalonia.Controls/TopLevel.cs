using System;
using System.Collections.Generic;
using System.ComponentModel;
using System.Diagnostics;
using Avalonia.Reactive;
using Avalonia.Controls.Metadata;
using Avalonia.Controls.Platform;
using Avalonia.Controls.Primitives;
using Avalonia.Data;
using Avalonia.Input;
using Avalonia.Input.Raw;
using Avalonia.Input.TextInput;
using Avalonia.Interactivity;
using Avalonia.Layout;
using Avalonia.Logging;
using Avalonia.LogicalTree;
using Avalonia.Media;
using Avalonia.Platform;
using Avalonia.Platform.Storage;
using Avalonia.Rendering;
using Avalonia.Styling;
using Avalonia.Utilities;
using Avalonia.Input.Platform;
using System.Linq;
using System.Threading.Tasks;
using Avalonia.Diagnostics;
using Avalonia.Rendering.Composition;
using Avalonia.Threading;

namespace Avalonia.Controls
{
    /// <summary>
    /// Base class for top-level widgets.
    /// </summary>
    /// <remarks>
    /// This class acts as a base for top level widget.
    /// It handles scheduling layout, styling and rendering as well as
    /// tracking the widget's <see cref="ClientSize"/>.
    /// </remarks>
    [TemplatePart("PART_TransparencyFallback", typeof(Border))]
    public abstract class TopLevel : ContentControl,
        IInputRoot,
        ILayoutRoot,
        IRenderRoot,
        ICloseable,
        IStyleHost,
        ILogicalRoot,
        ITextInputMethodRoot
    {
        /// <summary>
        /// Defines the <see cref="ClientSize"/> property.
        /// </summary>
        public static readonly DirectProperty<TopLevel, Size> ClientSizeProperty =
            AvaloniaProperty.RegisterDirect<TopLevel, Size>(nameof(ClientSize), o => o.ClientSize);

        /// <summary>
        /// Defines the <see cref="FrameSize"/> property.
        /// </summary>
        public static readonly DirectProperty<TopLevel, Size?> FrameSizeProperty =
            AvaloniaProperty.RegisterDirect<TopLevel, Size?>(nameof(FrameSize), o => o.FrameSize);

        /// <summary>
        /// Defines the <see cref="IInputRoot.PointerOverElement"/> property.
        /// </summary>
        public static readonly StyledProperty<IInputElement?> PointerOverElementProperty =
            AvaloniaProperty.Register<TopLevel, IInputElement?>(nameof(IInputRoot.PointerOverElement));

        /// <summary>
        /// Defines the <see cref="TransparencyLevelHint"/> property.
        /// </summary>
        public static readonly StyledProperty<IReadOnlyList<WindowTransparencyLevel>> TransparencyLevelHintProperty =
            AvaloniaProperty.Register<TopLevel, IReadOnlyList<WindowTransparencyLevel>>(nameof(TransparencyLevelHint), Array.Empty<WindowTransparencyLevel>());

        /// <summary>
        /// Defines the <see cref="ActualTransparencyLevel"/> property.
        /// </summary>
        public static readonly DirectProperty<TopLevel, WindowTransparencyLevel> ActualTransparencyLevelProperty =
            AvaloniaProperty.RegisterDirect<TopLevel, WindowTransparencyLevel>(nameof(ActualTransparencyLevel), 
                o => o.ActualTransparencyLevel, 
                unsetValue: WindowTransparencyLevel.None);        

        /// <summary>
        /// Defines the <see cref="TransparencyBackgroundFallback"/> property.
        /// </summary>
        public static readonly StyledProperty<IBrush> TransparencyBackgroundFallbackProperty =
            AvaloniaProperty.Register<TopLevel, IBrush>(nameof(TransparencyBackgroundFallback), Brushes.White);

        /// <inheritdoc cref="ThemeVariantScope.ActualThemeVariantProperty" />
        public static readonly StyledProperty<ThemeVariant> ActualThemeVariantProperty =
            ThemeVariantScope.ActualThemeVariantProperty.AddOwner<TopLevel>();
        
        /// <inheritdoc cref="ThemeVariantScope.RequestedThemeVariantProperty" />
        public static readonly StyledProperty<ThemeVariant?> RequestedThemeVariantProperty =
            ThemeVariantScope.RequestedThemeVariantProperty.AddOwner<TopLevel>();

        /// <summary>
        /// Defines the SystemBarColor attached property.
        /// </summary>
        public static readonly AttachedProperty<SolidColorBrush?> SystemBarColorProperty =
            AvaloniaProperty.RegisterAttached<TopLevel, Control, SolidColorBrush?>(
                "SystemBarColor",
                inherits: true);

        /// <summary>
        /// Defines the AutoSafeAreaPadding attached property.
        /// </summary>
        public static readonly AttachedProperty<bool> AutoSafeAreaPaddingProperty =
            AvaloniaProperty.RegisterAttached<TopLevel, Control, bool>(
                "AutoSafeAreaPadding",
                defaultValue: true);

        /// <summary>
        /// Defines the <see cref="BackRequested"/> event.
        /// </summary>
        public static readonly RoutedEvent<RoutedEventArgs> BackRequestedEvent = 
            RoutedEvent.Register<TopLevel, RoutedEventArgs>(nameof(BackRequested), RoutingStrategies.Bubble);

        private static readonly WeakEvent<IResourceHost, ResourcesChangedEventArgs>
            ResourcesChangedWeakEvent = WeakEvent.Register<IResourceHost, ResourcesChangedEventArgs>(
                (s, h) => s.ResourcesChanged += h,
                (s, h) => s.ResourcesChanged -= h
            );

        private static readonly WeakEvent<IResourceHost2, ResourcesChangedToken>
            ResourcesChanged2WeakEvent = WeakEvent.Register<IResourceHost2, ResourcesChangedToken>(
                (s, h) => s.ResourcesChanged2 += h,
                (s, h) => s.ResourcesChanged2 -= h
            );

        private readonly IInputManager? _inputManager;
        private readonly IToolTipService? _tooltipService;
        private readonly IAccessKeyHandler? _accessKeyHandler;
        private readonly IKeyboardNavigationHandler? _keyboardNavigationHandler;
        private readonly IGlobalStyles? _globalStyles;
        private readonly IThemeVariantHost? _applicationThemeHost;
        private readonly PointerOverPreProcessor? _pointerOverPreProcessor;
        private readonly IDisposable? _pointerOverPreProcessorSubscription;
        private readonly IDisposable? _backGestureSubscription;
        private readonly Dictionary<AvaloniaProperty, Action> _platformImplBindings = new();
        private double _scaling;
        private Size _clientSize;
        private Size? _frameSize;
        private WindowTransparencyLevel _actualTransparencyLevel;
        private ILayoutManager? _layoutManager;
        private Border? _transparencyFallbackBorder;
        private TargetWeakEventSubscriber<TopLevel, ResourcesChangedEventArgs>? _resourcesChangesSubscriber;
        private TargetWeakEventSubscriber<TopLevel, ResourcesChangedToken>? _resourcesChangesSubscriber2;
        private IStorageProvider? _storageProvider;
        private Screens? _screens;
        private LayoutDiagnosticBridge? _layoutDiagnosticBridge;
        private Cursor? _cursor;
        private Cursor? _cursorOverride;
        
        /// <summary>
        /// Initializes static members of the <see cref="TopLevel"/> class.
        /// </summary>
        static TopLevel()
        {
            KeyboardNavigation.TabNavigationProperty.OverrideDefaultValue<TopLevel>(KeyboardNavigationMode.Cycle);
            Avalonia.Styling.Container.SizingProperty.OverrideDefaultValue<TopLevel>(ContainerSizing.WidthAndHeight);

            AffectsMeasure<TopLevel>(ClientSizeProperty);

            SystemBarColorProperty.Changed.AddClassHandler<Control>((view, e) =>
            {
                if (e.NewValue is SolidColorBrush colorBrush)
                {
                    if (view.Parent is TopLevel tl && tl.InsetsManager is { } insetsManager)
                    {
                        insetsManager.SystemBarColor = colorBrush.Color;
                    }

                    if (view is TopLevel topLevel && topLevel.InsetsManager is { } insets)
                    {
                        insets.SystemBarColor = colorBrush.Color;
                    }
                }
            });

            AutoSafeAreaPaddingProperty.Changed.AddClassHandler<Control>((view, e) =>
            {
                var topLevel = view as TopLevel ?? view.Parent as TopLevel;
                topLevel?.InvalidateChildInsetsPadding();
            });

            PointerOverElementProperty.Changed.AddClassHandler<TopLevel>((topLevel, e) =>
            {
                if (e.OldValue is InputElement oldInputElement)
                {
                    oldInputElement.PropertyChanged -= topLevel.PointerOverElementOnPropertyChanged;
                }

                if (e.NewValue is InputElement newInputElement)
                {
                    topLevel.SetCursor(newInputElement.Cursor);
                    newInputElement.PropertyChanged += topLevel.PointerOverElementOnPropertyChanged;
                }
            });

            ToolTip.ServiceEnabledProperty.Changed.Subscribe(OnToolTipServiceEnabledChanged);
        }

        /// <summary>
        /// Initializes a new instance of the <see cref="TopLevel"/> class.
        /// </summary>
        /// <param name="impl">The platform-specific window implementation.</param>
        public TopLevel(ITopLevelImpl impl)
            : this(impl, AvaloniaLocator.Current)
        {
        }

        /// <summary>
        /// Initializes a new instance of the <see cref="TopLevel"/> class.
        /// </summary>
        /// <param name="impl">The platform-specific window implementation.</param>
        /// <param name="dependencyResolver">
        /// The dependency resolver to use. If null the default dependency resolver will be used.
        /// </param>
        public TopLevel(ITopLevelImpl impl, IAvaloniaDependencyResolver? dependencyResolver)
        {
            PlatformImpl = impl ?? throw new InvalidOperationException(
                "Could not create window implementation: maybe no windowing subsystem was initialized?");

            _scaling = ValidateScaling(impl.RenderScaling);
            _actualTransparencyLevel = PlatformImpl.TransparencyLevel;

            dependencyResolver ??= AvaloniaLocator.Current;

            _accessKeyHandler = TryGetService<IAccessKeyHandler>(dependencyResolver);
            _inputManager = TryGetService<IInputManager>(dependencyResolver);
            _tooltipService = TryGetService<IToolTipService>(dependencyResolver);
            _keyboardNavigationHandler = TryGetService<IKeyboardNavigationHandler>(dependencyResolver);
            _globalStyles = TryGetService<IGlobalStyles>(dependencyResolver);
            _applicationThemeHost = TryGetService<IThemeVariantHost>(dependencyResolver);

            Renderer = new CompositingRenderer(this, impl.Compositor, () => PlatformImpl.Surfaces ?? []);
            Renderer.SceneInvalidated += SceneInvalidated;

            impl.SetInputRoot(this);

            impl.Closed = HandleClosed;
            impl.Input = HandleInput;
            impl.Paint = HandlePaint;
            impl.Resized = HandleResized;
            impl.ScalingChanged = HandleScalingChanged;
            impl.TransparencyLevelChanged = HandleTransparencyLevelChanged;

            CreatePlatformImplBinding(TransparencyLevelHintProperty, hint => PlatformImpl.SetTransparencyLevelHint(hint ?? Array.Empty<WindowTransparencyLevel>()));
            CreatePlatformImplBinding(ActualThemeVariantProperty, variant =>
            {
                variant ??= ThemeVariant.Default;
                PlatformImpl?.SetFrameThemeVariant((PlatformThemeVariant?)variant ?? PlatformThemeVariant.Light);
            });

            _keyboardNavigationHandler?.SetOwner(this);
            _accessKeyHandler?.SetOwner(this);

            if (_globalStyles is object)
            {
                _globalStyles.GlobalStylesAdded += ((IStyleHost)this).StylesAdded;
                _globalStyles.GlobalStylesRemoved += ((IStyleHost)this).StylesRemoved;
            }
            if (_applicationThemeHost is { })
            {
                SetValue(ActualThemeVariantProperty, _applicationThemeHost.ActualThemeVariant, BindingPriority.Template);
                _applicationThemeHost.ActualThemeVariantChanged += GlobalActualThemeVariantChanged;
            }

            ClientSize = impl.ClientSize;

            var stylingParent = ((IStyleHost)this).StylingParent;

            if (stylingParent is IResourceHost2 applicationResources2)
            {
                _resourcesChangesSubscriber2 = new TargetWeakEventSubscriber<TopLevel, ResourcesChangedToken>(
                    this, static (target, _, _, token) =>
                    {
                        target.NotifyResourcesChanged(token);
                    });

                ResourcesChanged2WeakEvent.Subscribe(applicationResources2, _resourcesChangesSubscriber2);
            }
            else if (stylingParent is IResourceHost applicationResources)
            {
                _resourcesChangesSubscriber = new TargetWeakEventSubscriber<TopLevel, ResourcesChangedEventArgs>(
                    this, static (target, _, _, _) =>
                    {
                        target.NotifyResourcesChanged(ResourcesChangedToken.Create());
                    });

                ResourcesChangedWeakEvent.Subscribe(applicationResources, _resourcesChangesSubscriber);
            }

            impl.LostFocus += PlatformImpl_LostFocus;

            _pointerOverPreProcessor = new PointerOverPreProcessor(this);
            _pointerOverPreProcessorSubscription = _inputManager?.PreProcess.Subscribe(_pointerOverPreProcessor);

            if(impl.TryGetFeature<ISystemNavigationManagerImpl>() is {} systemNavigationManager)
            {
                systemNavigationManager.BackRequested += (_, e) =>
                {
                    e.RoutedEvent = BackRequestedEvent;
                    Dispatcher.UIThread.Send(_ => RaiseEvent(e));
                };
            }

            _backGestureSubscription = _inputManager?.PreProcess.Subscribe(e =>
            {
                bool backRequested = false;

                if (e is RawKeyEventArgs rawKeyEventArgs && rawKeyEventArgs.Type == RawKeyEventType.KeyDown)
                {
                    var keymap = PlatformSettings?.HotkeyConfiguration.Back;

                    if (keymap != null)
                    {
                        var keyEvent = new KeyEventArgs()
                        {
                            KeyModifiers = (KeyModifiers)rawKeyEventArgs.Modifiers,
                            Key = rawKeyEventArgs.Key,
                            PhysicalKey = rawKeyEventArgs.PhysicalKey,
                            KeyDeviceType= rawKeyEventArgs.KeyDeviceType,
                            KeySymbol = rawKeyEventArgs.KeySymbol
                        };

                        backRequested = keymap.Any( key => key.Matches(keyEvent));
                    }
                }
                else if(e is RawPointerEventArgs pointerEventArgs)
                {
                    backRequested = pointerEventArgs.Type == RawPointerEventType.XButton1Down;
                }

                if (backRequested)
                {
                    var backRequestedEventArgs = new RoutedEventArgs(BackRequestedEvent);
                    Dispatcher.UIThread.Send(_ => RaiseEvent(backRequestedEventArgs));

                    e.Handled = backRequestedEventArgs.Handled;
                }
            });
        }
        /// <summary>
        /// Fired when the window is opened.
        /// </summary>
        public event EventHandler? Opened;

        /// <summary>
        /// Fired when the window is closed.
        /// </summary>
        public event EventHandler? Closed;

        /// <summary>
        /// Gets or sets a method called when the TopLevel's scaling changes.
        /// </summary>
        public event EventHandler? ScalingChanged;
        
        /// <summary>
        /// Gets or sets the client size of the window.
        /// </summary>
        public Size ClientSize
        {
            get => _clientSize;
            protected set => SetAndRaise(ClientSizeProperty, ref _clientSize, value);
        }

        /// <summary>
        /// Gets or sets the total size of the window.
        /// </summary>
        public Size? FrameSize
        {
            get => _frameSize;
            protected set => SetAndRaise(FrameSizeProperty, ref _frameSize, value);
        }

        /// <summary>
        /// Gets or sets the <see cref="WindowTransparencyLevel"/> that the TopLevel should use when possible.
        /// Accepts multiple values which are applied in a fallback order.
        /// For instance, with "Mica, Blur" Mica will be applied only on platforms where it is possible,
        /// and Blur will be used on the rest of them. Default value is an empty array or "None".    
        /// </summary>
        public IReadOnlyList<WindowTransparencyLevel> TransparencyLevelHint
        {
            get => GetValue(TransparencyLevelHintProperty);
            set => SetValue(TransparencyLevelHintProperty, value);
        }

        /// <summary>
        /// Gets the achieved <see cref="WindowTransparencyLevel"/> that the platform was able to provide.
        /// </summary>
        public WindowTransparencyLevel ActualTransparencyLevel
        {
            get => _actualTransparencyLevel;
            private set => SetAndRaise(ActualTransparencyLevelProperty, ref _actualTransparencyLevel, value);
        }        

        /// <summary>
        /// Gets or sets the <see cref="IBrush"/> that transparency will blend with when transparency is not supported.
        /// By default this is a solid white brush.
        /// </summary>
        public IBrush TransparencyBackgroundFallback
        {
            get => GetValue(TransparencyBackgroundFallbackProperty);
            set => SetValue(TransparencyBackgroundFallbackProperty, value);
        }

        /// <inheritdoc cref="ThemeVariantScope.RequestedThemeVariant"/>
        public ThemeVariant? RequestedThemeVariant
        {
            get => GetValue(RequestedThemeVariantProperty);
            set => SetValue(RequestedThemeVariantProperty, value);
        }

        /// <summary>
        /// Occurs when physical Back Button is pressed or a back navigation has been requested.
        /// </summary>
        public event EventHandler<RoutedEventArgs> BackRequested
        {
            add => AddHandler(BackRequestedEvent, value);
            remove => RemoveHandler(BackRequestedEvent, value);
        }

        internal ILayoutManager LayoutManager
        {
            get
            {
                if (_layoutManager is null)
                {
                    _layoutManager = CreateLayoutManager();

                    if (_layoutManager is LayoutManager typedLayoutManager)
                    {
                        _layoutDiagnosticBridge = new LayoutDiagnosticBridge(Renderer.Diagnostics, typedLayoutManager);
                        _layoutDiagnosticBridge.SetupBridge();
                    }
                }

                return _layoutManager;
            }
        }

        ILayoutManager ILayoutRoot.LayoutManager => LayoutManager;

        /// <summary>
        /// Gets the platform-specific window implementation.
        /// </summary>
        public ITopLevelImpl? PlatformImpl { get; private set; }

        /// <summary>
        /// Trys to get the platform handle for the TopLevel-derived control.
        /// </summary>
        /// <returns>
        /// An <see cref="IPlatformHandle"/> describing the window handle, or null if the handle
        /// could not be retrieved.
        /// </returns>
        public IPlatformHandle? TryGetPlatformHandle() => PlatformImpl?.Handle;

        private protected void CreatePlatformImplBinding<TValue>(StyledProperty<TValue> property, Action<TValue> onValue)
        {
            _platformImplBindings.TryGetValue(property, out var actions);
            _platformImplBindings[property] = actions + UpdatePlatformImpl;

            UpdatePlatformImpl(); // execute the action now to handle the default value, which may have been overridden

            void UpdatePlatformImpl()
            {
                if (PlatformImpl is not null)
                {
                    onValue(GetValue(property));
                }
            }
        }

        /// <summary>
        /// Gets the renderer for the window.
        /// </summary>
        internal CompositingRenderer Renderer { get; }

        internal IHitTester HitTester => HitTesterOverride ?? Renderer;

        // This property setter is here purely for lazy unit tests
        // that don't want to set up a proper hit-testable visual tree
        // and should be removed after fixing those tests
        internal IHitTester? HitTesterOverride;

        IRenderer IRenderRoot.Renderer => Renderer;
        IHitTester IRenderRoot.HitTester => HitTester;

        /// <summary>
        /// Gets a value indicating whether the renderer should draw specific diagnostics.
        /// </summary>
        public RendererDiagnostics RendererDiagnostics => Renderer.Diagnostics;

        internal PixelPoint? LastPointerPosition => _pointerOverPreProcessor?.LastPosition;
        
        /// <summary>
        /// Gets the access key handler for the window.
        /// </summary>
        internal IAccessKeyHandler? AccessKeyHandler => _accessKeyHandler;

        /// <summary>
        /// Gets or sets the keyboard navigation handler for the window.
        /// </summary>
        IKeyboardNavigationHandler? IInputRoot.KeyboardNavigationHandler => _keyboardNavigationHandler;

        /// <inheritdoc/>
        IInputElement? IInputRoot.PointerOverElement
        {
            get => GetValue(PointerOverElementProperty);
            set => SetValue(PointerOverElementProperty, value);
        }

        /// <summary>
        /// Gets or sets a value indicating whether access keys are shown in the window.
        /// </summary>
        bool IInputRoot.ShowAccessKeys
        {
            get => GetValue(AccessText.ShowAccessKeyProperty);
            set => SetValue(AccessText.ShowAccessKeyProperty, value);
        }

        /// <summary>
        /// Helper for setting the color of the platform's system bars.
        /// </summary>
        /// <param name="control">The main view attached to the toplevel, or the toplevel.</param>
        /// <param name="color">The color to set.</param>
        public static void SetSystemBarColor(Control control, SolidColorBrush? color)
        {
            control.SetValue(SystemBarColorProperty, color);
        }

        /// <summary>
        /// Helper for getting the color of the platform's system bars.
        /// </summary>
        /// <param name="control">The main view attached to the toplevel, or the toplevel.</param>
        /// <returns>The current color of the platform's system bars.</returns>
        public static SolidColorBrush? GetSystemBarColor(Control control)
        {
            return control.GetValue(SystemBarColorProperty);
        }

        /// <summary>
        /// Enabled or disables whenever TopLevel should automatically adjust paddings depending on the safe area.
        /// </summary>
        /// <param name="control">The main view attached to the toplevel, or the toplevel.</param>
        /// <param name="value">Value to be set.</param>
        public static void SetAutoSafeAreaPadding(Control control, bool value)
        {
            control.SetValue(AutoSafeAreaPaddingProperty, value);
        }

        /// <summary>
        /// Gets if auto safe area padding is enabled.
        /// </summary>
        /// <param name="control">The main view attached to the toplevel, or the toplevel.</param>
        public static bool GetAutoSafeAreaPadding(Control control)
        {
            return control.GetValue(AutoSafeAreaPaddingProperty);
        }

        double ILayoutRoot.LayoutScaling => _scaling;

        /// <inheritdoc/>
        public double RenderScaling => _scaling;

        IStyleHost IStyleHost.StylingParent => _globalStyles!;

        /// <summary>
        /// File System storage service used for file pickers and bookmarks.
        /// </summary>
        public IStorageProvider StorageProvider => _storageProvider
            ??= AvaloniaLocator.Current.GetService<IStorageProviderFactory>()?.CreateProvider(this)
            ?? PlatformImpl?.TryGetFeature<IStorageProvider>()
            ?? new NoopStorageProvider();

        public IInsetsManager? InsetsManager => PlatformImpl?.TryGetFeature<IInsetsManager>();
        public IInputPane? InputPane => PlatformImpl?.TryGetFeature<IInputPane>();
        public ILauncher Launcher => PlatformImpl?.TryGetFeature<ILauncher>() ?? new NoopLauncher();

        /// <summary>
        /// Gets platform screens implementation.
        /// </summary>
        public Screens? Screens => _screens ??=
            PlatformImpl?.TryGetFeature<IScreenImpl>() is { } screenImpl ? new Screens(screenImpl) : null;

        /// <summary>
        /// Gets the platform's clipboard implementation
        /// </summary>
        public IClipboard? Clipboard => PlatformImpl?.TryGetFeature<IClipboard>();

        /// <inheritdoc />
        public IFocusManager? FocusManager => AvaloniaLocator.Current.GetService<IFocusManager>();

        /// <inheritdoc />
        public IPlatformSettings? PlatformSettings => AvaloniaLocator.Current.GetService<IPlatformSettings>();

        /// <inheritdoc/>
        Point IRenderRoot.PointToClient(PixelPoint p)
        {
            return PlatformImpl?.PointToClient(p) ?? default;
        }

        /// <inheritdoc/>
        PixelPoint IRenderRoot.PointToScreen(Point p)
        {
            return PlatformImpl?.PointToScreen(p) ?? default;
        }

        /// <summary>
        /// Gets the <see cref="TopLevel" /> for which the given <see cref="Visual"/> is hosted in.
        /// </summary>
        /// <param name="visual">The visual to query its TopLevel</param>
        /// <returns>The TopLevel</returns>
        public static TopLevel? GetTopLevel(Visual? visual)
        {
            return visual?.VisualRoot as TopLevel;
        }

        /// <summary>
        /// Requests a <see cref="PlatformInhibitionType"/> to be inhibited.
        /// The behavior remains inhibited until the return value is disposed.
        /// The available set of <see cref="PlatformInhibitionType"/>s depends on the platform.
        /// If a behavior is inhibited on a platform where this type is not supported the request will have no effect.
        /// </summary>
        public async Task<IDisposable> RequestPlatformInhibition(PlatformInhibitionType type, string reason)
        {
            var platformBehaviorInhibition = PlatformImpl?.TryGetFeature<IPlatformBehaviorInhibition>();
            if (platformBehaviorInhibition == null)
            {
                return Disposable.Create(() => { });
            }

            switch (type)
            {
                case PlatformInhibitionType.AppSleep:
                    await platformBehaviorInhibition.SetInhibitAppSleep(true, reason);
                    return Disposable.Create(() => platformBehaviorInhibition.SetInhibitAppSleep(false, reason).Wait());
                default:
                    return Disposable.Create(() => { });
            }
        }
        
        /// <summary>
        /// Enqueues a callback to be called on the next animation tick
        /// </summary>
        public void RequestAnimationFrame(Action<TimeSpan> action)
        {
            Dispatcher.UIThread.VerifyAccess();
            MediaContext.Instance.RequestAnimationFrame(action);
        }
        
        protected override void OnPropertyChanged(AvaloniaPropertyChangedEventArgs change)
        {
            base.OnPropertyChanged(change);

            if (change.Property == ContentProperty)
            {
                InvalidateChildInsetsPadding();
            }
            else if (_platformImplBindings.TryGetValue(change.Property, out var bindingAction))
            {
                bindingAction();
            }
        }

        private IDisposable? _insetsPaddings;

        private void InvalidateChildInsetsPadding()
        {
            if (Content is Control child
                && InsetsManager is {} insetsManager)
            {
                insetsManager.SafeAreaChanged -= InsetsManagerOnSafeAreaChanged;
                _insetsPaddings?.Dispose();

                if (child.GetValue(AutoSafeAreaPaddingProperty))
                {
                    insetsManager.SafeAreaChanged += InsetsManagerOnSafeAreaChanged;
                    _insetsPaddings = child.SetValue(
                        PaddingProperty,
                        insetsManager.SafeAreaPadding,
                        BindingPriority.Style); // lower priority, so it can be redefined by user
                }

                void InsetsManagerOnSafeAreaChanged(object? sender, SafeAreaChangedArgs e)
                {
                    InvalidateChildInsetsPadding();
                }
            }
        }

        /// <summary>
        /// Creates the layout manager for this <see cref="TopLevel" />.
        /// </summary>
        private protected virtual ILayoutManager CreateLayoutManager() => new LayoutManager(this);

        /// <summary>
        /// Handles a paint notification from <see cref="ITopLevelImpl.Resized"/>.
        /// </summary>
        /// <param name="rect">The dirty area.</param>
        private void HandlePaint(Rect rect)
        {
            Renderer.Paint(rect);
        }

        protected void StartRendering() => MediaContext.Instance.AddTopLevel(this, LayoutManager, Renderer);

        protected void StopRendering() => MediaContext.Instance.RemoveTopLevel(this);

        /// <summary>
        /// Handles a closed notification from <see cref="ITopLevelImpl.Closed"/>.
        /// </summary>
        private protected virtual void HandleClosed()
        {
            Renderer.SceneInvalidated -= SceneInvalidated;
            // We need to wait for the renderer to complete any in-flight operations
            Renderer.Dispose();
            StopRendering();
            
            Debug.Assert(PlatformImpl != null);
            // The PlatformImpl is completely invalid at this point
            PlatformImpl = null;
            _scaling = 1.0;
            
            if (_globalStyles is object)
            {
                _globalStyles.GlobalStylesAdded -= ((IStyleHost)this).StylesAdded;
                _globalStyles.GlobalStylesRemoved -= ((IStyleHost)this).StylesRemoved;
            }
            if (_applicationThemeHost is { })
            {
                _applicationThemeHost.ActualThemeVariantChanged -= GlobalActualThemeVariantChanged;
            }
            
            _layoutDiagnosticBridge?.Dispose();
            _layoutDiagnosticBridge = null;

            _pointerOverPreProcessor?.OnCompleted();
            _pointerOverPreProcessorSubscription?.Dispose();
            _backGestureSubscription?.Dispose();

            var logicalArgs = new LogicalTreeAttachmentEventArgs(this, this, null);
            ((ILogical)this).NotifyDetachedFromLogicalTree(logicalArgs);

            var visualArgs = new VisualTreeAttachmentEventArgs(this, this);
            OnDetachedFromVisualTreeCore(visualArgs);
            
            OnClosed(EventArgs.Empty);

            LayoutManager.Dispose();
            _platformImplBindings.Clear();
        }

        /// <summary>
        /// Handles a resize notification from <see cref="ITopLevelImpl.Resized"/>.
        /// </summary>
        /// <param name="clientSize">The new client size.</param>
        /// <param name="reason">The reason for the resize.</param>
        internal virtual void HandleResized(Size clientSize, WindowResizeReason reason)
        {
            ClientSize = clientSize;
            Width = clientSize.Width;
            Height = clientSize.Height;
            LayoutManager.ExecuteLayoutPass();
            Renderer.Resized(clientSize);
        }

        /// <summary>
        /// Handles a window scaling change notification from 
        /// <see cref="ITopLevelImpl.ScalingChanged"/>.
        /// </summary>
        /// <param name="scaling">The window scaling.</param>
        private void HandleScalingChanged(double scaling)
        {
            _scaling = ValidateScaling(scaling);
            LayoutHelper.InvalidateSelfAndChildrenMeasure(this);
            Dispatcher.UIThread.Send(_ => ScalingChanged?.Invoke(this, EventArgs.Empty));
        }

        private void HandleTransparencyLevelChanged(WindowTransparencyLevel transparencyLevel)
        {
            if (_transparencyFallbackBorder != null)
            {
                if (transparencyLevel == WindowTransparencyLevel.None)
                {
                    _transparencyFallbackBorder.Background = TransparencyBackgroundFallback;
                }
                else
                {
                    _transparencyFallbackBorder.Background = null;
                }
            }

            ActualTransparencyLevel = transparencyLevel;
        }

        /// <inheritdoc/>
        protected override void OnAttachedToVisualTree(VisualTreeAttachmentEventArgs e)
        {
            base.OnAttachedToVisualTree(e);

            throw new InvalidOperationException(
                $"Control '{GetType().Name}' is a top level control and cannot be added as a child.");
        }

        protected override void OnApplyTemplate(TemplateAppliedEventArgs e)
        {
            base.OnApplyTemplate(e);

            if (PlatformImpl is null)
                return;

            _transparencyFallbackBorder = e.NameScope.Find<Border>("PART_TransparencyFallback");
            HandleTransparencyLevelChanged(PlatformImpl.TransparencyLevel);
        }

        /// <summary>
        /// Raises the <see cref="Opened"/> event.
        /// </summary>
        /// <param name="e">The event args.</param>
        protected virtual void OnOpened(EventArgs e)
        {
            Dispatcher.UIThread.Send(_ => Opened?.Invoke(this, e));
        }

        /// <summary>
        /// Raises the <see cref="Closed"/> event.
        /// </summary>
        /// <param name="e">The event args.</param>
        protected virtual void OnClosed(EventArgs e)
        {
            Dispatcher.UIThread.Send(_ => Closed?.Invoke(this, e));
        }

        /// <summary>
        /// Tries to get a service from an <see cref="IAvaloniaDependencyResolver"/>, logging a
        /// warning if not found.
        /// </summary>
        /// <typeparam name="T">The service type.</typeparam>
        /// <param name="resolver">The resolver.</param>
        /// <returns>The service.</returns>
        private T? TryGetService<T>(IAvaloniaDependencyResolver resolver) where T : class
        {
            var result = resolver.GetService<T>();

            if (result == null)
            {
                Logger.TryGet(LogEventLevel.Warning, LogArea.Control)?.Log(
                    this,
                    "Could not create {Service} : maybe Application.RegisterServices() wasn't called?",
                    typeof(T));
            }

            return result;
        }

        /// <summary>
        /// Handles input from <see cref="ITopLevelImpl.Input"/>.
        /// </summary>
        /// <param name="e">The event args.</param>
        private void HandleInput(RawInputEventArgs e)
        {
            if (PlatformImpl != null)
            {
                Dispatcher.UIThread.Send(static state =>
                {
                    using var _ = Diagnostic.BeginLayoutInputPass();

                    var (topLevel, e) = (ValueTuple<TopLevel, RawInputEventArgs>)state!;
                    if (e is RawPointerEventArgs pointerArgs)
                    {
                        var hitTestElement = topLevel.InputHitTest(pointerArgs.Position, enabledElementsOnly: false);

                        pointerArgs.InputHitTestResult = (hitTestElement, FirstEnabledAncestor(hitTestElement));
                    }

                    topLevel._inputManager?.ProcessInput(e);
                }, (this, e));
            }
            else
            {
                Logger.TryGet(LogEventLevel.Warning, LogArea.Control)?.Log(
                    this,
                    "PlatformImpl is null, couldn't handle input.");
            }
        }

        private static IInputElement? FirstEnabledAncestor(IInputElement? hitTestElement)
        {
            var candidate = hitTestElement;
            while (candidate?.IsEffectivelyEnabled == false)
            {
                candidate = (candidate as Visual)?.VisualParent as IInputElement;
            }

            return candidate;
        }

        private void UpdateCursor() => PlatformImpl?.SetCursor(_cursorOverride?.PlatformImpl ?? _cursor?.PlatformImpl);

        private void SetCursor(Cursor? cursor)
        {
            _cursor = cursor;
            UpdateCursor();
        }
        
        /// <summary>
        /// This should only be used by InProcessDragSource
        /// </summary>
        internal void SetCursorOverride(Cursor? cursor)
        {
            _cursorOverride = cursor;
            UpdateCursor();
        }
        
        private void PointerOverElementOnPropertyChanged(object? sender, AvaloniaPropertyChangedEventArgs e)
        {
            if (e.Property == CursorProperty && sender is InputElement inputElement)
            {
                SetCursor(inputElement.Cursor);
            }
        }

        private void GlobalActualThemeVariantChanged(object? sender, EventArgs e)
        {
            SetValue(ActualThemeVariantProperty, ((IThemeVariantHost)sender!).ActualThemeVariant, BindingPriority.Template);
        }

        private void SceneInvalidated(object? sender, SceneInvalidatedEventArgs e)
        {
            _pointerOverPreProcessor?.SceneInvalidated(e.DirtyRect);
            UpdateToolTip(e.DirtyRect);
        }

        private static void OnToolTipServiceEnabledChanged(AvaloniaPropertyChangedEventArgs<bool> args)
        {
            if (args.GetNewValue<bool>()
                && args.Priority != BindingPriority.Inherited 
                && args.Sender is Visual visual 
                && GetTopLevel(visual) is { } topLevel)
            {
                topLevel.UpdateToolTip(visual.Bounds.Translate((Vector)visual.TranslatePoint(default, topLevel)!));
            }
        }

        private void UpdateToolTip(Rect dirtyRect)
        {
            if (_tooltipService != null && IsPointerOver && _pointerOverPreProcessor?.LastPosition is { } lastPos)
            {
                var clientPoint = this.PointToClient(lastPos);
                if (dirtyRect.Contains(clientPoint))
                {
                    _tooltipService.Update(this, HitTester.HitTestFirst(clientPoint, this, null));
                }
            }
        }

        void PlatformImpl_LostFocus()
        {
            var focused = (Visual?)FocusManager?.GetFocusedElement();
            if (focused == null)
                return;
            while (focused.VisualParent != null)
                focused = focused.VisualParent;

<<<<<<< HEAD
            if (focused == this || GetTopLevel(focused) == focused)
                KeyboardDevice.Instance?.SetFocusedElement(null, NavigationMethod.Unspecified, KeyModifiers.None);
=======
            if (focused == this)
                KeyboardDevice.Instance?.SetFocusedElement(null, NavigationMethod.Unspecified, KeyModifiers.None, false);
>>>>>>> 36fe4145
        }

        protected override bool BypassFlowDirectionPolicies => true;

        protected internal override void InvalidateMirrorTransform()
        {
            // Do nothing becuase TopLevel should't apply MirrorTransform on himself.
        }

        ITextInputMethodImpl? ITextInputMethodRoot.InputMethod => PlatformImpl?.TryGetFeature<ITextInputMethodImpl>();

        private double ValidateScaling(double scaling)
        {
            if (MathUtilities.IsNegativeOrNonFinite(scaling) || MathUtilities.IsZero(scaling))
            {
                throw new InvalidOperationException(
                    $"Invalid {nameof(ITopLevelImpl.RenderScaling)} value {scaling} returned from {PlatformImpl?.GetType()}");
            }

            if (MathUtilities.IsOne(scaling))
            {
                // Ensure we've got exactly 1.0 and not an approximation,
                // so we don't have to use MathUtilities.IsOne in various layout hot paths.
                return 1.0;
            }

            return scaling;
        }

        /// <summary>
        /// Provides layout pass timing from the layout manager to the renderer, for diagnostics purposes.
        /// </summary>
        private sealed class LayoutDiagnosticBridge : IDisposable
        {
            private readonly RendererDiagnostics _diagnostics;
            private readonly LayoutManager _layoutManager;
            private bool _isHandling;

            public LayoutDiagnosticBridge(RendererDiagnostics diagnostics, LayoutManager layoutManager)
            {
                _diagnostics = diagnostics;
                _layoutManager = layoutManager;

                diagnostics.PropertyChanged += OnDiagnosticsPropertyChanged;
            }

            public void SetupBridge()
            {
                var needsHandling = (_diagnostics.DebugOverlays & RendererDebugOverlays.LayoutTimeGraph) != 0;
                if (needsHandling != _isHandling)
                {
                    _isHandling = needsHandling;
                    _layoutManager.LayoutPassTimed = needsHandling
                        ? timing => _diagnostics.LastLayoutPassTiming = timing
                        : null;
                }
            }

            private void OnDiagnosticsPropertyChanged(object? sender, PropertyChangedEventArgs e)
            {
                if (e.PropertyName == nameof(RendererDiagnostics.DebugOverlays))
                {
                    SetupBridge();
                }
            }

            public void Dispose()
            {
                _diagnostics.PropertyChanged -= OnDiagnosticsPropertyChanged;
                _layoutManager.LayoutPassTimed = null;
            }
        }
    }
}<|MERGE_RESOLUTION|>--- conflicted
+++ resolved
@@ -964,13 +964,8 @@
             while (focused.VisualParent != null)
                 focused = focused.VisualParent;
 
-<<<<<<< HEAD
-            if (focused == this || GetTopLevel(focused) == focused)
-                KeyboardDevice.Instance?.SetFocusedElement(null, NavigationMethod.Unspecified, KeyModifiers.None);
-=======
             if (focused == this)
                 KeyboardDevice.Instance?.SetFocusedElement(null, NavigationMethod.Unspecified, KeyModifiers.None, false);
->>>>>>> 36fe4145
         }
 
         protected override bool BypassFlowDirectionPolicies => true;
