using System;
using System.ComponentModel;
using Avalonia.Reactive;
using Avalonia.Controls.Metadata;
using Avalonia.Controls.Platform;
using Avalonia.Controls.Primitives;
using Avalonia.Data;
using Avalonia.Input;
using Avalonia.Input.Raw;
using Avalonia.Input.TextInput;
using Avalonia.Interactivity;
using Avalonia.Layout;
using Avalonia.Logging;
using Avalonia.LogicalTree;
using Avalonia.Media;
using Avalonia.Platform;
using Avalonia.Platform.Storage;
using Avalonia.Rendering;
using Avalonia.Styling;
using Avalonia.Utilities;
using Avalonia.Input.Platform;
using System.Linq;

namespace Avalonia.Controls
{
    /// <summary>
    /// Base class for top-level widgets.
    /// </summary>
    /// <remarks>
    /// This class acts as a base for top level widget.
    /// It handles scheduling layout, styling and rendering as well as
    /// tracking the widget's <see cref="ClientSize"/>.
    /// </remarks>
    [TemplatePart("PART_TransparencyFallback", typeof(Border))]
    public abstract class TopLevel : ContentControl,
        IInputRoot,
        ILayoutRoot,
        IRenderRoot,
        ICloseable,
        IStyleHost,
        ILogicalRoot,
        ITextInputMethodRoot
    {
        /// <summary>
        /// Defines the <see cref="ClientSize"/> property.
        /// </summary>
        public static readonly DirectProperty<TopLevel, Size> ClientSizeProperty =
            AvaloniaProperty.RegisterDirect<TopLevel, Size>(nameof(ClientSize), o => o.ClientSize);

        /// <summary>
        /// Defines the <see cref="FrameSize"/> property.
        /// </summary>
        public static readonly DirectProperty<TopLevel, Size?> FrameSizeProperty =
            AvaloniaProperty.RegisterDirect<TopLevel, Size?>(nameof(FrameSize), o => o.FrameSize);

        /// <summary>
        /// Defines the <see cref="IInputRoot.PointerOverElement"/> property.
        /// </summary>
        public static readonly StyledProperty<IInputElement?> PointerOverElementProperty =
            AvaloniaProperty.Register<TopLevel, IInputElement?>(nameof(IInputRoot.PointerOverElement));

        /// <summary>
        /// Defines the <see cref="TransparencyLevelHint"/> property.
        /// </summary>
        public static readonly StyledProperty<WindowTransparencyLevel> TransparencyLevelHintProperty =
            AvaloniaProperty.Register<TopLevel, WindowTransparencyLevel>(nameof(TransparencyLevelHint), WindowTransparencyLevel.None);

        /// <summary>
        /// Defines the <see cref="ActualTransparencyLevel"/> property.
        /// </summary>
        public static readonly DirectProperty<TopLevel, WindowTransparencyLevel> ActualTransparencyLevelProperty =
            AvaloniaProperty.RegisterDirect<TopLevel, WindowTransparencyLevel>(nameof(ActualTransparencyLevel), 
                o => o.ActualTransparencyLevel, 
                unsetValue: WindowTransparencyLevel.None);        

        /// <summary>
        /// Defines the <see cref="TransparencyBackgroundFallbackProperty"/> property.
        /// </summary>
        public static readonly StyledProperty<IBrush> TransparencyBackgroundFallbackProperty =
            AvaloniaProperty.Register<TopLevel, IBrush>(nameof(TransparencyBackgroundFallback), Brushes.White);

        /// <summary>
        /// Defines the <see cref="BackRequested"/> event.
        /// </summary>
        public static readonly RoutedEvent<RoutedEventArgs> BackRequestedEvent = 
            RoutedEvent.Register<TopLevel, RoutedEventArgs>(nameof(BackRequested), RoutingStrategies.Bubble);

        private static readonly WeakEvent<IResourceHost, ResourcesChangedEventArgs>
            ResourcesChangedWeakEvent = WeakEvent.Register<IResourceHost, ResourcesChangedEventArgs>(
                (s, h) => s.ResourcesChanged += h,
                (s, h) => s.ResourcesChanged -= h
            );

        private readonly IInputManager? _inputManager;
        private readonly IAccessKeyHandler? _accessKeyHandler;
        private readonly IKeyboardNavigationHandler? _keyboardNavigationHandler;
        private readonly IPlatformRenderInterface? _renderInterface;
        private readonly IGlobalStyles? _globalStyles;
        private readonly IGlobalThemeVariantProvider? _applicationThemeHost;
        private readonly PointerOverPreProcessor? _pointerOverPreProcessor;
        private readonly IDisposable? _pointerOverPreProcessorSubscription;
        private readonly IDisposable? _backGestureSubscription;
        private Size _clientSize;
        private Size? _frameSize;
        private WindowTransparencyLevel _actualTransparencyLevel;
        private ILayoutManager? _layoutManager;
        private Border? _transparencyFallbackBorder;
        private TargetWeakEventSubscriber<TopLevel, ResourcesChangedEventArgs>? _resourcesChangesSubscriber;
        private IStorageProvider? _storageProvider;
        private LayoutDiagnosticBridge? _layoutDiagnosticBridge;
        
        /// <summary>
        /// Initializes static members of the <see cref="TopLevel"/> class.
        /// </summary>
        static TopLevel()
        {
            KeyboardNavigation.TabNavigationProperty.OverrideDefaultValue<TopLevel>(KeyboardNavigationMode.Cycle);
            AffectsMeasure<TopLevel>(ClientSizeProperty);
        }

        /// <summary>
        /// Initializes a new instance of the <see cref="TopLevel"/> class.
        /// </summary>
        /// <param name="impl">The platform-specific window implementation.</param>
        public TopLevel(ITopLevelImpl impl)
            : this(impl, AvaloniaLocator.Current)
        {
        }

        /// <summary>
        /// Initializes a new instance of the <see cref="TopLevel"/> class.
        /// </summary>
        /// <param name="impl">The platform-specific window implementation.</param>
        /// <param name="dependencyResolver">
        /// The dependency resolver to use. If null the default dependency resolver will be used.
        /// </param>
        public TopLevel(ITopLevelImpl impl, IAvaloniaDependencyResolver? dependencyResolver)
        {
            if (impl == null)
            {
                throw new InvalidOperationException(
                    "Could not create window implementation: maybe no windowing subsystem was initialized?");
            }

            PlatformImpl = impl;

            _actualTransparencyLevel = PlatformImpl.TransparencyLevel;            

            dependencyResolver = dependencyResolver ?? AvaloniaLocator.Current;

            _accessKeyHandler = TryGetService<IAccessKeyHandler>(dependencyResolver);
            _inputManager = TryGetService<IInputManager>(dependencyResolver);
            _keyboardNavigationHandler = TryGetService<IKeyboardNavigationHandler>(dependencyResolver);
            _renderInterface = TryGetService<IPlatformRenderInterface>(dependencyResolver);
            _globalStyles = TryGetService<IGlobalStyles>(dependencyResolver);
            _applicationThemeHost = TryGetService<IGlobalThemeVariantProvider>(dependencyResolver);

            Renderer = impl.CreateRenderer(this);

            if (Renderer != null)
            {
                Renderer.SceneInvalidated += SceneInvalidated;
            }
            else
            {
                // Prevent nullable error.
                Renderer = null!;
            }

            impl.SetInputRoot(this);

            impl.Closed = HandleClosed;
            impl.Input = HandleInput;
            impl.Paint = HandlePaint;
            impl.Resized = HandleResized;
            impl.ScalingChanged = HandleScalingChanged;
            impl.TransparencyLevelChanged = HandleTransparencyLevelChanged;

            _keyboardNavigationHandler?.SetOwner(this);
            _accessKeyHandler?.SetOwner(this);

            if (_globalStyles is object)
            {
                _globalStyles.GlobalStylesAdded += ((IStyleHost)this).StylesAdded;
                _globalStyles.GlobalStylesRemoved += ((IStyleHost)this).StylesRemoved;
            }
            if (_applicationThemeHost is { })
            {
                SetValue(ActualThemeVariantProperty, _applicationThemeHost.ActualThemeVariant, BindingPriority.Template);
                _applicationThemeHost.ActualThemeVariantChanged += GlobalActualThemeVariantChanged;
            }

            ClientSize = impl.ClientSize;
            FrameSize = impl.FrameSize;

            this.GetObservable(PointerOverElementProperty)
                .Select(
                    x => (x as InputElement)?.GetObservable(CursorProperty) ?? Observable.Empty<Cursor>())
                .Switch().Subscribe(cursor => PlatformImpl?.SetCursor(cursor?.PlatformImpl));

            if (((IStyleHost)this).StylingParent is IResourceHost applicationResources)
            {
                _resourcesChangesSubscriber = new TargetWeakEventSubscriber<TopLevel, ResourcesChangedEventArgs>(
                    this, static (target, _, _, e) =>
                    {
                        ((ILogical)target).NotifyResourcesChanged(e);
                    });

                ResourcesChangedWeakEvent.Subscribe(applicationResources, _resourcesChangesSubscriber);
            }

            impl.LostFocus += PlatformImpl_LostFocus;

            _pointerOverPreProcessor = new PointerOverPreProcessor(this);
            _pointerOverPreProcessorSubscription = _inputManager?.PreProcess.Subscribe(_pointerOverPreProcessor);

            if(impl.TryGetFeature<ISystemNavigationManagerImpl>() is {} systemNavigationManager)
            {
                systemNavigationManager.BackRequested += (s, e) =>
                {
                    e.RoutedEvent = BackRequestedEvent;
                    RaiseEvent(e);
                };
            }

            _backGestureSubscription = _inputManager?.PreProcess.Subscribe(e =>
            {
                bool backRequested = false;

                if (e is RawKeyEventArgs rawKeyEventArgs && rawKeyEventArgs.Type == RawKeyEventType.KeyDown)
                {
                    var keymap = AvaloniaLocator.Current.GetService<PlatformHotkeyConfiguration>()?.Back;

                    if (keymap != null)
                    {
                        var keyEvent = new KeyEventArgs()
                        {
                            KeyModifiers = (KeyModifiers)rawKeyEventArgs.Modifiers,
                            Key = rawKeyEventArgs.Key
                        };

                        backRequested = keymap.Any( key => key.Matches(keyEvent));
                    }
                }
                else if(e is RawPointerEventArgs pointerEventArgs)
                {
                    backRequested = pointerEventArgs.Type == RawPointerEventType.XButton1Down;
                }

                if (backRequested)
                {
                    var backRequestedEventArgs = new RoutedEventArgs(BackRequestedEvent);
                    RaiseEvent(backRequestedEventArgs);

                    e.Handled = backRequestedEventArgs.Handled;
                }
            });
        }

        /// <summary>
        /// Fired when the window is opened.
        /// </summary>
        public event EventHandler? Opened;

        /// <summary>
        /// Fired when the window is closed.
        /// </summary>
        public event EventHandler? Closed;

        /// <summary>
        /// Gets or sets the client size of the window.
        /// </summary>
        public Size ClientSize
        {
            get { return _clientSize; }
            protected set { SetAndRaise(ClientSizeProperty, ref _clientSize, value); }
        }

        /// <summary>
        /// Gets or sets the total size of the window.
        /// </summary>
        public Size? FrameSize
        {
            get { return _frameSize; }
            protected set { SetAndRaise(FrameSizeProperty, ref _frameSize, value); }
        }

        /// <summary>
        /// Gets or sets the <see cref="WindowTransparencyLevel"/> that the TopLevel should use when possible.
        /// </summary>
        public WindowTransparencyLevel TransparencyLevelHint
        {
            get { return GetValue(TransparencyLevelHintProperty); }
            set { SetValue(TransparencyLevelHintProperty, value); }
        }

        /// <summary>
        /// Gets the achieved <see cref="WindowTransparencyLevel"/> that the platform was able to provide.
        /// </summary>
        public WindowTransparencyLevel ActualTransparencyLevel
        {
            get => _actualTransparencyLevel;
            private set => SetAndRaise(ActualTransparencyLevelProperty, ref _actualTransparencyLevel, value);
        }        

        /// <summary>
        /// Gets or sets the <see cref="IBrush"/> that transparency will blend with when transparency is not supported.
        /// By default this is a solid white brush.
        /// </summary>
        public IBrush TransparencyBackgroundFallback
        {
            get => GetValue(TransparencyBackgroundFallbackProperty);
            set => SetValue(TransparencyBackgroundFallbackProperty, value);
        }

        /// <inheritdoc cref="ThemeVariantScope.RequestedThemeVariant"/>
        public ThemeVariant? RequestedThemeVariant
        {
            get => GetValue(RequestedThemeVariantProperty);
            set => SetValue(RequestedThemeVariantProperty, value);
        }

        /// <summary>
        /// Occurs when physical Back Button is pressed or a back navigation has been requested.
        /// </summary>
        public event EventHandler<RoutedEventArgs> BackRequested
        {
            add { AddHandler(BackRequestedEvent, value); }
            remove { RemoveHandler(BackRequestedEvent, value); }
        }

        public ILayoutManager LayoutManager
        {
            get
            {
                if (_layoutManager is null)
                {
                    _layoutManager = CreateLayoutManager();

                    if (_layoutManager is LayoutManager typedLayoutManager && Renderer is not null)
                    {
                        _layoutDiagnosticBridge = new LayoutDiagnosticBridge(Renderer.Diagnostics, typedLayoutManager);
                        _layoutDiagnosticBridge.SetupBridge();
                    }
                }

                return _layoutManager;
            }
        }

        /// <summary>
        /// Gets the platform-specific window implementation.
        /// </summary>
        public ITopLevelImpl? PlatformImpl { get; private set; }
        
        /// <summary>
        /// Gets the renderer for the window.
        /// </summary>
        public IRenderer Renderer { get; private set; }

        internal PixelPoint? LastPointerPosition => _pointerOverPreProcessor?.LastPosition;
        
        /// <summary>
        /// Gets the access key handler for the window.
        /// </summary>
        IAccessKeyHandler IInputRoot.AccessKeyHandler => _accessKeyHandler!;

        /// <summary>
        /// Gets or sets the keyboard navigation handler for the window.
        /// </summary>
        IKeyboardNavigationHandler IInputRoot.KeyboardNavigationHandler => _keyboardNavigationHandler!;

        /// <inheritdoc/>
        IInputElement? IInputRoot.PointerOverElement
        {
            get { return GetValue(PointerOverElementProperty); }
            set { SetValue(PointerOverElementProperty, value); }
        }

        /// <summary>
        /// Gets or sets a value indicating whether access keys are shown in the window.
        /// </summary>
        bool IInputRoot.ShowAccessKeys
        {
            get { return GetValue(AccessText.ShowAccessKeyProperty); }
            set { SetValue(AccessText.ShowAccessKeyProperty, value); }
        }

        /// <inheritdoc/>
        double ILayoutRoot.LayoutScaling => PlatformImpl?.RenderScaling ?? 1;

        /// <inheritdoc/>
        double IRenderRoot.RenderScaling => PlatformImpl?.RenderScaling ?? 1;

        IStyleHost IStyleHost.StylingParent => _globalStyles!;
        
        public IStorageProvider StorageProvider => _storageProvider
            ??= AvaloniaLocator.Current.GetService<IStorageProviderFactory>()?.CreateProvider(this)
            ?? PlatformImpl?.TryGetFeature<IStorageProvider>()
            ?? throw new InvalidOperationException("StorageProvider platform implementation is not available.");
        
        /// <inheritdoc/>
        Point IRenderRoot.PointToClient(PixelPoint p)
        {
            return PlatformImpl?.PointToClient(p) ?? default;
        }

        /// <inheritdoc/>
        PixelPoint IRenderRoot.PointToScreen(Point p)
        {
            return PlatformImpl?.PointToScreen(p) ?? default;
        }

        /// <summary>
        /// Gets the <see cref="TopLevel" /> for which the given <see cref="Visual"/> is hosted in.
        /// </summary>
        /// <param name="visual">The visual to query its TopLevel</param>
        /// <returns>The TopLevel</returns>
        public static TopLevel? GetTopLevel(Visual? visual)
        {
            return visual == null ? null : visual.VisualRoot as TopLevel;
        }
        
        protected override void OnPropertyChanged(AvaloniaPropertyChangedEventArgs change)
        {
            base.OnPropertyChanged(change);

            if (change.Property == TransparencyLevelHintProperty)
            {
                if (PlatformImpl != null)
                {
                    PlatformImpl.SetTransparencyLevelHint(change.GetNewValue<WindowTransparencyLevel>());
                    HandleTransparencyLevelChanged(PlatformImpl.TransparencyLevel);
                }
            }
            else if (change.Property == ActualThemeVariantProperty)
            {
                PlatformImpl?.SetFrameThemeVariant((PlatformThemeVariant?)change.GetNewValue<ThemeVariant>() ?? PlatformThemeVariant.Light);
            }
        }
        
        /// <summary>
        /// Creates the layout manager for this <see cref="TopLevel" />.
        /// </summary>
        protected virtual ILayoutManager CreateLayoutManager() => new LayoutManager(this);

        /// <summary>
        /// Handles a paint notification from <see cref="ITopLevelImpl.Resized"/>.
        /// </summary>
        /// <param name="rect">The dirty area.</param>
        protected virtual void HandlePaint(Rect rect)
        {
            Renderer?.Paint(rect);
        }

        /// <summary>
        /// Handles a closed notification from <see cref="ITopLevelImpl.Closed"/>.
        /// </summary>
        protected virtual void HandleClosed()
        {
            if (_globalStyles is object)
            {
                _globalStyles.GlobalStylesAdded -= ((IStyleHost)this).StylesAdded;
                _globalStyles.GlobalStylesRemoved -= ((IStyleHost)this).StylesRemoved;
            }
            if (_applicationThemeHost is { })
            {
                _applicationThemeHost.ActualThemeVariantChanged -= GlobalActualThemeVariantChanged;
            }

            Renderer?.Dispose();
            Renderer = null!;

            _layoutDiagnosticBridge?.Dispose();
            _layoutDiagnosticBridge = null;

            _pointerOverPreProcessor?.OnCompleted();
            _pointerOverPreProcessorSubscription?.Dispose();
            _backGestureSubscription?.Dispose();

            PlatformImpl = null;

            var logicalArgs = new LogicalTreeAttachmentEventArgs(this, this, null);
            ((ILogical)this).NotifyDetachedFromLogicalTree(logicalArgs);

            var visualArgs = new VisualTreeAttachmentEventArgs(this, this);
            OnDetachedFromVisualTreeCore(visualArgs);
            
            OnClosed(EventArgs.Empty);

            LayoutManager?.Dispose();
        }

        /// <summary>
        /// Handles a resize notification from <see cref="ITopLevelImpl.Resized"/>.
        /// </summary>
        /// <param name="clientSize">The new client size.</param>
        /// <param name="reason">The reason for the resize.</param>
        protected virtual void HandleResized(Size clientSize, PlatformResizeReason reason)
        {
            ClientSize = clientSize;
            FrameSize = PlatformImpl!.FrameSize;
            Width = clientSize.Width;
            Height = clientSize.Height;
            LayoutManager.ExecuteLayoutPass();
            Renderer?.Resized(clientSize);
        }

        /// <summary>
        /// Handles a window scaling change notification from 
        /// <see cref="ITopLevelImpl.ScalingChanged"/>.
        /// </summary>
        /// <param name="scaling">The window scaling.</param>
        protected virtual void HandleScalingChanged(double scaling)
        {
            LayoutHelper.InvalidateSelfAndChildrenMeasure(this);
        }

        private static bool TransparencyLevelsMatch (WindowTransparencyLevel requested, WindowTransparencyLevel received)
        {
            if(requested == received)
            {
                return true;
            }
            else if(requested >= WindowTransparencyLevel.Blur && received >= WindowTransparencyLevel.Blur)
            {
                return true;
            }

            return false;
        }

        protected virtual void HandleTransparencyLevelChanged(WindowTransparencyLevel transparencyLevel)
        {
            if(_transparencyFallbackBorder != null)
            {
                if(transparencyLevel == WindowTransparencyLevel.None || 
                    TransparencyLevelHint == WindowTransparencyLevel.None || 
                    !TransparencyLevelsMatch(TransparencyLevelHint, transparencyLevel))
                {
                    _transparencyFallbackBorder.Background = TransparencyBackgroundFallback;
                }
                else
                {
                    _transparencyFallbackBorder.Background = null;
                }
            }

            ActualTransparencyLevel = transparencyLevel;
        }

        /// <inheritdoc/>
        protected override void OnAttachedToVisualTree(VisualTreeAttachmentEventArgs e)
        {
            base.OnAttachedToVisualTree(e);

            throw new InvalidOperationException(
                $"Control '{GetType().Name}' is a top level control and cannot be added as a child.");
        }

        protected override void OnApplyTemplate(TemplateAppliedEventArgs e)
        {
            base.OnApplyTemplate(e);

            if (PlatformImpl is null)
                return;

            _transparencyFallbackBorder = e.NameScope.Find<Border>("PART_TransparencyFallback");

            HandleTransparencyLevelChanged(PlatformImpl.TransparencyLevel);
        }

        /// <summary>
        /// Raises the <see cref="Opened"/> event.
        /// </summary>
        /// <param name="e">The event args.</param>
        protected virtual void OnOpened(EventArgs e)
        {
            FrameSize = PlatformImpl?.FrameSize;
            Opened?.Invoke(this, e);  
        } 

        /// <summary>
        /// Raises the <see cref="Closed"/> event.
        /// </summary>
        /// <param name="e">The event args.</param>
        protected virtual void OnClosed(EventArgs e) => Closed?.Invoke(this, e);

        /// <summary>
        /// Tries to get a service from an <see cref="IAvaloniaDependencyResolver"/>, logging a
        /// warning if not found.
        /// </summary>
        /// <typeparam name="T">The service type.</typeparam>
        /// <param name="resolver">The resolver.</param>
        /// <returns>The service.</returns>
        private T? TryGetService<T>(IAvaloniaDependencyResolver resolver) where T : class
        {
            var result = resolver.GetService<T>();

            if (result == null)
            {
                Logger.TryGet(LogEventLevel.Warning, LogArea.Control)?.Log(
                    this,
                    "Could not create {Service} : maybe Application.RegisterServices() wasn't called?",
                    typeof(T));
            }

            return result;
        }

        /// <summary>
        /// Handles input from <see cref="ITopLevelImpl.Input"/>.
        /// </summary>
        /// <param name="e">The event args.</param>
        private void HandleInput(RawInputEventArgs e)
        {
            if (PlatformImpl != null)
<<<<<<< HEAD
            {
                if (e is RawPointerEventArgs pointerArgs)
                {
                    pointerArgs.InputHitTestResult = this.InputHitTest(pointerArgs.Position);
                }

                _inputManager?.ProcessInput(e);
            }
            else
            {
                Logger.TryGet(LogEventLevel.Warning, LogArea.Control)?.Log(
                    this,
                    "PlatformImpl is null, couldn't handle input.");
            }
=======
            {
                if (e is RawPointerEventArgs pointerArgs)
                {
                    pointerArgs.InputHitTestResult = this.InputHitTest(pointerArgs.Position);
                }

                _inputManager?.ProcessInput(e);
            }
            else
            {
                Logger.TryGet(LogEventLevel.Warning, LogArea.Control)?.Log(
                    this,
                    "PlatformImpl is null, couldn't handle input.");
            }
        }

        private void GlobalActualThemeVariantChanged(object? sender, EventArgs e)
        {
            SetValue(ActualThemeVariantProperty, ((IGlobalThemeVariantProvider)sender!).ActualThemeVariant, BindingPriority.Template);
>>>>>>> 19b7c51c
        }

        private void SceneInvalidated(object? sender, SceneInvalidatedEventArgs e)
        {
            _pointerOverPreProcessor?.SceneInvalidated(e.DirtyRect);
        }

        void PlatformImpl_LostFocus()
        {
            var focused = (Visual?)FocusManager.Instance?.Current;
            if (focused == null)
                return;
            while (focused.VisualParent != null)
                focused = focused.VisualParent;

            if (focused == this)
                KeyboardDevice.Instance?.SetFocusedElement(null, NavigationMethod.Unspecified, KeyModifiers.None);
        }

        protected override bool BypassFlowDirectionPolicies => true;

        public override void InvalidateMirrorTransform()
        {
            // Do nothing becuase TopLevel should't apply MirrorTransform on himself.
        }

        ITextInputMethodImpl? ITextInputMethodRoot.InputMethod => PlatformImpl?.TryGetFeature<ITextInputMethodImpl>();

        /// <summary>
        /// Provides layout pass timing from the layout manager to the renderer, for diagnostics purposes.
        /// </summary>
        private sealed class LayoutDiagnosticBridge : IDisposable
        {
            private readonly RendererDiagnostics _diagnostics;
            private readonly LayoutManager _layoutManager;
            private bool _isHandling;

            public LayoutDiagnosticBridge(RendererDiagnostics diagnostics, LayoutManager layoutManager)
            {
                _diagnostics = diagnostics;
                _layoutManager = layoutManager;

                diagnostics.PropertyChanged += OnDiagnosticsPropertyChanged;
            }

            public void SetupBridge()
            {
                var needsHandling = (_diagnostics.DebugOverlays & RendererDebugOverlays.LayoutTimeGraph) != 0;
                if (needsHandling != _isHandling)
                {
                    _isHandling = needsHandling;
                    _layoutManager.LayoutPassTimed = needsHandling
                        ? timing => _diagnostics.LastLayoutPassTiming = timing
                        : null;
                }
            }

            private void OnDiagnosticsPropertyChanged(object? sender, PropertyChangedEventArgs e)
            {
                if (e.PropertyName == nameof(RendererDiagnostics.DebugOverlays))
                {
                    SetupBridge();
                }
            }

            public void Dispose()
            {
                _diagnostics.PropertyChanged -= OnDiagnosticsPropertyChanged;
                _layoutManager.LayoutPassTimed = null;
            }
        }
    }
}<|MERGE_RESOLUTION|>--- conflicted
+++ resolved
@@ -615,7 +615,6 @@
         private void HandleInput(RawInputEventArgs e)
         {
             if (PlatformImpl != null)
-<<<<<<< HEAD
             {
                 if (e is RawPointerEventArgs pointerArgs)
                 {
@@ -630,27 +629,13 @@
                     this,
                     "PlatformImpl is null, couldn't handle input.");
             }
-=======
-            {
-                if (e is RawPointerEventArgs pointerArgs)
-                {
-                    pointerArgs.InputHitTestResult = this.InputHitTest(pointerArgs.Position);
-                }
-
-                _inputManager?.ProcessInput(e);
-            }
-            else
-            {
-                Logger.TryGet(LogEventLevel.Warning, LogArea.Control)?.Log(
-                    this,
-                    "PlatformImpl is null, couldn't handle input.");
-            }
+
         }
 
         private void GlobalActualThemeVariantChanged(object? sender, EventArgs e)
         {
             SetValue(ActualThemeVariantProperty, ((IGlobalThemeVariantProvider)sender!).ActualThemeVariant, BindingPriority.Template);
->>>>>>> 19b7c51c
+
         }
 
         private void SceneInvalidated(object? sender, SceneInvalidatedEventArgs e)
