--- conflicted
+++ resolved
@@ -107,13 +107,9 @@
         private Border? _transparencyFallbackBorder;
         private TargetWeakEventSubscriber<TopLevel, ResourcesChangedEventArgs>? _resourcesChangesSubscriber;
         private IStorageProvider? _storageProvider;
-<<<<<<< HEAD
         private IShareProvider? _shareProvider;
-
-=======
         private LayoutDiagnosticBridge? _layoutDiagnosticBridge;
         
->>>>>>> c6009b4b
         /// <summary>
         /// Initializes static members of the <see cref="TopLevel"/> class.
         /// </summary>
