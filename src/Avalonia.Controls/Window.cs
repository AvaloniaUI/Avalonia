--- conflicted
+++ resolved
@@ -429,12 +429,6 @@
         /// Should be called from left mouse button press event handler
         /// </summary>
         public void BeginResizeDrag(WindowEdge edge, PointerPressedEventArgs e) => PlatformImpl?.BeginResizeDrag(edge, e);
-<<<<<<< HEAD
-
-        /// <inheritdoc/>
-        Size ILayoutRoot.MaxClientSize => _maxPlatformClientSize;
-=======
->>>>>>> 023b25f0
 
         /// <inheritdoc/>
         Type IStyleable.StyleKey => typeof(Window);
@@ -484,11 +478,7 @@
             {
                 if (close)
                 {
-<<<<<<< HEAD
-                    PlatformImpl?.Dispose();
-=======
                     CloseInternal();
->>>>>>> 023b25f0
                 }
             }
         }
@@ -648,11 +638,7 @@
                 }
             }
 
-<<<<<<< HEAD
-            LayoutManager.ExecuteInitialLayoutPass(this);
-=======
             LayoutManager.ExecuteInitialLayoutPass();
->>>>>>> 023b25f0
 
             using (BeginAutoSizing())
             {
@@ -852,10 +838,7 @@
             var sizeToContent = SizeToContent;
             var clientSize = ClientSize;
             var constraint = clientSize;
-<<<<<<< HEAD
-=======
             var maxAutoSize = PlatformImpl?.MaxAutoSizeHint ?? Size.Infinity;
->>>>>>> 023b25f0
 
             if (sizeToContent.HasFlagCustom(SizeToContent.Width))
             {
