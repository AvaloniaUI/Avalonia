using System;
using System.Collections.Generic;
using System.Linq;
using System.Reflection;
using System.Threading.Tasks;
using Avalonia.Automation.Peers;
using Avalonia.Controls.Platform;
using Avalonia.Input;
using Avalonia.Interactivity;
using Avalonia.Layout;
using Avalonia.Media;
using Avalonia.Platform;
using Avalonia.Reactive;
using Avalonia.Styling;
using Avalonia.Utilities;

namespace Avalonia.Controls
{
    /// <summary>
    /// Determines how a <see cref="Window"/> will size itself to fit its content.
    /// </summary>
    [Flags]
    public enum SizeToContent
    {
        /// <summary>
        /// The window will not automatically size itself to fit its content.
        /// </summary>
        Manual = 0,

        /// <summary>
        /// The window will size itself horizontally to fit its content.
        /// </summary>
        Width = 1,

        /// <summary>
        /// The window will size itself vertically to fit its content.
        /// </summary>
        Height = 2,

        /// <summary>
        /// The window will size itself horizontally and vertically to fit its content.
        /// </summary>
        WidthAndHeight = 3,
    }

    /// <summary>
    /// Determines system decorations (title bar, border, etc) for a <see cref="Window"/>
    /// </summary>
    public enum SystemDecorations
    {
        /// <summary>
        /// No decorations
        /// </summary>
        None = 0,

        /// <summary>
        /// Window border without titlebar
        /// </summary>
        BorderOnly = 1,

        /// <summary>
        /// Fully decorated (default)
        /// </summary>
        Full = 2
    }

    /// <summary>
    /// Describes how the <see cref="Window.Closing"/> event behaves in the presence of child windows.
    /// </summary>
    public enum WindowClosingBehavior
    {
        /// <summary>
        /// When the owner window is closed, the child windows' <see cref="Window.Closing"/> event
        /// will be raised, followed by the owner window's <see cref="Window.Closing"/> events. A child
        /// canceling the close will result in the owner Window's close being cancelled.
        /// </summary>
        OwnerAndChildWindows,

        /// <summary>
        /// When the owner window is closed, only the owner window's <see cref="Window.Closing"/> event
        /// will be raised. This behavior is the same as WPF's.
        /// </summary>
        OwnerWindowOnly,
    }

    /// <summary>
    /// A top-level window.
    /// </summary>
    public class Window : WindowBase, IFocusScope, ILayoutRoot
    {
        private static readonly Lazy<WindowIcon?> s_defaultIcon = new(LoadDefaultIcon);
        private readonly List<(Window child, bool isDialog)> _children = new List<(Window, bool)>();
        private bool _isExtendedIntoWindowDecorations;
        private Thickness _windowDecorationMargin;
        private Thickness _offScreenMargin;
        private bool _canHandleResized = false;

        /// <summary>
        /// Defines the <see cref="SizeToContent"/> property.
        /// </summary>
        public static readonly StyledProperty<SizeToContent> SizeToContentProperty =
            AvaloniaProperty.Register<Window, SizeToContent>(nameof(SizeToContent));

        /// <summary>
        /// Defines the <see cref="ExtendClientAreaToDecorationsHint"/> property.
        /// </summary>
        public static readonly StyledProperty<bool> ExtendClientAreaToDecorationsHintProperty =
            AvaloniaProperty.Register<Window, bool>(nameof(ExtendClientAreaToDecorationsHint), false);

        public static readonly StyledProperty<ExtendClientAreaChromeHints> ExtendClientAreaChromeHintsProperty =
            AvaloniaProperty.Register<Window, ExtendClientAreaChromeHints>(nameof(ExtendClientAreaChromeHints), ExtendClientAreaChromeHints.Default);

        public static readonly StyledProperty<double> ExtendClientAreaTitleBarHeightHintProperty =
            AvaloniaProperty.Register<Window, double>(nameof(ExtendClientAreaTitleBarHeightHint), -1);

        /// <summary>
        /// Defines the <see cref="IsExtendedIntoWindowDecorations"/> property.
        /// </summary>
        public static readonly DirectProperty<Window, bool> IsExtendedIntoWindowDecorationsProperty =
            AvaloniaProperty.RegisterDirect<Window, bool>(nameof(IsExtendedIntoWindowDecorations),
                o => o.IsExtendedIntoWindowDecorations,
                unsetValue: false);

        /// <summary>
        /// Defines the <see cref="WindowDecorationMargin"/> property.
        /// </summary>
        public static readonly DirectProperty<Window, Thickness> WindowDecorationMarginProperty =
            AvaloniaProperty.RegisterDirect<Window, Thickness>(nameof(WindowDecorationMargin),
                o => o.WindowDecorationMargin);

        public static readonly DirectProperty<Window, Thickness> OffScreenMarginProperty =
            AvaloniaProperty.RegisterDirect<Window, Thickness>(nameof(OffScreenMargin),
                o => o.OffScreenMargin);

        /// <summary>
        /// Defines the <see cref="SystemDecorations"/> property.
        /// </summary>
        public static readonly StyledProperty<SystemDecorations> SystemDecorationsProperty =
            AvaloniaProperty.Register<Window, SystemDecorations>(nameof(SystemDecorations), SystemDecorations.Full);

        /// <summary>
        /// Defines the <see cref="ShowActivated"/> property.
        /// </summary>
        public static readonly StyledProperty<bool> ShowActivatedProperty =
            AvaloniaProperty.Register<Window, bool>(nameof(ShowActivated), true);

        /// <summary>
        /// Enables or disables the taskbar icon
        /// </summary>
        public static readonly StyledProperty<bool> ShowInTaskbarProperty =
            AvaloniaProperty.Register<Window, bool>(nameof(ShowInTaskbar), true);

        /// <summary>
        /// Defines the <see cref="ClosingBehavior"/> property.
        /// </summary>
        public static readonly StyledProperty<WindowClosingBehavior> ClosingBehaviorProperty =
            AvaloniaProperty.Register<Window, WindowClosingBehavior>(nameof(ClosingBehavior));

        /// <summary>
        /// Represents the current window state (normal, minimized, maximized)
        /// </summary>
        public static readonly StyledProperty<WindowState> WindowStateProperty =
            AvaloniaProperty.Register<Window, WindowState>(nameof(WindowState));

        /// <summary>
        /// Defines the <see cref="Title"/> property.
        /// </summary>
        public static readonly StyledProperty<string?> TitleProperty =
            AvaloniaProperty.Register<Window, string?>(nameof(Title), "Window");

        /// <summary>
        /// Defines the <see cref="Icon"/> property.
        /// </summary>
        public static readonly StyledProperty<WindowIcon?> IconProperty =
            AvaloniaProperty.Register<Window, WindowIcon?>(nameof(Icon));

        /// <summary>
        /// Defines the <see cref="WindowStartupLocation"/> property.
        /// </summary>
        public static readonly StyledProperty<WindowStartupLocation> WindowStartupLocationProperty =
            AvaloniaProperty.Register<Window, WindowStartupLocation>(nameof(WindowStartupLocation));

        public static readonly StyledProperty<bool> CanResizeProperty =
            AvaloniaProperty.Register<Window, bool>(nameof(CanResize), true);

        /// <summary>
        /// Routed event that can be used for global tracking of window destruction
        /// </summary>
        public static readonly RoutedEvent<RoutedEventArgs> WindowClosedEvent =
            RoutedEvent.Register<Window, RoutedEventArgs>("WindowClosed", RoutingStrategies.Direct);

        /// <summary>
        /// Routed event that can be used for global tracking of opening windows
        /// </summary>
        public static readonly RoutedEvent<RoutedEventArgs> WindowOpenedEvent =
            RoutedEvent.Register<Window, RoutedEventArgs>("WindowOpened", RoutingStrategies.Direct);
        private object? _dialogResult;
        private readonly Size _maxPlatformClientSize;
        private bool _shown;
        private bool _showingAsDialog;
        private bool _wasShownBefore;

        /// <summary>
        /// Initializes static members of the <see cref="Window"/> class.
        /// </summary>
        static Window()
        {
            BackgroundProperty.OverrideDefaultValue(typeof(Window), Brushes.White);
        }

        /// <summary>
        /// Initializes a new instance of the <see cref="Window"/> class.
        /// </summary>
        public Window()
            : this(PlatformManager.CreateWindow())
        {
        }

        /// <summary>
        /// Initializes a new instance of the <see cref="Window"/> class.
        /// </summary>
        /// <param name="impl">The window implementation.</param>
        public Window(IWindowImpl impl)
            : base(impl)
        {
            impl.Closing = HandleClosing;
            impl.GotInputWhenDisabled = OnGotInputWhenDisabled;
            impl.WindowStateChanged = HandleWindowStateChanged;
            _maxPlatformClientSize = PlatformImpl?.MaxAutoSizeHint ?? default(Size);
            impl.ExtendClientAreaToDecorationsChanged = ExtendClientAreaToDecorationsChanged;
            this.GetObservable(ClientSizeProperty).Skip(1).Subscribe(x => PlatformImpl?.Resize(x, WindowResizeReason.Application));

            CreatePlatformImplBinding(TitleProperty, title => PlatformImpl!.SetTitle(title));
            CreatePlatformImplBinding(IconProperty, icon => PlatformImpl!.SetIcon((icon ?? s_defaultIcon.Value)?.PlatformImpl));
            CreatePlatformImplBinding(CanResizeProperty, canResize => PlatformImpl!.CanResize(canResize));
            CreatePlatformImplBinding(ShowInTaskbarProperty, show => PlatformImpl!.ShowTaskbarIcon(show));

            CreatePlatformImplBinding(WindowStateProperty, state => PlatformImpl!.WindowState = state);
            CreatePlatformImplBinding(ExtendClientAreaToDecorationsHintProperty, hint => PlatformImpl!.SetExtendClientAreaToDecorationsHint(hint));
            CreatePlatformImplBinding(ExtendClientAreaChromeHintsProperty, hint => PlatformImpl!.SetExtendClientAreaChromeHints(hint));
            CreatePlatformImplBinding(ExtendClientAreaTitleBarHeightHintProperty, height => PlatformImpl!.SetExtendClientAreaTitleBarHeightHint(height));

            CreatePlatformImplBinding(MinWidthProperty, UpdateMinMaxSize);
            CreatePlatformImplBinding(MaxWidthProperty, UpdateMinMaxSize);
            CreatePlatformImplBinding(MinHeightProperty, UpdateMinMaxSize);
            CreatePlatformImplBinding(MaxHeightProperty, UpdateMinMaxSize);

            void UpdateMinMaxSize(double _) => PlatformImpl!.SetMinMaxSize(new Size(MinWidth, MinHeight), new Size(MaxWidth, MaxHeight));
        }

        /// <summary>
        /// Gets the platform-specific window implementation.
        /// </summary>
        public new IWindowImpl? PlatformImpl => (IWindowImpl?)base.PlatformImpl;

        /// <summary>
        /// Gets a collection of child windows owned by this window.
        /// </summary>
        public IReadOnlyList<Window> OwnedWindows => _children.Select(x => x.child).ToArray();

        /// <summary>
        /// Gets or sets a value indicating how the window will size itself to fit its content.
        /// </summary>
        /// <remarks>
        /// If <see cref="SizeToContent"/> has a value other than <see cref="SizeToContent.Manual"/>,
        /// <see cref="SizeToContent"/> is automatically set to <see cref="SizeToContent.Manual"/>
        /// if a user resizes the window by using the resize grip or dragging the border.
        /// 
        /// NOTE: Because of a limitation of X11, <see cref="SizeToContent"/> will be reset on X11 to
        /// <see cref="SizeToContent.Manual"/> on any resize - including the resize that happens when
        /// the window is first shown. This is because X11 resize notifications are asynchronous and
        /// there is no way to know whether a resize came from the user or the layout system. To avoid
        /// this, consider setting <see cref="CanResize"/> to false, which will disable user resizing
        /// of the window.
        /// </remarks>
        public SizeToContent SizeToContent
        {
            get => GetValue(SizeToContentProperty);
            set => SetValue(SizeToContentProperty, value);
        }

        /// <summary>
        /// Gets or sets the title of the window.
        /// </summary>
        public string? Title
        {
            get => GetValue(TitleProperty);
            set => SetValue(TitleProperty, value);
        }

        /// <summary>
        /// Gets or sets if the ClientArea is Extended into the Window Decorations (chrome or border).
        /// </summary>
        public bool ExtendClientAreaToDecorationsHint
        {
            get => GetValue(ExtendClientAreaToDecorationsHintProperty);
            set => SetValue(ExtendClientAreaToDecorationsHintProperty, value);
        }

        /// <summary>
        /// Gets or Sets the <see cref="Avalonia.Platform.ExtendClientAreaChromeHints"/> that control
        /// how the chrome looks when the client area is extended.
        /// </summary>
        public ExtendClientAreaChromeHints ExtendClientAreaChromeHints
        {
            get => GetValue(ExtendClientAreaChromeHintsProperty);
            set => SetValue(ExtendClientAreaChromeHintsProperty, value);
        }

        /// <summary>
        /// Gets or Sets the TitlebarHeightHint for when the client area is extended.
        /// A value of -1 will cause the titlebar to be auto sized to the OS default.
        /// Any other positive value will cause the titlebar to assume that height.
        /// </summary>
        public double ExtendClientAreaTitleBarHeightHint
        {
            get => GetValue(ExtendClientAreaTitleBarHeightHintProperty);
            set => SetValue(ExtendClientAreaTitleBarHeightHintProperty, value);
        }

        /// <summary>
        /// Gets if the ClientArea is Extended into the Window Decorations.
        /// </summary>
        public bool IsExtendedIntoWindowDecorations
        {
            get => _isExtendedIntoWindowDecorations;
            private set => SetAndRaise(IsExtendedIntoWindowDecorationsProperty, ref _isExtendedIntoWindowDecorations, value);
        }

        /// <summary>
        /// Gets the WindowDecorationMargin.
        /// This tells you the thickness around the window that is used by borders and the titlebar.
        /// </summary>
        public Thickness WindowDecorationMargin
        {
            get => _windowDecorationMargin;
            private set => SetAndRaise(WindowDecorationMarginProperty, ref _windowDecorationMargin, value);
        }

        /// <summary>
        /// Gets the window margin that is hidden off the screen area.
        /// This is generally only the case on Windows when in Maximized where the window border
        /// is hidden off the screen. This Margin may be used to ensure user content doesnt overlap this space.
        /// </summary>
        public Thickness OffScreenMargin
        {
            get => _offScreenMargin;
            private set => SetAndRaise(OffScreenMarginProperty, ref _offScreenMargin, value);
        }

        /// <summary>
        /// Sets the system decorations (title bar, border, etc)
        /// </summary>
        public SystemDecorations SystemDecorations
        {
            get => GetValue(SystemDecorationsProperty);
            set => SetValue(SystemDecorationsProperty, value);
        }

        /// <summary>
        /// Gets or sets a value that indicates whether a window is activated when first shown. 
        /// </summary>
        public bool ShowActivated
        {
            get => GetValue(ShowActivatedProperty);
            set => SetValue(ShowActivatedProperty, value);
        }

        /// <summary>
        /// Enables or disables the taskbar icon
        /// </summary>
        /// 
        public bool ShowInTaskbar
        {
            get => GetValue(ShowInTaskbarProperty);
            set => SetValue(ShowInTaskbarProperty, value);
        }

        /// <summary>
        /// Gets or sets a value indicating how the <see cref="Closing"/> event behaves in the presence
        /// of child windows.
        /// </summary>
        public WindowClosingBehavior ClosingBehavior
        {
            get => GetValue(ClosingBehaviorProperty);
            set => SetValue(ClosingBehaviorProperty, value);
        }

        /// <summary>
        /// Gets or sets the minimized/maximized state of the window.
        /// </summary>
        public WindowState WindowState
        {
            get => GetValue(WindowStateProperty);
            set => SetValue(WindowStateProperty, value);
        }

        /// <summary>
        /// Enables or disables resizing of the window.
        /// </summary>
        public bool CanResize
        {
            get => GetValue(CanResizeProperty);
            set => SetValue(CanResizeProperty, value);
        }

        /// <summary>
        /// Gets or sets the icon of the window.
        /// </summary>
        public WindowIcon? Icon
        {
            get => GetValue(IconProperty);
            set => SetValue(IconProperty, value);
        }

        /// <summary>
        /// Gets or sets the startup location of the window.
        /// </summary>
        public WindowStartupLocation WindowStartupLocation
        {
            get => GetValue(WindowStartupLocationProperty);
            set => SetValue(WindowStartupLocationProperty, value);
        }

        /// <summary>
        /// Gets or sets the window position in screen coordinates.
        /// </summary>
        public PixelPoint Position
        {
            get => PlatformImpl?.Position ?? PixelPoint.Origin;
            set => PlatformImpl?.Move(value);
        }

        /// <summary>
        /// Starts moving a window with left button being held. Should be called from left mouse button press event handler
        /// </summary>
        public void BeginMoveDrag(PointerPressedEventArgs e) => PlatformImpl?.BeginMoveDrag(e);

        /// <summary>
        /// Starts resizing a window. This function is used if an application has window resizing controls. 
        /// Should be called from left mouse button press event handler
        /// </summary>
        public void BeginResizeDrag(WindowEdge edge, PointerPressedEventArgs e) => PlatformImpl?.BeginResizeDrag(edge, e);

        /// <inheritdoc/>
        protected override Type StyleKeyOverride => typeof(Window);

        /// <summary>
        /// Fired before a window is closed.
        /// </summary>
        public event EventHandler<WindowClosingEventArgs>? Closing;

        /// <summary>
        /// Closes the window.
        /// </summary>
        public void Close()
        {
            CloseCore(WindowCloseReason.WindowClosing, true);
        }

        /// <summary>
        /// Closes a dialog window with the specified result.
        /// </summary>
        /// <param name="dialogResult">The dialog result.</param>
        /// <remarks>
        /// When the window is shown with the <see cref="ShowDialog{TResult}(Window)"/>
        /// or <see cref="ShowDialog{TResult}(Window)"/> method, the
        /// resulting task will produce the <see cref="_dialogResult"/> value when the window
        /// is closed.
        /// </remarks>
        public void Close(object? dialogResult)
        {
            _dialogResult = dialogResult;
            CloseCore(WindowCloseReason.WindowClosing, true);
        }

        internal void CloseCore(WindowCloseReason reason, bool isProgrammatic)
        {
            bool close = true;

            try
            {
                if (ShouldCancelClose(new WindowClosingEventArgs(reason, isProgrammatic)))
                {
                    close = false;
                }
            }
            finally
            {
                if (close)
                {
                    CloseInternal();
                }
            }
        }

        /// <summary>
        /// Handles a closing notification from <see cref="IWindowImpl.Closing"/>.
        /// <returns>true if closing is cancelled. Otherwise false.</returns>
        /// </summary>
        /// <param name="reason">The reason the window is closing.</param>
        private protected virtual bool HandleClosing(WindowCloseReason reason)
        {
            if (!ShouldCancelClose(new WindowClosingEventArgs(reason, false)))
            {
                CloseInternal();
                return false;
            }

            return true;
        }

        private void CloseInternal()
        {
            foreach (var (child, _) in _children.ToArray())
            {
                child.CloseInternal();
            }

            PlatformImpl?.Dispose();

            _showingAsDialog = false;

            Owner = null;
        }

        private bool ShouldCancelClose(WindowClosingEventArgs args)
        {
            switch (ClosingBehavior)
            {
                case WindowClosingBehavior.OwnerAndChildWindows:
                    bool canClose = true;

                    if (_children.Count > 0)
                    {
                        var childArgs = args.CloseReason == WindowCloseReason.WindowClosing ?
                            new WindowClosingEventArgs(WindowCloseReason.OwnerWindowClosing, args.IsProgrammatic) :
                            args;

                        foreach (var (child, _) in _children.ToArray())
                        {
                            if (child.ShouldCancelClose(childArgs))
                            {
                                canClose = false;
                            }
                        }
                    }

                    if (canClose)
                    {
                        OnClosing(args);

                        return args.Cancel;
                    }

                    return true;
                case WindowClosingBehavior.OwnerWindowOnly:
                    OnClosing(args);

                    return args.Cancel;
            }

            return false;
        }

        private void HandleWindowStateChanged(WindowState state)
        {
            WindowState = state;

            if (state == WindowState.Minimized)
            {
                StopRendering();
            }
            else
            {
                StartRendering();
            }
        }

        protected virtual void ExtendClientAreaToDecorationsChanged(bool isExtended)
        {
            IsExtendedIntoWindowDecorations = isExtended;
            WindowDecorationMargin = PlatformImpl?.ExtendedMargins ?? default;
            OffScreenMargin = PlatformImpl?.OffScreenMargin ?? default;
        }

        /// <summary>
        /// Hides the window but does not close it.
        /// </summary>
        public override void Hide()
        {
            using (FreezeVisibilityChangeHandling())
            {
                if (!_shown)
                {
                    return;
                }

                StopRendering();

                if (_children.Count > 0)
                {
                    foreach (var child in _children.ToArray())
                    {
                        child.child.Hide();
                    }
                }

                PlatformImpl?.Hide();
                IsVisible = false;
                _shown = false;

                Owner = null;
            }
        }

        /// <summary>
        /// Shows the window.
        /// </summary>
        /// <exception cref="InvalidOperationException">
        /// The window has already been closed.
        /// </exception>
        public override void Show()
        {
            ShowCore(null);
        }

        protected override void IsVisibleChanged(AvaloniaPropertyChangedEventArgs e)
        {
            if (!IgnoreVisibilityChanges)
            {
                var isVisible = e.GetNewValue<bool>();

                if (_shown != isVisible)
                {
                    if (!_shown)
                    {
                        Show();
                    }
                    else
                    {
                        if (_showingAsDialog)
                        {
                            Close(false);
                        }
                        else
                        {
                            Hide();
                        }
                    }
                }
            }
        }

        /// <summary>
        /// Shows the window as a child of <paramref name="owner"/>.
        /// </summary>
        /// <param name="owner">Window that will be the owner of the shown window.</param>
        /// <exception cref="InvalidOperationException">
        /// The window has already been closed.
        /// </exception>
        public void Show(Window owner)
        {
            if (owner is null)
            {
                throw new ArgumentNullException(nameof(owner), "Showing a child window requires valid parent.");
            }

            ShowCore(owner);
        }

        private void EnsureStateBeforeShow()
        {
            if (PlatformImpl == null)
            {
                throw new InvalidOperationException("Cannot re-show a closed window.");
            }
        }

        private void EnsureParentStateBeforeShow(Window owner)
        {
            if (owner.PlatformImpl == null)
            {
                throw new InvalidOperationException("Cannot show a window with a closed owner.");
            }

            if (owner == this)
            {
                throw new InvalidOperationException("A Window cannot be its own owner.");
            }

            if (!owner.IsVisible)
            {
                throw new InvalidOperationException("Cannot show window with non-visible owner.");
            }
        }

        private void ShowCore(Window? owner)
        {
            using (FreezeVisibilityChangeHandling())
            {
                EnsureStateBeforeShow();

                if (owner != null)
                {
                    EnsureParentStateBeforeShow(owner);
                }

                if (_shown)
                {
                    return;
                }

                RaiseEvent(new RoutedEventArgs(WindowOpenedEvent));

                EnsureInitialized();
                ApplyStyling();
                _shown = true;
                IsVisible = true;

                // We need to set position first because it is required for getting correct display scale. If position is not manual then it can be
                // determined only by calling this method. But here it will calculate not precise location because scaling may not yet be applied (see i.e. X11Window),
                // thus we ought to call it again later to center window correctly if needed, when scaling will be already applied
                SetWindowStartupLocation(owner);

                _canHandleResized = true; 
                
                var initialSize = new Size(
                    double.IsNaN(Width) ? Math.Max(MinWidth, ClientSize.Width) : Width,
                    double.IsNaN(Height) ? Math.Max(MinHeight, ClientSize.Height) : Height);

                if (initialSize != ClientSize)
                {
                    PlatformImpl?.Resize(initialSize, WindowResizeReason.Layout);
                }

                LayoutManager.ExecuteInitialLayoutPass();

                Owner = owner;

                // Second call will calculate correct position because both current and owner windows have correct scaling.
                SetWindowStartupLocation(owner);

                StartRendering();
                PlatformImpl?.Show(ShowActivated, false);
                OnOpened(EventArgs.Empty);
                _wasShownBefore = true;
            }
        }

        /// <summary>
        /// Shows the window as a dialog.
        /// </summary>
        /// <param name="owner">The dialog's owner window.</param>
        /// <exception cref="InvalidOperationException">
        /// The window has already been closed.
        /// </exception>
        /// <returns>
        /// A task that can be used to track the lifetime of the dialog.
        /// </returns>
        public Task ShowDialog(Window owner)
        {
            return ShowDialog<object>(owner);
        }

        /// <summary>
        /// Shows the window as a dialog.
        /// </summary>
        /// <typeparam name="TResult">
        /// The type of the result produced by the dialog.
        /// </typeparam>
        /// <param name="owner">The dialog's owner window.</param>
        /// <returns>.
        /// A task that can be used to retrieve the result of the dialog when it closes.
        /// </returns>
        public Task<TResult> ShowDialog<TResult>(Window owner)
        {
            using (FreezeVisibilityChangeHandling())
            {
                EnsureStateBeforeShow();

                if (owner == null)
                {
                    throw new ArgumentNullException(nameof(owner));
                }

                EnsureParentStateBeforeShow(owner);

                if (_shown)
                {
                    throw new InvalidOperationException("The window is already being shown.");
                }

                RaiseEvent(new RoutedEventArgs(WindowOpenedEvent));

                EnsureInitialized();
                ApplyStyling();
                _shown = true;
                _showingAsDialog = true;
                IsVisible = true;

                // We need to set position first because it is required for getting correct display scale. If position is not manual then it can be
                // determined only by calling this method. But here it will calculate not precise location because scaling may not yet be applied (see i.e. X11Window),
                // thus we ought to call it again later to center window correctly if needed, when scaling will be already applied
                SetWindowStartupLocation(owner);
                
                _canHandleResized = true; 

                var initialSize = new Size(
                    double.IsNaN(Width) ? ClientSize.Width : Width,
                    double.IsNaN(Height) ? ClientSize.Height : Height);

                if (initialSize != ClientSize)
                {
                    PlatformImpl?.Resize(initialSize, WindowResizeReason.Layout);
                }

                LayoutManager.ExecuteInitialLayoutPass();

                var result = new TaskCompletionSource<TResult>();

                Owner = owner;

                // Second call will calculate correct position because both current and owner windows have correct scaling.
                SetWindowStartupLocation(owner);

                StartRendering();
                PlatformImpl?.Show(ShowActivated, true);

                Observable.FromEventPattern(
                        x => Closed += x,
                        x => Closed -= x)
                    .Take(1)
                    .Subscribe(_ =>
                    {
                        owner.Activate();
                        result.SetResult((TResult)(_dialogResult ?? default(TResult)!));
                    });

                OnOpened(EventArgs.Empty);
                return result.Task;
            }
        }

        private void UpdateEnabled()
        {
            bool isEnabled = true;

            foreach (var (_, isDialog) in _children)
            {
                if (isDialog)
                {
                    isEnabled = false;
                    break;
                }
            }

            PlatformImpl?.SetEnabled(isEnabled);
        }

        private void AddChild(Window window, bool isDialog)
        {
            _children.Add((window, isDialog));
            UpdateEnabled();
        }

        private void RemoveChild(Window window)
        {
            for (int i = _children.Count - 1; i >= 0; i--)
            {
                var (child, _) = _children[i];

                if (ReferenceEquals(child, window))
                {
                    _children.RemoveAt(i);
                }
            }

            UpdateEnabled();
        }

        private void OnGotInputWhenDisabled()
        {
            Window? firstDialogChild = null;

            foreach (var (child, isDialog) in _children)
            {
                if (isDialog)
                {
                    firstDialogChild = child;
                    break;
                }
            }

            if (firstDialogChild != null)
            {
                firstDialogChild.OnGotInputWhenDisabled();
            }
            else
            {
                Activate();
            }
        }

        private void SetWindowStartupLocation(Window? owner = null)
        {
            if (_wasShownBefore == true)
            {
                return;
            }

            var startupLocation = WindowStartupLocation;

            if (startupLocation == WindowStartupLocation.CenterOwner &&
                (owner is null ||
                 (Owner is Window ownerWindow && ownerWindow.WindowState == WindowState.Minimized))
                )
            {
                // If startup location is CenterOwner, but owner is null or minimized then fall back
                // to CenterScreen. This behavior is consistent with WPF.
                startupLocation = WindowStartupLocation.CenterScreen;
            }

            var scaling = owner?.DesktopScaling ?? PlatformImpl?.DesktopScaling ?? 1;

            // Use frame size, falling back to client size if the platform can't give it to us.
            var rect = FrameSize.HasValue ?
                new PixelRect(PixelSize.FromSize(FrameSize.Value, scaling)) :
                new PixelRect(PixelSize.FromSize(ClientSize, scaling));

            if (startupLocation == WindowStartupLocation.CenterScreen)
            {
                Screen? screen = null;

                if (owner is not null)
                {
                    screen = Screens.ScreenFromWindow(owner)
                             ?? Screens.ScreenFromPoint(owner.Position);
                }

                screen ??= Screens.ScreenFromPoint(Position);

                if (screen is not null)
                {
                    Position = screen.WorkingArea.CenterRect(rect).Position;
                }
            }
            else if (startupLocation == WindowStartupLocation.CenterOwner)
            {
                var ownerSize = owner!.FrameSize ?? owner.ClientSize;
                var ownerRect = new PixelRect(
                    owner.Position,
                    PixelSize.FromSize(ownerSize, scaling));
                var childRect = ownerRect.CenterRect(rect);

                if (Screens.ScreenFromWindow(this)?.WorkingArea is { } constraint)
                {
                    var maxX = constraint.Right - rect.Width;
                    var maxY = constraint.Bottom - rect.Height;

                    if (constraint.X <= maxX)
                        childRect = childRect.WithX(MathUtilities.Clamp(childRect.X, constraint.X, maxX));
                    if (constraint.Y <= maxY)
                        childRect = childRect.WithY(MathUtilities.Clamp(childRect.Y, constraint.Y, maxY));
                }

                Position = childRect.Position;
            }
        }

        protected override Size MeasureOverride(Size availableSize)
        {
            var sizeToContent = SizeToContent;
            var clientSize = ClientSize;
            var constraint = clientSize;
            var maxAutoSize = PlatformImpl?.MaxAutoSizeHint ?? Size.Infinity;

            if (MaxWidth > 0 && MaxWidth < maxAutoSize.Width)
            {
                maxAutoSize = maxAutoSize.WithWidth(MaxWidth);
            }
            if (MaxHeight > 0 && MaxHeight < maxAutoSize.Height)
            {
                maxAutoSize = maxAutoSize.WithHeight(MaxHeight);
            }

            if (sizeToContent.HasAllFlags(SizeToContent.Width))
            {
                constraint = constraint.WithWidth(maxAutoSize.Width);
            }

            if (sizeToContent.HasAllFlags(SizeToContent.Height))
            {
                constraint = constraint.WithHeight(maxAutoSize.Height);
            }

            var result = base.MeasureOverride(constraint);

            if (!sizeToContent.HasAllFlags(SizeToContent.Width))
            {
                if (!double.IsInfinity(availableSize.Width))
                {
                    result = result.WithWidth(availableSize.Width);
                }
                else
                {
                    result = result.WithWidth(clientSize.Width);
                }
            }

            if (!sizeToContent.HasAllFlags(SizeToContent.Height))
            {
                if (!double.IsInfinity(availableSize.Height))
                {
                    result = result.WithHeight(availableSize.Height);
                }
                else
                {
                    result = result.WithHeight(clientSize.Height);
                }
            }

            return result;
        }

        protected sealed override Size ArrangeSetBounds(Size size)
        {
            PlatformImpl?.Resize(size, WindowResizeReason.Layout);
            return ClientSize;
        }

        private protected sealed override void HandleClosed()
        {
            RaiseEvent(new RoutedEventArgs(WindowClosedEvent));

            base.HandleClosed();

            Owner = null;
        }

        /// <inheritdoc/>
        internal override void HandleResized(Size clientSize, WindowResizeReason reason)
        {
            if (_canHandleResized && (ClientSize != clientSize || double.IsNaN(Width) || double.IsNaN(Height)))
            {
                var sizeToContent = SizeToContent;

                // If auto-sizing is enabled, and the resize came from a user resize (or the reason was
                // unspecified) then turn off auto-resizing for any window dimension that is not equal
                // to the requested size.
                if (sizeToContent != SizeToContent.Manual &&
                    CanResize &&
                    reason == WindowResizeReason.Unspecified ||
                    reason == WindowResizeReason.User)
                {
                    if (clientSize.Width != ClientSize.Width)
                        sizeToContent &= ~SizeToContent.Width;
                    if (clientSize.Height != ClientSize.Height)
                        sizeToContent &= ~SizeToContent.Height;
                    SizeToContent = sizeToContent;
                }

                Width = clientSize.Width;
                Height = clientSize.Height;
            }

            base.HandleResized(clientSize, reason);
        }

        /// <summary>
        /// Raises the <see cref="Closing"/> event.
        /// </summary>
        /// <param name="e">The event args.</param>
        /// <remarks>
        /// A type that derives from <see cref="Window"/>  may override <see cref="OnClosing"/>. The
        /// overridden method must call <see cref="OnClosing"/> on the base class if the
        /// <see cref="Closing"/> event needs to be raised.
        /// </remarks>
        protected virtual void OnClosing(WindowClosingEventArgs e) => Closing?.Invoke(this, e);

        protected override void OnPropertyChanged(AvaloniaPropertyChangedEventArgs change)
        {
            base.OnPropertyChanged(change);
            if (change.Property == SystemDecorationsProperty)
            {
                var (_, typedNewValue) = change.GetOldAndNewValue<SystemDecorations>();

                PlatformImpl?.SetSystemDecorations(typedNewValue);
            }

            if (change.Property == OwnerProperty)
            {
                var oldParent = change.OldValue as Window;
                var newParent = change.NewValue as Window;

                oldParent?.RemoveChild(this);
                newParent?.AddChild(this, _showingAsDialog);

                if (PlatformImpl is IWindowImpl impl)
                {
                    impl.SetParent(_showingAsDialog ? newParent?.PlatformImpl! : (newParent?.PlatformImpl ?? null));
                }
            }
        }

        protected override AutomationPeer OnCreateAutomationPeer()
        {
            return new WindowAutomationPeer(this);
        }

<<<<<<< HEAD
        /// <summary>
        /// Sorts the windows ascending by their Z order - the topmost window will be the last in the list.
        /// </summary>
        /// <param name="windows"></param>
        public static void SortWindowsByZOrder(Window[] windows)
        {
            if (windows.Length == 0)
                return;

            if (windows[0].PlatformImpl is not { } platformImpl)
                throw new InvalidOperationException("Window.PlatformImpl is null");

#if NET5_0_OR_GREATER
            Span<long> zOrder = stackalloc long[windows.Length];
            platformImpl.GetWindowsZOrder(windows, zOrder);
            zOrder.Sort(windows.AsSpan());
#else
            long[] zOrder = new long[windows.Length];
            platformImpl.GetWindowsZOrder(windows, zOrder);
            Array.Sort(zOrder, windows);
#endif
=======
        private static WindowIcon? LoadDefaultIcon()
        {
            // Use AvaloniaLocator instead of static AssetLoader, so it won't fail on Unit Tests without any asset loader. 
            if (AvaloniaLocator.Current.GetService<IAssetLoader>() is { } assetLoader
                && Assembly.GetEntryAssembly()?.GetName()?.Name is { } assemblyName
                && Uri.TryCreate($"avares://{assemblyName}/!__AvaloniaDefaultWindowIcon", UriKind.Absolute, out var path)
                && assetLoader.Exists(path))
            {
                using var stream = assetLoader.Open(path);
                return new WindowIcon(stream);
            }
            return null;
>>>>>>> 8c7754ff
        }
    }
}<|MERGE_RESOLUTION|>--- conflicted
+++ resolved
@@ -842,273 +842,6 @@
             }
         }
 
-        private void UpdateEnabled()
-        {
-            bool isEnabled = true;
-
-            foreach (var (_, isDialog) in _children)
-            {
-                if (isDialog)
-                {
-                    isEnabled = false;
-                    break;
-                }
-            }
-
-            PlatformImpl?.SetEnabled(isEnabled);
-        }
-
-        private void AddChild(Window window, bool isDialog)
-        {
-            _children.Add((window, isDialog));
-            UpdateEnabled();
-        }
-
-        private void RemoveChild(Window window)
-        {
-            for (int i = _children.Count - 1; i >= 0; i--)
-            {
-                var (child, _) = _children[i];
-
-                if (ReferenceEquals(child, window))
-                {
-                    _children.RemoveAt(i);
-                }
-            }
-
-            UpdateEnabled();
-        }
-
-        private void OnGotInputWhenDisabled()
-        {
-            Window? firstDialogChild = null;
-
-            foreach (var (child, isDialog) in _children)
-            {
-                if (isDialog)
-                {
-                    firstDialogChild = child;
-                    break;
-                }
-            }
-
-            if (firstDialogChild != null)
-            {
-                firstDialogChild.OnGotInputWhenDisabled();
-            }
-            else
-            {
-                Activate();
-            }
-        }
-
-        private void SetWindowStartupLocation(Window? owner = null)
-        {
-            if (_wasShownBefore == true)
-            {
-                return;
-            }
-
-            var startupLocation = WindowStartupLocation;
-
-            if (startupLocation == WindowStartupLocation.CenterOwner &&
-                (owner is null ||
-                 (Owner is Window ownerWindow && ownerWindow.WindowState == WindowState.Minimized))
-                )
-            {
-                // If startup location is CenterOwner, but owner is null or minimized then fall back
-                // to CenterScreen. This behavior is consistent with WPF.
-                startupLocation = WindowStartupLocation.CenterScreen;
-            }
-
-            var scaling = owner?.DesktopScaling ?? PlatformImpl?.DesktopScaling ?? 1;
-
-            // Use frame size, falling back to client size if the platform can't give it to us.
-            var rect = FrameSize.HasValue ?
-                new PixelRect(PixelSize.FromSize(FrameSize.Value, scaling)) :
-                new PixelRect(PixelSize.FromSize(ClientSize, scaling));
-
-            if (startupLocation == WindowStartupLocation.CenterScreen)
-            {
-                Screen? screen = null;
-
-                if (owner is not null)
-                {
-                    screen = Screens.ScreenFromWindow(owner)
-                             ?? Screens.ScreenFromPoint(owner.Position);
-                }
-
-                screen ??= Screens.ScreenFromPoint(Position);
-
-                if (screen is not null)
-                {
-                    Position = screen.WorkingArea.CenterRect(rect).Position;
-                }
-            }
-            else if (startupLocation == WindowStartupLocation.CenterOwner)
-            {
-                var ownerSize = owner!.FrameSize ?? owner.ClientSize;
-                var ownerRect = new PixelRect(
-                    owner.Position,
-                    PixelSize.FromSize(ownerSize, scaling));
-                var childRect = ownerRect.CenterRect(rect);
-
-                if (Screens.ScreenFromWindow(this)?.WorkingArea is { } constraint)
-                {
-                    var maxX = constraint.Right - rect.Width;
-                    var maxY = constraint.Bottom - rect.Height;
-
-                    if (constraint.X <= maxX)
-                        childRect = childRect.WithX(MathUtilities.Clamp(childRect.X, constraint.X, maxX));
-                    if (constraint.Y <= maxY)
-                        childRect = childRect.WithY(MathUtilities.Clamp(childRect.Y, constraint.Y, maxY));
-                }
-
-                Position = childRect.Position;
-            }
-        }
-
-        protected override Size MeasureOverride(Size availableSize)
-        {
-            var sizeToContent = SizeToContent;
-            var clientSize = ClientSize;
-            var constraint = clientSize;
-            var maxAutoSize = PlatformImpl?.MaxAutoSizeHint ?? Size.Infinity;
-
-            if (MaxWidth > 0 && MaxWidth < maxAutoSize.Width)
-            {
-                maxAutoSize = maxAutoSize.WithWidth(MaxWidth);
-            }
-            if (MaxHeight > 0 && MaxHeight < maxAutoSize.Height)
-            {
-                maxAutoSize = maxAutoSize.WithHeight(MaxHeight);
-            }
-
-            if (sizeToContent.HasAllFlags(SizeToContent.Width))
-            {
-                constraint = constraint.WithWidth(maxAutoSize.Width);
-            }
-
-            if (sizeToContent.HasAllFlags(SizeToContent.Height))
-            {
-                constraint = constraint.WithHeight(maxAutoSize.Height);
-            }
-
-            var result = base.MeasureOverride(constraint);
-
-            if (!sizeToContent.HasAllFlags(SizeToContent.Width))
-            {
-                if (!double.IsInfinity(availableSize.Width))
-                {
-                    result = result.WithWidth(availableSize.Width);
-                }
-                else
-                {
-                    result = result.WithWidth(clientSize.Width);
-                }
-            }
-
-            if (!sizeToContent.HasAllFlags(SizeToContent.Height))
-            {
-                if (!double.IsInfinity(availableSize.Height))
-                {
-                    result = result.WithHeight(availableSize.Height);
-                }
-                else
-                {
-                    result = result.WithHeight(clientSize.Height);
-                }
-            }
-
-            return result;
-        }
-
-        protected sealed override Size ArrangeSetBounds(Size size)
-        {
-            PlatformImpl?.Resize(size, WindowResizeReason.Layout);
-            return ClientSize;
-        }
-
-        private protected sealed override void HandleClosed()
-        {
-            RaiseEvent(new RoutedEventArgs(WindowClosedEvent));
-
-            base.HandleClosed();
-
-            Owner = null;
-        }
-
-        /// <inheritdoc/>
-        internal override void HandleResized(Size clientSize, WindowResizeReason reason)
-        {
-            if (_canHandleResized && (ClientSize != clientSize || double.IsNaN(Width) || double.IsNaN(Height)))
-            {
-                var sizeToContent = SizeToContent;
-
-                // If auto-sizing is enabled, and the resize came from a user resize (or the reason was
-                // unspecified) then turn off auto-resizing for any window dimension that is not equal
-                // to the requested size.
-                if (sizeToContent != SizeToContent.Manual &&
-                    CanResize &&
-                    reason == WindowResizeReason.Unspecified ||
-                    reason == WindowResizeReason.User)
-                {
-                    if (clientSize.Width != ClientSize.Width)
-                        sizeToContent &= ~SizeToContent.Width;
-                    if (clientSize.Height != ClientSize.Height)
-                        sizeToContent &= ~SizeToContent.Height;
-                    SizeToContent = sizeToContent;
-                }
-
-                Width = clientSize.Width;
-                Height = clientSize.Height;
-            }
-
-            base.HandleResized(clientSize, reason);
-        }
-
-        /// <summary>
-        /// Raises the <see cref="Closing"/> event.
-        /// </summary>
-        /// <param name="e">The event args.</param>
-        /// <remarks>
-        /// A type that derives from <see cref="Window"/>  may override <see cref="OnClosing"/>. The
-        /// overridden method must call <see cref="OnClosing"/> on the base class if the
-        /// <see cref="Closing"/> event needs to be raised.
-        /// </remarks>
-        protected virtual void OnClosing(WindowClosingEventArgs e) => Closing?.Invoke(this, e);
-
-        protected override void OnPropertyChanged(AvaloniaPropertyChangedEventArgs change)
-        {
-            base.OnPropertyChanged(change);
-            if (change.Property == SystemDecorationsProperty)
-            {
-                var (_, typedNewValue) = change.GetOldAndNewValue<SystemDecorations>();
-
-                PlatformImpl?.SetSystemDecorations(typedNewValue);
-            }
-
-            if (change.Property == OwnerProperty)
-            {
-                var oldParent = change.OldValue as Window;
-                var newParent = change.NewValue as Window;
-
-                oldParent?.RemoveChild(this);
-                newParent?.AddChild(this, _showingAsDialog);
-
-                if (PlatformImpl is IWindowImpl impl)
-                {
-                    impl.SetParent(_showingAsDialog ? newParent?.PlatformImpl! : (newParent?.PlatformImpl ?? null));
-                }
-            }
-        }
-
-        protected override AutomationPeer OnCreateAutomationPeer()
-        {
-            return new WindowAutomationPeer(this);
-        }
-
-<<<<<<< HEAD
         /// <summary>
         /// Sorts the windows ascending by their Z order - the topmost window will be the last in the list.
         /// </summary>
@@ -1130,7 +863,274 @@
             platformImpl.GetWindowsZOrder(windows, zOrder);
             Array.Sort(zOrder, windows);
 #endif
-=======
+        }
+
+        private void UpdateEnabled()
+        {
+            bool isEnabled = true;
+
+            foreach (var (_, isDialog) in _children)
+            {
+                if (isDialog)
+                {
+                    isEnabled = false;
+                    break;
+                }
+            }
+
+            PlatformImpl?.SetEnabled(isEnabled);
+        }
+
+        private void AddChild(Window window, bool isDialog)
+        {
+            _children.Add((window, isDialog));
+            UpdateEnabled();
+        }
+
+        private void RemoveChild(Window window)
+        {
+            for (int i = _children.Count - 1; i >= 0; i--)
+            {
+                var (child, _) = _children[i];
+
+                if (ReferenceEquals(child, window))
+                {
+                    _children.RemoveAt(i);
+                }
+            }
+
+            UpdateEnabled();
+        }
+
+        private void OnGotInputWhenDisabled()
+        {
+            Window? firstDialogChild = null;
+
+            foreach (var (child, isDialog) in _children)
+            {
+                if (isDialog)
+                {
+                    firstDialogChild = child;
+                    break;
+                }
+            }
+
+            if (firstDialogChild != null)
+            {
+                firstDialogChild.OnGotInputWhenDisabled();
+            }
+            else
+            {
+                Activate();
+            }
+        }
+
+        private void SetWindowStartupLocation(Window? owner = null)
+        {
+            if (_wasShownBefore == true)
+            {
+                return;
+            }
+
+            var startupLocation = WindowStartupLocation;
+
+            if (startupLocation == WindowStartupLocation.CenterOwner &&
+                (owner is null ||
+                 (Owner is Window ownerWindow && ownerWindow.WindowState == WindowState.Minimized))
+                )
+            {
+                // If startup location is CenterOwner, but owner is null or minimized then fall back
+                // to CenterScreen. This behavior is consistent with WPF.
+                startupLocation = WindowStartupLocation.CenterScreen;
+            }
+
+            var scaling = owner?.DesktopScaling ?? PlatformImpl?.DesktopScaling ?? 1;
+
+            // Use frame size, falling back to client size if the platform can't give it to us.
+            var rect = FrameSize.HasValue ?
+                new PixelRect(PixelSize.FromSize(FrameSize.Value, scaling)) :
+                new PixelRect(PixelSize.FromSize(ClientSize, scaling));
+
+            if (startupLocation == WindowStartupLocation.CenterScreen)
+            {
+                Screen? screen = null;
+
+                if (owner is not null)
+                {
+                    screen = Screens.ScreenFromWindow(owner)
+                             ?? Screens.ScreenFromPoint(owner.Position);
+                }
+
+                screen ??= Screens.ScreenFromPoint(Position);
+
+                if (screen is not null)
+                {
+                    Position = screen.WorkingArea.CenterRect(rect).Position;
+                }
+            }
+            else if (startupLocation == WindowStartupLocation.CenterOwner)
+            {
+                var ownerSize = owner!.FrameSize ?? owner.ClientSize;
+                var ownerRect = new PixelRect(
+                    owner.Position,
+                    PixelSize.FromSize(ownerSize, scaling));
+                var childRect = ownerRect.CenterRect(rect);
+
+                if (Screens.ScreenFromWindow(this)?.WorkingArea is { } constraint)
+                {
+                    var maxX = constraint.Right - rect.Width;
+                    var maxY = constraint.Bottom - rect.Height;
+
+                    if (constraint.X <= maxX)
+                        childRect = childRect.WithX(MathUtilities.Clamp(childRect.X, constraint.X, maxX));
+                    if (constraint.Y <= maxY)
+                        childRect = childRect.WithY(MathUtilities.Clamp(childRect.Y, constraint.Y, maxY));
+                }
+
+                Position = childRect.Position;
+            }
+        }
+
+        protected override Size MeasureOverride(Size availableSize)
+        {
+            var sizeToContent = SizeToContent;
+            var clientSize = ClientSize;
+            var constraint = clientSize;
+            var maxAutoSize = PlatformImpl?.MaxAutoSizeHint ?? Size.Infinity;
+
+            if (MaxWidth > 0 && MaxWidth < maxAutoSize.Width)
+            {
+                maxAutoSize = maxAutoSize.WithWidth(MaxWidth);
+            }
+            if (MaxHeight > 0 && MaxHeight < maxAutoSize.Height)
+            {
+                maxAutoSize = maxAutoSize.WithHeight(MaxHeight);
+            }
+
+            if (sizeToContent.HasAllFlags(SizeToContent.Width))
+            {
+                constraint = constraint.WithWidth(maxAutoSize.Width);
+            }
+
+            if (sizeToContent.HasAllFlags(SizeToContent.Height))
+            {
+                constraint = constraint.WithHeight(maxAutoSize.Height);
+            }
+
+            var result = base.MeasureOverride(constraint);
+
+            if (!sizeToContent.HasAllFlags(SizeToContent.Width))
+            {
+                if (!double.IsInfinity(availableSize.Width))
+                {
+                    result = result.WithWidth(availableSize.Width);
+                }
+                else
+                {
+                    result = result.WithWidth(clientSize.Width);
+                }
+            }
+
+            if (!sizeToContent.HasAllFlags(SizeToContent.Height))
+            {
+                if (!double.IsInfinity(availableSize.Height))
+                {
+                    result = result.WithHeight(availableSize.Height);
+                }
+                else
+                {
+                    result = result.WithHeight(clientSize.Height);
+                }
+            }
+
+            return result;
+        }
+
+        protected sealed override Size ArrangeSetBounds(Size size)
+        {
+            PlatformImpl?.Resize(size, WindowResizeReason.Layout);
+            return ClientSize;
+        }
+
+        private protected sealed override void HandleClosed()
+        {
+            RaiseEvent(new RoutedEventArgs(WindowClosedEvent));
+
+            base.HandleClosed();
+
+            Owner = null;
+        }
+
+        /// <inheritdoc/>
+        internal override void HandleResized(Size clientSize, WindowResizeReason reason)
+        {
+            if (_canHandleResized && (ClientSize != clientSize || double.IsNaN(Width) || double.IsNaN(Height)))
+            {
+                var sizeToContent = SizeToContent;
+
+                // If auto-sizing is enabled, and the resize came from a user resize (or the reason was
+                // unspecified) then turn off auto-resizing for any window dimension that is not equal
+                // to the requested size.
+                if (sizeToContent != SizeToContent.Manual &&
+                    CanResize &&
+                    reason == WindowResizeReason.Unspecified ||
+                    reason == WindowResizeReason.User)
+                {
+                    if (clientSize.Width != ClientSize.Width)
+                        sizeToContent &= ~SizeToContent.Width;
+                    if (clientSize.Height != ClientSize.Height)
+                        sizeToContent &= ~SizeToContent.Height;
+                    SizeToContent = sizeToContent;
+                }
+
+                Width = clientSize.Width;
+                Height = clientSize.Height;
+            }
+
+            base.HandleResized(clientSize, reason);
+        }
+
+        /// <summary>
+        /// Raises the <see cref="Closing"/> event.
+        /// </summary>
+        /// <param name="e">The event args.</param>
+        /// <remarks>
+        /// A type that derives from <see cref="Window"/>  may override <see cref="OnClosing"/>. The
+        /// overridden method must call <see cref="OnClosing"/> on the base class if the
+        /// <see cref="Closing"/> event needs to be raised.
+        /// </remarks>
+        protected virtual void OnClosing(WindowClosingEventArgs e) => Closing?.Invoke(this, e);
+
+        protected override void OnPropertyChanged(AvaloniaPropertyChangedEventArgs change)
+        {
+            base.OnPropertyChanged(change);
+            if (change.Property == SystemDecorationsProperty)
+            {
+                var (_, typedNewValue) = change.GetOldAndNewValue<SystemDecorations>();
+
+                PlatformImpl?.SetSystemDecorations(typedNewValue);
+            }
+
+            if (change.Property == OwnerProperty)
+            {
+                var oldParent = change.OldValue as Window;
+                var newParent = change.NewValue as Window;
+
+                oldParent?.RemoveChild(this);
+                newParent?.AddChild(this, _showingAsDialog);
+
+                if (PlatformImpl is IWindowImpl impl)
+                {
+                    impl.SetParent(_showingAsDialog ? newParent?.PlatformImpl! : (newParent?.PlatformImpl ?? null));
+                }
+            }
+        }
+
+        protected override AutomationPeer OnCreateAutomationPeer()
+        {
+            return new WindowAutomationPeer(this);
+        }
+
         private static WindowIcon? LoadDefaultIcon()
         {
             // Use AvaloniaLocator instead of static AssetLoader, so it won't fail on Unit Tests without any asset loader. 
@@ -1143,7 +1143,6 @@
                 return new WindowIcon(stream);
             }
             return null;
->>>>>>> 8c7754ff
         }
     }
 }