--- conflicted
+++ resolved
@@ -148,18 +148,6 @@
         }
 
         /// <summary>
-<<<<<<< HEAD
-=======
-        /// Gets or sets the virtualization mode for the items.
-        /// </summary>
-        public ItemVirtualizationMode VirtualizationMode
-        {
-            get => GetValue(VirtualizationModeProperty);
-            set => SetValue(VirtualizationModeProperty, value);
-        }
-
-        /// <summary>
->>>>>>> 6cf168cc
         /// Gets or sets the horizontal alignment of the content within the control.
         /// </summary>
         public HorizontalAlignment HorizontalContentAlignment
@@ -177,19 +165,6 @@
             set => SetValue(VerticalContentAlignmentProperty, value);
         }
 
-<<<<<<< HEAD
-=======
-        /// <inheritdoc/>
-        protected override IItemContainerGenerator CreateItemContainerGenerator()
-        {
-            return new ItemContainerGenerator<ComboBoxItem>(
-                this,
-                ComboBoxItem.ContentProperty,
-                ComboBoxItem.ContentTemplateProperty);
-        }
-
-        /// <inheritdoc/>
->>>>>>> 6cf168cc
         protected override void OnAttachedToVisualTree(VisualTreeAttachmentEventArgs e)
         {
             base.OnAttachedToVisualTree(e);
