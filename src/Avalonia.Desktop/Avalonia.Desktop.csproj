--- conflicted
+++ resolved
@@ -4,20 +4,17 @@
   </PropertyGroup>
 
   <ItemGroup>
-<<<<<<< HEAD
       <ProjectReference Include="../../src/Windows/Avalonia.Win32/Avalonia.Win32.csproj" />      
       <ProjectReference Include="../../src/Skia/Avalonia.Skia/Avalonia.Skia.csproj" />
       <ProjectReference Include="../../src/Avalonia.Native/Avalonia.Native.csproj" />
       <ProjectReference Include="../../packages/Avalonia/Avalonia.csproj" />
       <ProjectReference Include="../Avalonia.Wayland/Avalonia.Wayland.csproj" />
       <ProjectReference Include="../Avalonia.X11/Avalonia.X11.csproj" />
-=======
     <ProjectReference Include="../../src/Windows/Avalonia.Win32/Avalonia.Win32.csproj" />      
     <ProjectReference Include="../../src/Skia/Avalonia.Skia/Avalonia.Skia.csproj" />
     <ProjectReference Include="../../src/Avalonia.Native/Avalonia.Native.csproj" />
     <ProjectReference Include="../../packages/Avalonia/Avalonia.csproj" />
     <ProjectReference Include="../Avalonia.X11/Avalonia.X11.csproj" />
->>>>>>> 3fa13d3b
   </ItemGroup>
 
   <Import Project="..\..\build\TrimmingEnable.props" />
