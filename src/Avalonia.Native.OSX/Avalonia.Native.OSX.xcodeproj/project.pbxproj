// !$*UTF8*$!
{
	archiveVersion = 1;
	classes = {
	};
	objectVersion = 46;
	objects = {

/* Begin PBXBuildFile section */
		37A517B32159597E00FBA241 /* Screens.mm in Sources */ = {isa = PBXBuildFile; fileRef = 37A517B22159597E00FBA241 /* Screens.mm */; };
		37C09D8821580FE4006A6758 /* SystemDialogs.mm in Sources */ = {isa = PBXBuildFile; fileRef = 37C09D8721580FE4006A6758 /* SystemDialogs.mm */; };
		37E2330F21583241000CB7E2 /* KeyTransform.mm in Sources */ = {isa = PBXBuildFile; fileRef = 37E2330E21583241000CB7E2 /* KeyTransform.mm */; };
		AB00E4F72147CA920032A60A /* main.mm in Sources */ = {isa = PBXBuildFile; fileRef = AB00E4F62147CA920032A60A /* main.mm */; };
		AB661C1E2148230F00291242 /* AppKit.framework in Frameworks */ = {isa = PBXBuildFile; fileRef = AB661C1D2148230F00291242 /* AppKit.framework */; };
		AB661C202148286E00291242 /* window.mm in Sources */ = {isa = PBXBuildFile; fileRef = AB661C1F2148286E00291242 /* window.mm */; };
		AB8F7D6B21482D7F0057DBA5 /* platformthreading.mm in Sources */ = {isa = PBXBuildFile; fileRef = AB8F7D6A21482D7F0057DBA5 /* platformthreading.mm */; };
/* End PBXBuildFile section */

/* Begin PBXFileReference section */
		379860FE214DA0C000CD0246 /* KeyTransform.h */ = {isa = PBXFileReference; lastKnownFileType = sourcecode.c.h; path = KeyTransform.h; sourceTree = "<group>"; };
		379A4506214D0F6500CC143D /* headers */ = {isa = PBXFileReference; lastKnownFileType = folder; name = headers; path = ../headers; sourceTree = "<group>"; };
		37A517B22159597E00FBA241 /* Screens.mm */ = {isa = PBXFileReference; lastKnownFileType = sourcecode.cpp.objcpp; path = Screens.mm; sourceTree = "<group>"; };
		37C09D8721580FE4006A6758 /* SystemDialogs.mm */ = {isa = PBXFileReference; lastKnownFileType = sourcecode.cpp.objcpp; path = SystemDialogs.mm; sourceTree = "<group>"; };
		37C09D8A21581EF2006A6758 /* window.h */ = {isa = PBXFileReference; lastKnownFileType = sourcecode.c.h; path = window.h; sourceTree = "<group>"; };
		37E2330E21583241000CB7E2 /* KeyTransform.mm */ = {isa = PBXFileReference; fileEncoding = 4; lastKnownFileType = sourcecode.cpp.objcpp; path = KeyTransform.mm; sourceTree = "<group>"; };
		AB00E4F62147CA920032A60A /* main.mm */ = {isa = PBXFileReference; fileEncoding = 4; lastKnownFileType = sourcecode.cpp.objcpp; path = main.mm; sourceTree = "<group>"; };
		AB661C1D2148230F00291242 /* AppKit.framework */ = {isa = PBXFileReference; lastKnownFileType = wrapper.framework; name = AppKit.framework; path = System/Library/Frameworks/AppKit.framework; sourceTree = SDKROOT; };
		AB661C1F2148286E00291242 /* window.mm */ = {isa = PBXFileReference; fileEncoding = 4; lastKnownFileType = sourcecode.cpp.objcpp; path = window.mm; sourceTree = "<group>"; };
		AB661C212148288600291242 /* common.h */ = {isa = PBXFileReference; lastKnownFileType = sourcecode.c.h; path = common.h; sourceTree = "<group>"; };
		AB7A61EF2147C815003C5833 /* libAvalonia.Native.OSX.dylib */ = {isa = PBXFileReference; explicitFileType = "compiled.mach-o.dylib"; includeInIndex = 0; path = libAvalonia.Native.OSX.dylib; sourceTree = BUILT_PRODUCTS_DIR; };
		AB8F7D6A21482D7F0057DBA5 /* platformthreading.mm */ = {isa = PBXFileReference; fileEncoding = 4; lastKnownFileType = sourcecode.cpp.objcpp; path = platformthreading.mm; sourceTree = "<group>"; };
/* End PBXFileReference section */

/* Begin PBXFrameworksBuildPhase section */
		AB7A61EC2147C814003C5833 /* Frameworks */ = {
			isa = PBXFrameworksBuildPhase;
			buildActionMask = 2147483647;
			files = (
				AB661C1E2148230F00291242 /* AppKit.framework in Frameworks */,
			);
			runOnlyForDeploymentPostprocessing = 0;
		};
/* End PBXFrameworksBuildPhase section */

/* Begin PBXGroup section */
		AB661C1C2148230E00291242 /* Frameworks */ = {
			isa = PBXGroup;
			children = (
				AB661C1D2148230F00291242 /* AppKit.framework */,
			);
			name = Frameworks;
			sourceTree = "<group>";
		};
		AB7A61E62147C814003C5833 = {
			isa = PBXGroup;
			children = (
				379A4506214D0F6500CC143D /* headers */,
				AB8F7D6A21482D7F0057DBA5 /* platformthreading.mm */,
				AB661C212148288600291242 /* common.h */,
				379860FE214DA0C000CD0246 /* KeyTransform.h */,
				37E2330E21583241000CB7E2 /* KeyTransform.mm */,
				AB661C1F2148286E00291242 /* window.mm */,
				37C09D8A21581EF2006A6758 /* window.h */,
				AB00E4F62147CA920032A60A /* main.mm */,
				37A517B22159597E00FBA241 /* Screens.mm */,
				37C09D8721580FE4006A6758 /* SystemDialogs.mm */,
				AB7A61F02147C815003C5833 /* Products */,
				AB661C1C2148230E00291242 /* Frameworks */,
			);
			sourceTree = "<group>";
		};
		AB7A61F02147C815003C5833 /* Products */ = {
			isa = PBXGroup;
			children = (
				AB7A61EF2147C815003C5833 /* libAvalonia.Native.OSX.dylib */,
			);
			name = Products;
			sourceTree = "<group>";
		};
/* End PBXGroup section */

/* Begin PBXHeadersBuildPhase section */
		AB7A61ED2147C814003C5833 /* Headers */ = {
			isa = PBXHeadersBuildPhase;
			buildActionMask = 2147483647;
			files = (
			);
			runOnlyForDeploymentPostprocessing = 0;
		};
/* End PBXHeadersBuildPhase section */

/* Begin PBXNativeTarget section */
		AB7A61EE2147C814003C5833 /* Avalonia.Native.OSX */ = {
			isa = PBXNativeTarget;
			buildConfigurationList = AB7A61F82147C815003C5833 /* Build configuration list for PBXNativeTarget "Avalonia.Native.OSX" */;
			buildPhases = (
				AB7A61EB2147C814003C5833 /* Sources */,
				AB7A61EC2147C814003C5833 /* Frameworks */,
				AB7A61ED2147C814003C5833 /* Headers */,
			);
			buildRules = (
			);
			dependencies = (
			);
			name = Avalonia.Native.OSX;
			productName = Avalonia.Native.OSX;
			productReference = AB7A61EF2147C815003C5833 /* libAvalonia.Native.OSX.dylib */;
			productType = "com.apple.product-type.library.dynamic";
		};
/* End PBXNativeTarget section */

/* Begin PBXProject section */
		AB7A61E72147C814003C5833 /* Project object */ = {
			isa = PBXProject;
			attributes = {
				LastUpgradeCheck = 0830;
				ORGANIZATIONNAME = Avalonia;
				TargetAttributes = {
					AB7A61EE2147C814003C5833 = {
						CreatedOnToolsVersion = 8.3.2;
						ProvisioningStyle = Automatic;
					};
				};
			};
			buildConfigurationList = AB7A61EA2147C814003C5833 /* Build configuration list for PBXProject "Avalonia.Native.OSX" */;
			compatibilityVersion = "Xcode 3.2";
			developmentRegion = English;
			hasScannedForEncodings = 0;
			knownRegions = (
				en,
			);
			mainGroup = AB7A61E62147C814003C5833;
			productRefGroup = AB7A61F02147C815003C5833 /* Products */;
			projectDirPath = "";
			projectRoot = "";
			targets = (
				AB7A61EE2147C814003C5833 /* Avalonia.Native.OSX */,
			);
		};
/* End PBXProject section */

/* Begin PBXSourcesBuildPhase section */
		AB7A61EB2147C814003C5833 /* Sources */ = {
			isa = PBXSourcesBuildPhase;
			buildActionMask = 2147483647;
			files = (
				AB8F7D6B21482D7F0057DBA5 /* platformthreading.mm in Sources */,
<<<<<<< HEAD
				37E2330F21583241000CB7E2 /* KeyTransform.mm in Sources */,
=======
				37A517B32159597E00FBA241 /* Screens.mm in Sources */,
>>>>>>> 379b37f6
				AB00E4F72147CA920032A60A /* main.mm in Sources */,
				37C09D8821580FE4006A6758 /* SystemDialogs.mm in Sources */,
				AB661C202148286E00291242 /* window.mm in Sources */,
			);
			runOnlyForDeploymentPostprocessing = 0;
		};
/* End PBXSourcesBuildPhase section */

/* Begin XCBuildConfiguration section */
		AB7A61F62147C815003C5833 /* Debug */ = {
			isa = XCBuildConfiguration;
			buildSettings = {
				ALWAYS_SEARCH_USER_PATHS = NO;
				CLANG_ANALYZER_NONNULL = YES;
				CLANG_ANALYZER_NUMBER_OBJECT_CONVERSION = YES_AGGRESSIVE;
				CLANG_CXX_LANGUAGE_STANDARD = "gnu++0x";
				CLANG_CXX_LIBRARY = "libc++";
				CLANG_ENABLE_MODULES = YES;
				CLANG_ENABLE_OBJC_ARC = YES;
				CLANG_WARN_BOOL_CONVERSION = YES;
				CLANG_WARN_CONSTANT_CONVERSION = YES;
				CLANG_WARN_DIRECT_OBJC_ISA_USAGE = YES_ERROR;
				CLANG_WARN_DOCUMENTATION_COMMENTS = YES;
				CLANG_WARN_EMPTY_BODY = YES;
				CLANG_WARN_ENUM_CONVERSION = YES;
				CLANG_WARN_INFINITE_RECURSION = YES;
				CLANG_WARN_INT_CONVERSION = YES;
				CLANG_WARN_OBJC_ROOT_CLASS = YES_ERROR;
				CLANG_WARN_SUSPICIOUS_MOVE = YES;
				CLANG_WARN_UNREACHABLE_CODE = YES;
				CLANG_WARN__DUPLICATE_METHOD_MATCH = YES;
				CODE_SIGN_IDENTITY = "-";
				COPY_PHASE_STRIP = NO;
				DEBUG_INFORMATION_FORMAT = dwarf;
				ENABLE_STRICT_OBJC_MSGSEND = YES;
				ENABLE_TESTABILITY = YES;
				GCC_C_LANGUAGE_STANDARD = gnu99;
				GCC_DYNAMIC_NO_PIC = NO;
				GCC_NO_COMMON_BLOCKS = YES;
				GCC_OPTIMIZATION_LEVEL = 0;
				GCC_PREPROCESSOR_DEFINITIONS = (
					"DEBUG=1",
					"$(inherited)",
				);
				GCC_WARN_64_TO_32_BIT_CONVERSION = YES;
				GCC_WARN_ABOUT_RETURN_TYPE = YES_ERROR;
				GCC_WARN_UNDECLARED_SELECTOR = YES;
				GCC_WARN_UNINITIALIZED_AUTOS = YES_AGGRESSIVE;
				GCC_WARN_UNUSED_FUNCTION = YES;
				GCC_WARN_UNUSED_VARIABLE = YES;
				MACOSX_DEPLOYMENT_TARGET = 10.12;
				MTL_ENABLE_DEBUG_INFO = YES;
				ONLY_ACTIVE_ARCH = YES;
				SDKROOT = macosx;
			};
			name = Debug;
		};
		AB7A61F72147C815003C5833 /* Release */ = {
			isa = XCBuildConfiguration;
			buildSettings = {
				ALWAYS_SEARCH_USER_PATHS = NO;
				CLANG_ANALYZER_NONNULL = YES;
				CLANG_ANALYZER_NUMBER_OBJECT_CONVERSION = YES_AGGRESSIVE;
				CLANG_CXX_LANGUAGE_STANDARD = "gnu++0x";
				CLANG_CXX_LIBRARY = "libc++";
				CLANG_ENABLE_MODULES = YES;
				CLANG_ENABLE_OBJC_ARC = YES;
				CLANG_WARN_BOOL_CONVERSION = YES;
				CLANG_WARN_CONSTANT_CONVERSION = YES;
				CLANG_WARN_DIRECT_OBJC_ISA_USAGE = YES_ERROR;
				CLANG_WARN_DOCUMENTATION_COMMENTS = YES;
				CLANG_WARN_EMPTY_BODY = YES;
				CLANG_WARN_ENUM_CONVERSION = YES;
				CLANG_WARN_INFINITE_RECURSION = YES;
				CLANG_WARN_INT_CONVERSION = YES;
				CLANG_WARN_OBJC_ROOT_CLASS = YES_ERROR;
				CLANG_WARN_SUSPICIOUS_MOVE = YES;
				CLANG_WARN_UNREACHABLE_CODE = YES;
				CLANG_WARN__DUPLICATE_METHOD_MATCH = YES;
				CODE_SIGN_IDENTITY = "-";
				COPY_PHASE_STRIP = NO;
				DEBUG_INFORMATION_FORMAT = "dwarf-with-dsym";
				ENABLE_NS_ASSERTIONS = NO;
				ENABLE_STRICT_OBJC_MSGSEND = YES;
				GCC_C_LANGUAGE_STANDARD = gnu99;
				GCC_NO_COMMON_BLOCKS = YES;
				GCC_WARN_64_TO_32_BIT_CONVERSION = YES;
				GCC_WARN_ABOUT_RETURN_TYPE = YES_ERROR;
				GCC_WARN_UNDECLARED_SELECTOR = YES;
				GCC_WARN_UNINITIALIZED_AUTOS = YES_AGGRESSIVE;
				GCC_WARN_UNUSED_FUNCTION = YES;
				GCC_WARN_UNUSED_VARIABLE = YES;
				MACOSX_DEPLOYMENT_TARGET = 10.12;
				MTL_ENABLE_DEBUG_INFO = NO;
				SDKROOT = macosx;
			};
			name = Release;
		};
		AB7A61F92147C815003C5833 /* Debug */ = {
			isa = XCBuildConfiguration;
			buildSettings = {
				DYLIB_COMPATIBILITY_VERSION = 1;
				DYLIB_CURRENT_VERSION = 1;
				EXECUTABLE_PREFIX = lib;
				HEADER_SEARCH_PATHS = ../headers;
				PRODUCT_NAME = "$(TARGET_NAME)";
			};
			name = Debug;
		};
		AB7A61FA2147C815003C5833 /* Release */ = {
			isa = XCBuildConfiguration;
			buildSettings = {
				DYLIB_COMPATIBILITY_VERSION = 1;
				DYLIB_CURRENT_VERSION = 1;
				EXECUTABLE_PREFIX = lib;
				HEADER_SEARCH_PATHS = ../headers;
				PRODUCT_NAME = "$(TARGET_NAME)";
			};
			name = Release;
		};
/* End XCBuildConfiguration section */

/* Begin XCConfigurationList section */
		AB7A61EA2147C814003C5833 /* Build configuration list for PBXProject "Avalonia.Native.OSX" */ = {
			isa = XCConfigurationList;
			buildConfigurations = (
				AB7A61F62147C815003C5833 /* Debug */,
				AB7A61F72147C815003C5833 /* Release */,
			);
			defaultConfigurationIsVisible = 0;
			defaultConfigurationName = Release;
		};
		AB7A61F82147C815003C5833 /* Build configuration list for PBXNativeTarget "Avalonia.Native.OSX" */ = {
			isa = XCConfigurationList;
			buildConfigurations = (
				AB7A61F92147C815003C5833 /* Debug */,
				AB7A61FA2147C815003C5833 /* Release */,
			);
			defaultConfigurationIsVisible = 0;
			defaultConfigurationName = Release;
		};
/* End XCConfigurationList section */
	};
	rootObject = AB7A61E72147C814003C5833 /* Project object */;
}<|MERGE_RESOLUTION|>--- conflicted
+++ resolved
@@ -145,11 +145,8 @@
 			buildActionMask = 2147483647;
 			files = (
 				AB8F7D6B21482D7F0057DBA5 /* platformthreading.mm in Sources */,
-<<<<<<< HEAD
 				37E2330F21583241000CB7E2 /* KeyTransform.mm in Sources */,
-=======
 				37A517B32159597E00FBA241 /* Screens.mm in Sources */,
->>>>>>> 379b37f6
 				AB00E4F72147CA920032A60A /* main.mm in Sources */,
 				37C09D8821580FE4006A6758 /* SystemDialogs.mm in Sources */,
 				AB661C202148286E00291242 /* window.mm in Sources */,
