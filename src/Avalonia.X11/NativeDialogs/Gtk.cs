--- conflicted
+++ resolved
@@ -206,13 +206,8 @@
         public static extern IntPtr gtk_file_chooser_add_filter(IntPtr chooser, IntPtr filter);
 
         [DllImport(GtkName)]
-<<<<<<< HEAD
-        public static extern IntPtr gtk_file_chooser_get_filter(IntPtr chooser);        
-
-=======
         public static extern IntPtr gtk_file_chooser_get_filter(IntPtr chooser);
         
->>>>>>> 023b25f0
         [DllImport(GtkName)]
         public static extern void gtk_widget_realize(IntPtr gtkWidget);
         
