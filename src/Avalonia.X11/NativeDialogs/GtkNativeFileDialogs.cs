--- conflicted
+++ resolved
@@ -108,12 +108,8 @@
             }
 
             gtk_window_set_modal(dlg, true);
-<<<<<<< HEAD
+            gtk_file_chooser_set_local_only(dlg, false);
             var tcs = new TaskCompletionSource<(string[]?, FilePickerFileType?)>();
-=======
-            gtk_file_chooser_set_local_only(dlg, false);
-            var tcs = new TaskCompletionSource<string[]?>();
->>>>>>> c676419c
             List<IDisposable>? disposables = null;
 
             void Dispose()
