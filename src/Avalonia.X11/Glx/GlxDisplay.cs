--- conflicted
+++ resolved
@@ -82,20 +82,6 @@
             })).ToList();
             
             XLib.XFlush(_x11.Display);
-<<<<<<< HEAD
-            
-            ImmediateContext = CreateContext(pbuffers[0],null);
-            DeferredContext = CreateContext(pbuffers[1], ImmediateContext);
-            ImmediateContext.MakeCurrent();
-            var err = Glx.GetError();
-            
-            GlInterface = new GlInterface(GlxInterface.SafeGetProcAddress);
-            if (GlInterface.Version == null)
-                throw new OpenGlException("GL version string is null, aborting");
-            if (GlInterface.Renderer == null)
-                throw new OpenGlException("GL renderer string is null, aborting");
-=======
->>>>>>> 023b25f0
 
             DeferredContext = CreateContext(CreatePBuffer(), null,
                 sampleCount, stencilSize, true);
