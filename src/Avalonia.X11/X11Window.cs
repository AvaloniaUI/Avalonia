--- conflicted
+++ resolved
@@ -136,10 +136,7 @@
                 _renderHandle = _handle;
 
             Handle = new SurfacePlatformHandle(this);
-<<<<<<< HEAD
-
-=======
->>>>>>> 3c5653ef
+
             _realSize = new PixelSize(defaultWidth, defaultHeight);
             platform.Windows[_handle] = OnEvent;
             XEventMask ignoredMask = XEventMask.SubstructureRedirectMask
@@ -173,14 +170,9 @@
             if (glx != null)
                 surfaces.Insert(0, new GlxGlPlatformSurface(glx.Display, glx.DeferredContext,
                     new SurfaceInfo(this, _x11.Display, _handle, _renderHandle)));
-<<<<<<< HEAD
-            
+   
             surfaces.Add(Handle);
-=======
-
-            surfaces.Add(Handle);
-
->>>>>>> 3c5653ef
+
             Surfaces = surfaces.ToArray();
             UpdateMotifHints();
             UpdateSizeHints(null);
