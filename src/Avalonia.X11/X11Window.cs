--- conflicted
+++ resolved
@@ -97,12 +97,8 @@
             _popup = popupParent != null;
             _overrideRedirect = _popup || overrideRedirect;
             _x11 = platform.Info;
-<<<<<<< HEAD
-            _mouse = new MouseDevice();
+            _mouse = Avalonia.Input.MouseDevice.Primary;
             _pen = new PenDevice();
-=======
-            _mouse = Avalonia.Input.MouseDevice.Primary;
->>>>>>> 7f69ff1a
             _touch = new TouchDevice();
             _keyboard = platform.KeyboardDevice;
 
@@ -1078,6 +1074,7 @@
                 _platform.XI2?.OnWindowDestroyed(_handle);
                 var handle = _handle;
                 _handle = IntPtr.Zero;
+                _pen.Dispose();
                 _touch.Dispose();
                 if (!fromDestroyNotification) 
                     XDestroyWindow(_x11.Display, handle);
