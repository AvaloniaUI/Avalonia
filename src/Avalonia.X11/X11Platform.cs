--- conflicted
+++ resolved
@@ -102,8 +102,6 @@
         public bool OverlayPopups { get; set; }
         public bool UseDBusMenu { get; set; }
         public bool UseDeferredRendering { get; set; } = true;
-<<<<<<< HEAD
-=======
 
         public List<GlVersion> GlProfiles { get; set; } = new List<GlVersion>
         {
@@ -114,7 +112,6 @@
             new GlVersion(GlProfileType.OpenGLES, 3, 0),
             new GlVersion(GlProfileType.OpenGLES, 2, 0)
         };
->>>>>>> 023b25f0
 
         public List<string> GlxRendererBlacklist { get; set; } = new List<string>
         {
