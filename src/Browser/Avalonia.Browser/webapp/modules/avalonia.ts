--- conflicted
+++ resolved
@@ -17,13 +17,9 @@
         DpiWatcher,
         AvaloniaDOM,
         StreamHelper,
-<<<<<<< HEAD
         ShareHelper,
-        NativeControlHost
-=======
         NativeControlHost,
         NavigationHelper
->>>>>>> 0b6e62a1
     });
 }
 export {
