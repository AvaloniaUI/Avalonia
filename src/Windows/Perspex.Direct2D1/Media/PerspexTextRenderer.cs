﻿// -----------------------------------------------------------------------
// <copyright file="PerspexTextRenderer.cs" company="Steven Kirk">
// Copyright 2013 MIT Licence. See licence.md for more information.
// </copyright>
// -----------------------------------------------------------------------

namespace Perspex.Direct2D1.Media
{
    using System;
    using SharpDX;
    using SharpDX.Direct2D1;
    using SharpDX.DirectWrite;

    internal class PerspexTextRenderer : TextRenderer
    {
        private DrawingContext context;

        private RenderTarget renderTarget;

        private Brush foreground;

        public PerspexTextRenderer(
            DrawingContext context,
            RenderTarget target,
            Brush foreground)
        {
            this.context = context;
            this.renderTarget = target;
            this.foreground = foreground;
        }

        public IDisposable Shadow
        {
            get;
            set;
        }

        public void Dispose()
        {
        }

        public Result DrawGlyphRun(
            object clientDrawingContext,
            float baselineOriginX,
            float baselineOriginY,
            MeasuringMode measuringMode,
            GlyphRun glyphRun,
            GlyphRunDescription glyphRunDescription,
            ComObject clientDrawingEffect)
        {
            var wrapper = clientDrawingEffect as BrushWrapper;

            // TODO: Work out how to get the size below rather than passing new Size().
            var brush = (wrapper == null) ?
                this.foreground :
<<<<<<< HEAD
                this.context.CreateBrush(wrapper.Brush, new Size());
=======
                this.context.CreateBrush(wrapper.Brush, new Size()).PlatformBrush;
>>>>>>> 9d94c9de

            this.renderTarget.DrawGlyphRun(
                new Vector2(baselineOriginX, baselineOriginY),
                glyphRun,
                brush,
                measuringMode);

            if (wrapper != null)
            {
                brush.Dispose();
            }

            return Result.Ok;
        }

        public Result DrawInlineObject(object clientDrawingContext, float originX, float originY, InlineObject inlineObject, bool isSideways, bool isRightToLeft, ComObject clientDrawingEffect)
        {
            throw new NotImplementedException();
        }

        public Result DrawStrikethrough(object clientDrawingContext, float baselineOriginX, float baselineOriginY, ref Strikethrough strikethrough, ComObject clientDrawingEffect)
        {
            throw new NotImplementedException();
        }

        public Result DrawUnderline(object clientDrawingContext, float baselineOriginX, float baselineOriginY, ref Underline underline, ComObject clientDrawingEffect)
        {
            throw new NotImplementedException();
        }

        public Matrix3x2 GetCurrentTransform(object clientDrawingContext)
        {
            return this.renderTarget.Transform;
        }

        public float GetPixelsPerDip(object clientDrawingContext)
        {
            return this.renderTarget.DotsPerInch.Width / 96;
        }

        public bool IsPixelSnappingDisabled(object clientDrawingContext)
        {
            return false;
        }
    }
}<|MERGE_RESOLUTION|>--- conflicted
+++ resolved
@@ -53,11 +53,7 @@
             // TODO: Work out how to get the size below rather than passing new Size().
             var brush = (wrapper == null) ?
                 this.foreground :
-<<<<<<< HEAD
-                this.context.CreateBrush(wrapper.Brush, new Size());
-=======
                 this.context.CreateBrush(wrapper.Brush, new Size()).PlatformBrush;
->>>>>>> 9d94c9de
 
             this.renderTarget.DrawGlyphRun(
                 new Vector2(baselineOriginX, baselineOriginY),
