--- conflicted
+++ resolved
@@ -105,21 +105,22 @@
             };
             _rendererLock = new ManagedDeferredRendererLock();
 
+            var glPlatform = AvaloniaLocator.Current.GetService<IPlatformOpenGlInterface>();
+
             _isUsingComposition = Win32Platform.Options.UseWindowsUIComposition &&
                 Win32Platform.WindowsVersion.Major >= 10 && Win32Platform.WindowsVersion.Build >= 16299 &&
-                    Win32GlManager.EglPlatformInterface != null &&
-                    Win32GlManager.EglPlatformInterface.Display is AngleWin32EglDisplay angleDisplay &&
+                    glPlatform != null && glPlatform is EglPlatformOpenGlInterface egl &&
+                    egl.Display is AngleWin32EglDisplay angleDisplay &&
                     angleDisplay.PlatformApi == AngleOptions.PlatformApi.DirectX11;
 
             CreateWindow();
             _framebuffer = new FramebufferManager(_hwnd);
-
-<<<<<<< HEAD
-            if (Win32GlManager.EglPlatformInterface != null)
+            
+            if (glPlatform != null)
             {
                 if (_isUsingComposition)
                 {
-                    var cgl = new CompositionEglGlPlatformSurface(Win32GlManager.EglPlatformInterface, this);
+                    var cgl = new CompositionEglGlPlatformSurface(glPlatform as EglPlatformOpenGlInterface, this);
                     _blurHost = cgl.AttachToCompositionTree(_hwnd);
 
                     _gl = cgl;
@@ -128,17 +129,12 @@
                 }
                 else
                 {
-                    _gl = new EglGlPlatformSurface(Win32GlManager.EglPlatformInterface, this);
-                }
-            }
-=======
-            var glPlatform = AvaloniaLocator.Current.GetService<IPlatformOpenGlInterface>();
-            
-            if(glPlatform is EglPlatformOpenGlInterface egl)
-                _gl = new EglGlPlatformSurface(egl, this);
-            else if (glPlatform is WglPlatformOpenGlInterface wgl)
-                _gl = new WglGlPlatformSurface(wgl.PrimaryContext, this);
->>>>>>> 3b9a60d5
+                    if (glPlatform is EglPlatformOpenGlInterface egl2)
+                        _gl = new EglGlPlatformSurface(egl2, this);
+                    else if (glPlatform is WglPlatformOpenGlInterface wgl)
+                        _gl = new WglGlPlatformSurface(wgl.PrimaryContext, this);
+                }
+            }
 
             Screen = new ScreenImpl();
 
