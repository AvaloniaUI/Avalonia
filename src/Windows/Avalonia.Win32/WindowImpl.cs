--- conflicted
+++ resolved
@@ -694,11 +694,8 @@
             var impl = (IconImpl)icon;
             var hIcon = impl.HIcon;
             UnmanagedMethods.PostMessage(_hwnd, (int)UnmanagedMethods.WindowsMessage.WM_SETICON,
-<<<<<<< HEAD
-                new IntPtr((int)UnmanagedMethods.Icons.ICON_BIG), nativeIcon.GetHicon());
+                new IntPtr((int)UnmanagedMethods.Icons.ICON_BIG), hIcon);
 #endif
-=======
-                new IntPtr((int)UnmanagedMethods.Icons.ICON_BIG), hIcon);
         }
 
         private static int ToInt32(IntPtr ptr)
@@ -706,7 +703,6 @@
             if (IntPtr.Size == 4) return ptr.ToInt32();
 
             return (int)(ptr.ToInt64() & 0xffffffff);
->>>>>>> 85e025da
         }
     }
 }