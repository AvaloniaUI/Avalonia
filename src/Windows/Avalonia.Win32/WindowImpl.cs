--- conflicted
+++ resolved
@@ -62,11 +62,6 @@
         private string _className;
         private IntPtr _hwnd;
         private bool _multitouch;
-<<<<<<< HEAD
-        private TouchDevice _touchDevice = new TouchDevice();
-        private MouseDevice _mouseDevice = new WindowsMouseDevice();
-=======
->>>>>>> 023b25f0
         private IInputRoot _owner;
         private WindowProperties _windowProperties;
         private bool _trackingMouse;
@@ -376,11 +371,7 @@
             return transparencyLevel;
         }
 
-<<<<<<< HEAD
-        public IMouseDevice MouseDevice => _mouseDevice;
-=======
         public IEnumerable<object> Surfaces => new object[] { Handle, _gl, _framebuffer };
->>>>>>> 023b25f0
 
         public PixelPoint Position
         {
@@ -459,19 +450,6 @@
         public void Dispose()
         {
             if (_dropTarget != null)
-<<<<<<< HEAD
-            {
-                OleContext.Current?.UnregisterDragDrop(Handle);
-                _dropTarget = null;
-            }
-            if (_hwnd != IntPtr.Zero)
-            {
-                UnmanagedMethods.DestroyWindow(_hwnd);
-                _hwnd = IntPtr.Zero;
-            }
-            if (_className != null)
-=======
->>>>>>> 023b25f0
             {
                 OleContext.Current?.UnregisterDragDrop(Handle);
                 _dropTarget = null;
@@ -538,21 +516,12 @@
             ShowWindow(_showWindowState);
         }
 
-<<<<<<< HEAD
-        public void BeginMoveDrag(PointerPressedEventArgs e)
-        {
-            _mouseDevice.Capture(null);
-            UnmanagedMethods.DefWindowProc(_hwnd, (int)UnmanagedMethods.WindowsMessage.WM_NCLBUTTONDOWN,
-                new IntPtr((int)UnmanagedMethods.HitTestValues.HTCAPTION), IntPtr.Zero);
-            e.Pointer.Capture(null);
-=======
         public Action GotInputWhenDisabled { get; set; }
 
         public void SetParent(IWindowImpl parent)
         {
             _parent = (WindowImpl)parent;
             SetWindowLongPtr(_hwnd, (int)WindowLongParam.GWL_HWNDPARENT, _parent._hwnd);
->>>>>>> 023b25f0
         }
 
         public void SetEnabled(bool enable) => EnableWindow(_hwnd, enable);
@@ -571,13 +540,8 @@
             _managedDrag.BeginResizeDrag(edge, ScreenToClient(MouseDevice.Position.ToPoint(_scaling)));
 #else
             _mouseDevice.Capture(null);
-<<<<<<< HEAD
-            UnmanagedMethods.DefWindowProc(_hwnd, (int)UnmanagedMethods.WindowsMessage.WM_NCLBUTTONDOWN,
-                new IntPtr((int)EdgeDic[edge]), IntPtr.Zero);
-=======
             DefWindowProc(_hwnd, (int)WindowsMessage.WM_NCLBUTTONDOWN,
                 new IntPtr((int)s_edgeLookup[edge]), IntPtr.Zero);
->>>>>>> 023b25f0
 #endif
         }
 
@@ -620,316 +584,8 @@
 
             newWindowProperties.IsResizable = value;
 
-<<<<<<< HEAD
-            RawInputEventArgs e = null;
-            
-            switch ((UnmanagedMethods.WindowsMessage)msg)
-            {
-                case UnmanagedMethods.WindowsMessage.WM_ACTIVATE:
-                    var wa = (UnmanagedMethods.WindowActivate)(ToInt32(wParam) & 0xffff);
-
-                    switch (wa)
-                    {
-                        case UnmanagedMethods.WindowActivate.WA_ACTIVE:
-                        case UnmanagedMethods.WindowActivate.WA_CLICKACTIVE:
-                            Activated?.Invoke();
-                            break;
-
-                        case UnmanagedMethods.WindowActivate.WA_INACTIVE:
-                            Deactivated?.Invoke();
-                            break;
-                    }
-
-                    return IntPtr.Zero;
-
-                case WindowsMessage.WM_NCCALCSIZE:
-                    if (ToInt32(wParam) == 1 && !_decorated)
-                    {
-                        return IntPtr.Zero;
-                    }
-                    break;
-
-                case UnmanagedMethods.WindowsMessage.WM_CLOSE:
-                    bool? preventClosing = Closing?.Invoke();
-                    if (preventClosing == true)
-                    {
-                        return IntPtr.Zero;
-                    }
-                    break;
-
-                case UnmanagedMethods.WindowsMessage.WM_DESTROY:
-                    //Window doesn't exist anymore
-                    _hwnd = IntPtr.Zero;
-                    //Remove root reference to this class, so unmanaged delegate can be collected
-                    s_instances.Remove(this);
-                    Closed?.Invoke();
-                    if (_parent != null)
-                    {
-                        _parent._disabledBy.Remove(this);
-                        _parent.UpdateEnabled();
-                    }
-                    _mouseDevice.Dispose();
-                    _touchDevice?.Dispose();
-                    //Free other resources
-                    Dispose();
-                    return IntPtr.Zero;
-
-                case UnmanagedMethods.WindowsMessage.WM_DPICHANGED:
-                    var dpi = ToInt32(wParam) & 0xffff;
-                    var newDisplayRect = Marshal.PtrToStructure<UnmanagedMethods.RECT>(lParam);
-                    _scaling = dpi / 96.0;
-                    ScalingChanged?.Invoke(_scaling);
-                    SetWindowPos(hWnd,
-                        IntPtr.Zero,
-                        newDisplayRect.left,
-                        newDisplayRect.top,
-                        newDisplayRect.right - newDisplayRect.left,
-                        newDisplayRect.bottom - newDisplayRect.top,
-                        SetWindowPosFlags.SWP_NOZORDER | SetWindowPosFlags.SWP_NOACTIVATE);
-                    return IntPtr.Zero;
-
-                case UnmanagedMethods.WindowsMessage.WM_KEYDOWN:
-                case UnmanagedMethods.WindowsMessage.WM_SYSKEYDOWN:
-                    e = new RawKeyEventArgs(
-                            WindowsKeyboardDevice.Instance,
-                            timestamp,
-                            _owner,
-                            RawKeyEventType.KeyDown,
-                            KeyInterop.KeyFromVirtualKey(ToInt32(wParam), ToInt32(lParam)), WindowsKeyboardDevice.Instance.Modifiers);
-                    break;
-
-                case UnmanagedMethods.WindowsMessage.WM_MENUCHAR:
-                    // mute the system beep
-                    return (IntPtr)((Int32)UnmanagedMethods.MenuCharParam.MNC_CLOSE << 16);
-
-                case UnmanagedMethods.WindowsMessage.WM_KEYUP:
-                case UnmanagedMethods.WindowsMessage.WM_SYSKEYUP:
-                    e = new RawKeyEventArgs(
-                            WindowsKeyboardDevice.Instance,
-                            timestamp,
-                            _owner,
-                            RawKeyEventType.KeyUp,
-                            KeyInterop.KeyFromVirtualKey(ToInt32(wParam), ToInt32(lParam)), WindowsKeyboardDevice.Instance.Modifiers);
-                    break;
-                case UnmanagedMethods.WindowsMessage.WM_CHAR:
-                    // Ignore control chars
-                    if (ToInt32(wParam) >= 32)
-                    {
-                        e = new RawTextInputEventArgs(WindowsKeyboardDevice.Instance, timestamp, _owner,
-                            new string((char)ToInt32(wParam), 1));
-                    }
-
-                    break;
-
-                case UnmanagedMethods.WindowsMessage.WM_LBUTTONDOWN:
-                case UnmanagedMethods.WindowsMessage.WM_RBUTTONDOWN:
-                case UnmanagedMethods.WindowsMessage.WM_MBUTTONDOWN:
-                    if(ShouldIgnoreTouchEmulatedMessage())
-                        break;
-                    e = new RawPointerEventArgs(
-                        _mouseDevice,
-                        timestamp,
-                        _owner,
-                        msg == (int)UnmanagedMethods.WindowsMessage.WM_LBUTTONDOWN
-                            ? RawPointerEventType.LeftButtonDown
-                            : msg == (int)UnmanagedMethods.WindowsMessage.WM_RBUTTONDOWN
-                                ? RawPointerEventType.RightButtonDown
-                                : RawPointerEventType.MiddleButtonDown,
-                        DipFromLParam(lParam), GetMouseModifiers(wParam));
-                    break;
-
-                case UnmanagedMethods.WindowsMessage.WM_LBUTTONUP:
-                case UnmanagedMethods.WindowsMessage.WM_RBUTTONUP:
-                case UnmanagedMethods.WindowsMessage.WM_MBUTTONUP:
-                    if(ShouldIgnoreTouchEmulatedMessage())
-                        break;
-                    e = new RawPointerEventArgs(
-                        _mouseDevice,
-                        timestamp,
-                        _owner,
-                        msg == (int)UnmanagedMethods.WindowsMessage.WM_LBUTTONUP
-                            ? RawPointerEventType.LeftButtonUp
-                            : msg == (int)UnmanagedMethods.WindowsMessage.WM_RBUTTONUP
-                                ? RawPointerEventType.RightButtonUp
-                                : RawPointerEventType.MiddleButtonUp,
-                        DipFromLParam(lParam), GetMouseModifiers(wParam));
-                    break;
-
-                case UnmanagedMethods.WindowsMessage.WM_MOUSEMOVE:
-                    if(ShouldIgnoreTouchEmulatedMessage())
-                        break;
-                    if (!_trackingMouse)
-                    {
-                        var tm = new UnmanagedMethods.TRACKMOUSEEVENT
-                        {
-                            cbSize = Marshal.SizeOf<UnmanagedMethods.TRACKMOUSEEVENT>(),
-                            dwFlags = 2,
-                            hwndTrack = _hwnd,
-                            dwHoverTime = 0,
-                        };
-
-                        UnmanagedMethods.TrackMouseEvent(ref tm);
-                    }
-
-                    e = new RawPointerEventArgs(
-                        _mouseDevice,
-                        timestamp,
-                        _owner,
-                        RawPointerEventType.Move,
-                        DipFromLParam(lParam), GetMouseModifiers(wParam));
-
-                    break;
-
-                case UnmanagedMethods.WindowsMessage.WM_MOUSEWHEEL:
-                    e = new RawMouseWheelEventArgs(
-                        _mouseDevice,
-                        timestamp,
-                        _owner,
-                        PointToClient(PointFromLParam(lParam)),
-                        new Vector(0, (ToInt32(wParam) >> 16) / wheelDelta), GetMouseModifiers(wParam));
-                    break;
-
-                case UnmanagedMethods.WindowsMessage.WM_MOUSEHWHEEL:
-                    e = new RawMouseWheelEventArgs(
-                        _mouseDevice,
-                        timestamp,
-                        _owner,
-                        PointToClient(PointFromLParam(lParam)),
-                        new Vector(-(ToInt32(wParam) >> 16) / wheelDelta, 0), GetMouseModifiers(wParam));
-                    break;
-
-                case UnmanagedMethods.WindowsMessage.WM_MOUSELEAVE:
-                    _trackingMouse = false;
-                    e = new RawPointerEventArgs(
-                        _mouseDevice,
-                        timestamp,
-                        _owner,
-                        RawPointerEventType.LeaveWindow,
-                        new Point(-1,-1), WindowsKeyboardDevice.Instance.Modifiers);
-                    break;
-
-                case UnmanagedMethods.WindowsMessage.WM_NCLBUTTONDOWN:
-                case UnmanagedMethods.WindowsMessage.WM_NCRBUTTONDOWN:
-                case UnmanagedMethods.WindowsMessage.WM_NCMBUTTONDOWN:
-                    e = new RawPointerEventArgs(
-                        _mouseDevice,
-                        timestamp,
-                        _owner,
-                        msg == (int)UnmanagedMethods.WindowsMessage.WM_NCLBUTTONDOWN
-                            ? RawPointerEventType.NonClientLeftButtonDown
-                            : msg == (int)UnmanagedMethods.WindowsMessage.WM_NCRBUTTONDOWN
-                                ? RawPointerEventType.RightButtonDown
-                                : RawPointerEventType.MiddleButtonDown,
-                        PointToClient(PointFromLParam(lParam)), GetMouseModifiers(wParam));
-                    break;
-                case WindowsMessage.WM_TOUCH:
-                    var touchInputCount = wParam.ToInt32();
-
-                    var pTouchInputs = stackalloc TOUCHINPUT[touchInputCount];
-                    var touchInputs = new Span<TOUCHINPUT>(pTouchInputs, touchInputCount);
-
-                    if (GetTouchInputInfo(lParam, (uint)touchInputCount, pTouchInputs, Marshal.SizeOf<TOUCHINPUT>()))
-                    {
-                        foreach (var touchInput in touchInputs)
-                        {
-                            Input?.Invoke(new RawTouchEventArgs(_touchDevice, touchInput.Time,
-                                _owner,
-                                touchInput.Flags.HasFlag(TouchInputFlags.TOUCHEVENTF_UP) ?
-                                    RawPointerEventType.TouchEnd :
-                                    touchInput.Flags.HasFlag(TouchInputFlags.TOUCHEVENTF_DOWN) ?
-                                        RawPointerEventType.TouchBegin :
-                                        RawPointerEventType.TouchUpdate,
-                                PointToClient(new PixelPoint(touchInput.X / 100, touchInput.Y / 100)),
-                                WindowsKeyboardDevice.Instance.Modifiers,
-                                touchInput.Id));
-                        }
-                        CloseTouchInputHandle(lParam);
-                        return IntPtr.Zero;
-                    }
-                    
-                    break;
-                case WindowsMessage.WM_NCPAINT:
-                    if (!_decorated)
-                    {
-                        return IntPtr.Zero;
-                    }
-                    break;
-
-                case WindowsMessage.WM_NCACTIVATE:
-                    if (!_decorated)
-                    {
-                        return new IntPtr(1);
-                    }
-                    break;
-
-                case UnmanagedMethods.WindowsMessage.WM_PAINT:
-                    using (_rendererLock.Lock())
-                    {
-                        UnmanagedMethods.PAINTSTRUCT ps;
-                        if (UnmanagedMethods.BeginPaint(_hwnd, out ps) != IntPtr.Zero)
-                        {
-                            var f = Scaling;
-                            var r = ps.rcPaint;
-                            Paint?.Invoke(new Rect(r.left / f, r.top / f, (r.right - r.left) / f,
-                                (r.bottom - r.top) / f));
-                            UnmanagedMethods.EndPaint(_hwnd, ref ps);
-                        }
-                    }
-
-                    return IntPtr.Zero;
-
-                case UnmanagedMethods.WindowsMessage.WM_SIZE:
-                    using (_rendererLock.Lock())
-                    {
-                        // Do nothing here, just block until the pending frame render is completed on the render thread
-                    }
-                    var size = (UnmanagedMethods.SizeCommand)wParam;
-
-                    if (Resized != null &&
-                        (size == UnmanagedMethods.SizeCommand.Restored ||
-                         size == UnmanagedMethods.SizeCommand.Maximized))
-                    {
-                        var clientSize = new Size(ToInt32(lParam) & 0xffff, ToInt32(lParam) >> 16);
-                        Resized(clientSize / Scaling);
-                    }
-
-                    var windowState = size == SizeCommand.Maximized ? WindowState.Maximized
-                        : (size == SizeCommand.Minimized ? WindowState.Minimized : WindowState.Normal);
-
-                    if (windowState != _lastWindowState)
-                    {
-                        _lastWindowState = windowState;
-                        WindowStateChanged?.Invoke(windowState);
-                    }
-
-                    return IntPtr.Zero;
-
-                case UnmanagedMethods.WindowsMessage.WM_MOVE:
-                    PositionChanged?.Invoke(new PixelPoint((short)(ToInt32(lParam) & 0xffff), (short)(ToInt32(lParam) >> 16)));
-                    return IntPtr.Zero;
-
-                case UnmanagedMethods.WindowsMessage.WM_GETMINMAXINFO:
-
-                    MINMAXINFO mmi = Marshal.PtrToStructure<UnmanagedMethods.MINMAXINFO>(lParam);
-
-                    if (_minSize.Width > 0)
-                        mmi.ptMinTrackSize.X = (int)((_minSize.Width * Scaling) + BorderThickness.Left + BorderThickness.Right);
-
-                    if (_minSize.Height > 0)
-                        mmi.ptMinTrackSize.Y = (int)((_minSize.Height * Scaling) + BorderThickness.Top + BorderThickness.Bottom);
-
-                    if (!Double.IsInfinity(_maxSize.Width) && _maxSize.Width > 0)
-                        mmi.ptMaxTrackSize.X = (int)((_maxSize.Width * Scaling) + BorderThickness.Left + BorderThickness.Right);
-
-                    if (!Double.IsInfinity(_maxSize.Height) && _maxSize.Height > 0)
-                        mmi.ptMaxTrackSize.Y = (int)((_maxSize.Height * Scaling) + BorderThickness.Top + BorderThickness.Bottom);
-
-                    Marshal.StructureToPtr(mmi, lParam, true);
-                    return IntPtr.Zero;
-=======
             UpdateWindowProperties(newWindowProperties);
         }
->>>>>>> 023b25f0
 
         public void SetSystemDecorations(SystemDecorations value)
         {
@@ -1263,14 +919,7 @@
 
         private WindowStyles GetWindowStateStyles()
         {
-<<<<<<< HEAD
-            var impl = (IconImpl)icon;
-            var hIcon = impl?.HIcon ?? IntPtr.Zero;
-            UnmanagedMethods.PostMessage(_hwnd, (int)UnmanagedMethods.WindowsMessage.WM_SETICON,
-                new IntPtr((int)UnmanagedMethods.Icons.ICON_BIG), hIcon);
-=======
             return GetStyle() & WindowStateMask;
->>>>>>> 023b25f0
         }
 
         private WindowStyles GetStyle()
