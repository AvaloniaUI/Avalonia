--- conflicted
+++ resolved
@@ -27,15 +27,10 @@
     /// <summary>
     /// Window implementation for Win32 platform.
     /// </summary>
-<<<<<<< HEAD
     public partial class WindowImpl : IWindowImpl,
         EglGlPlatformSurface.IEglWindowGlPlatformSurfaceInfo,
-        ITopLevelImplWithNativeControlHost
-=======
-    public partial class WindowImpl : IWindowImpl, EglGlPlatformSurface.IEglWindowGlPlatformSurfaceInfo,
         ITopLevelImplWithNativeControlHost,
         ITopLevelImplWithTextInputMethod
->>>>>>> 415d6127
     {
         private static readonly List<WindowImpl> s_instances = new List<WindowImpl>();
 
@@ -1365,17 +1360,5 @@
 
             public void Dispose() => _owner._resizeReason = _restore;
         }
-
-<<<<<<< HEAD
-        private class WindowImplPlatformHandle : IPlatformHandle
-        {
-            private readonly WindowImpl _owner;
-            public WindowImplPlatformHandle(WindowImpl owner) => _owner = owner;
-            public IntPtr Handle => _owner.Hwnd;
-            public string HandleDescriptor => PlatformConstants.WindowHandleType;
-        }
-=======
-        public ITextInputMethodImpl TextInputMethod => Imm32InputMethod.Current;
->>>>>>> 415d6127
     }
 }