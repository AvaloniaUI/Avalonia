--- conflicted
+++ resolved
@@ -276,7 +276,6 @@
 
         public void Activate()
         {
-<<<<<<< HEAD
             // From docs at https://docs.microsoft.com/en-us/windows/win32/api/winuser/nf-winuser-setforegroundwindow
             // 
             // An application cannot force a window to the foreground while the user is working with another window.
@@ -285,7 +284,7 @@
             // The system restricts which processes can set the foreground window.
             //
             // This call is probably the only one needed, but it might fail in certain scenarios.
-            if (!UnmanagedMethods.SetForegroundWindow(_hwnd))
+            if (!SetForegroundWindow(_hwnd))
             {
                 // From docs at https://docs.microsoft.com/en-us/windows/win32/api/winuser/nf-winuser-setactivewindow
                 // 
@@ -298,9 +297,6 @@
                 // so we leave it as a fallback option.
                 UnmanagedMethods.SetActiveWindow(_hwnd);
             }
-=======
-            SetActiveWindow(_hwnd);
->>>>>>> 32ffc284
         }
 
         public IPopupImpl CreatePopup() => Win32Platform.UseOverlayPopups ? null : new PopupImpl(this);
