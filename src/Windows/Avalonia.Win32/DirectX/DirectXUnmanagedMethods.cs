--- conflicted
+++ resolved
@@ -18,19 +18,8 @@
         [DllImport("dxgi", ExactSpelling = true, PreserveSig = false)]
         internal static extern void CreateDXGIFactory1(ref Guid riid, out void* ppFactory);
 
-<<<<<<< HEAD
-        [DllImport("user32", ExactSpelling = true)]
-        internal static extern bool GetMonitorInfoW(HANDLE hMonitor, IntPtr lpmi);
-
-        [DllImport("user32", ExactSpelling = true)]
-        internal static extern bool EnumDisplaySettingsW(ushort* lpszDeviceName, uint iModeNum, DEVMODEW* lpDevMode);
-
         [DllImport("d3d11", ExactSpelling = true)]
         public static extern UnmanagedMethods.HRESULT D3D11CreateDevice(
-=======
-        [DllImport("d3d11", ExactSpelling = true, PreserveSig = false)]
-        public static extern void D3D11CreateDevice(
->>>>>>> 8ea60fef
             IntPtr adapter, D3D_DRIVER_TYPE DriverType,
             IntPtr Software,
             uint Flags,
