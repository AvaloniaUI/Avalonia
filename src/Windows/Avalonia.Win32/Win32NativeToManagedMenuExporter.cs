--- conflicted
+++ resolved
@@ -1,53 +1,7 @@
 ﻿using Avalonia.Controls;
 using Avalonia.Controls.Platform;
 
-<<<<<<< HEAD
-namespace Avalonia.Win32
-{
-    internal class Win32NativeToManagedMenuExporter : INativeMenuExporter
-    {
-        private NativeMenu? _nativeMenu;
-
-        public void SetNativeMenu(NativeMenu? nativeMenu)
-        {
-            _nativeMenu = nativeMenu;
-        }
-
-        private static AvaloniaList<MenuItem> Populate(NativeMenu nativeMenu)
-        {
-            var result = new AvaloniaList<MenuItem>();
-            
-            foreach (var menuItem in nativeMenu.Items)
-            {
-                if (menuItem is NativeMenuItemSeparator)
-                {
-                    result.Add(new MenuItem { Header = "-" });
-                }
-                else if (menuItem is NativeMenuItem item)
-                {
-                    var newItem = new MenuItem
-                    {
-                        [!MenuItem.HeaderProperty] = item.GetObservable(NativeMenuItem.HeaderProperty).ToBinding(),
-                        [!MenuItem.IconProperty] = item.GetObservable(NativeMenuItem.IconProperty)
-                            .Select(i => i is {} bitmap ? new Image { Source = bitmap } : null).ToBinding(),
-                        [!MenuItem.IsEnabledProperty] = item.GetObservable(NativeMenuItem.IsEnabledProperty).ToBinding(),
-                        [!MenuItem.IsVisibleProperty] = item.GetObservable(NativeMenuItem.IsVisibleProperty).ToBinding(),
-                        [!MenuItem.CommandProperty] = item.GetObservable(NativeMenuItem.CommandProperty).ToBinding(),
-                        [!MenuItem.CommandParameterProperty] = item.GetObservable(NativeMenuItem.CommandParameterProperty).ToBinding(),
-                        [!MenuItem.InputGestureProperty] = item.GetObservable(NativeMenuItem.GestureProperty).ToBinding()
-                    };
-
-                    if (item.Menu != null)
-                    {
-                        newItem.ItemsSource = Populate(item.Menu);
-                    }
-                    else if (item.HasClickHandlers && item is INativeMenuItemExporterEventsImplBridge bridge)
-                    {
-                        newItem.Click += (_, _) => bridge.RaiseClicked();
-                    }
-=======
 namespace Avalonia.Win32;
->>>>>>> aeb24470
 
 internal class Win32NativeToManagedMenuExporter : INativeMenuExporter
 {
