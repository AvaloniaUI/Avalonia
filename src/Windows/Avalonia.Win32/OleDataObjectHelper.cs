--- conflicted
+++ resolved
@@ -42,15 +42,14 @@
             return null;
 
         var medium = new STGMEDIUM();
-<<<<<<< HEAD
-        var result = _oleDataObject.GetData(&formatEtc, &medium);
+        var result = oleDataObject.GetData(&formatEtc, &medium);
         if (result != (uint)HRESULT.S_OK)
         {
             if (result == 0x80040069) // DV_E_TYMED
             {
                 formatEtc.tymed = TYMED.TYMED_GDI;
 
-                if (_oleDataObject.GetData(&formatEtc, &medium) != (uint)HRESULT.S_OK)
+                if (oleDataObject.GetData(&formatEtc, &medium) != (uint)HRESULT.S_OK)
                 {
                     return null;
                 }
@@ -58,10 +57,6 @@
             else
                 return null;
         }
-=======
-        if (oleDataObject.GetData(&formatEtc, &medium) != (uint)HRESULT.S_OK)
-            return null;
->>>>>>> c530f7b2
 
         try
         {
