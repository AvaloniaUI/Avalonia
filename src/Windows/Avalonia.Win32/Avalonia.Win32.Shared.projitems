--- conflicted
+++ resolved
@@ -25,11 +25,8 @@
     <Compile Include="$(MSBuildThisFileDirectory)Win32Platform.cs" />
     <Compile Include="$(MSBuildThisFileDirectory)WindowFramebuffer.cs" />
     <Compile Include="$(MSBuildThisFileDirectory)WindowImpl.cs" />
-<<<<<<< HEAD
     <Compile Include="$(MSBuildThisFileDirectory)WinScreen.cs" />
-=======
     <Compile Include="$(MSBuildThisFileDirectory)..\..\Shared\WindowResizeDragHelper.cs" />
->>>>>>> 5a752f08
     <Compile Include="..\..\Shared\SharedAssemblyInfo.cs">
       <Link>Properties\SharedAssemblyInfo.cs</Link>
     </Compile>
