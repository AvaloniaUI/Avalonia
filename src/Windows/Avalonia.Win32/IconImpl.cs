﻿using Avalonia.Platform;
using System;
using System.Collections.Generic;
using System.Drawing;
using System.Linq;
using System.Text;
using System.Threading.Tasks;

namespace Avalonia.Win32
{
    class IconImpl : IWindowIconImpl
    {
<<<<<<< HEAD
#if NOT_NETSTANDARD
        public IconImpl(System.Drawing.Bitmap iconBitmap)
=======
        private Bitmap bitmap;
        private Icon icon;

        public IconImpl(Bitmap bitmap)
        {
            this.bitmap = bitmap;
        }

        public IconImpl(Icon icon)
>>>>>>> 85e025da
        {
            this.icon = icon;
        }

<<<<<<< HEAD
        public System.Drawing.Bitmap IconBitmap { get; }
#endif
=======
        public IntPtr HIcon => icon?.Handle ?? bitmap.GetHicon();
>>>>>>> 85e025da
    }
}<|MERGE_RESOLUTION|>--- conflicted
+++ resolved
@@ -10,29 +10,18 @@
 {
     class IconImpl : IWindowIconImpl
     {
-<<<<<<< HEAD
-#if NOT_NETSTANDARD
-        public IconImpl(System.Drawing.Bitmap iconBitmap)
-=======
         private Bitmap bitmap;
         private Icon icon;
-
+#if NOT_NETSTANDARD
         public IconImpl(Bitmap bitmap)
         {
             this.bitmap = bitmap;
         }
 
         public IconImpl(Icon icon)
->>>>>>> 85e025da
         {
             this.icon = icon;
         }
 
-<<<<<<< HEAD
-        public System.Drawing.Bitmap IconBitmap { get; }
-#endif
-=======
-        public IntPtr HIcon => icon?.Handle ?? bitmap.GetHicon();
->>>>>>> 85e025da
     }
 }