--- conflicted
+++ resolved
@@ -1,5 +1,4 @@
 ﻿using System;
-using System.Drawing;
 using System.IO;
 using Avalonia.Platform;
 using Avalonia.Win32.Interop;
@@ -8,40 +7,45 @@
 {
     internal class IconImpl : IWindowIconImpl, IDisposable
     {
-<<<<<<< HEAD
-        private readonly Icon _smallIcon;
-        private readonly Icon _bigIcon;
+        private readonly Win32Icon _smallIcon;
+        private readonly Win32Icon _bigIcon;
 
         private static readonly int s_taskbarIconSize = Win32Platform.WindowsVersion < PlatformConstants.Windows10 ? 32 : 24;
 
         public IconImpl(Stream smallIcon, Stream bigIcon)
         {
-            _smallIcon = ReadFromStream(smallIcon);
-            _bigIcon = ReadFromStream(bigIcon);
+            _smallIcon = CreateIconImpl(smallIcon);
+            _bigIcon = CreateIconImpl(bigIcon);
         }
 
         public IconImpl(Stream icon)
         {
-            _smallIcon = _bigIcon = ReadFromStream(icon);
+            _smallIcon = _bigIcon = CreateIconImpl(icon);
         }
 
-        private static Icon ReadFromStream(Stream stream)
+        private static Win32Icon CreateIconImpl(Stream stream)
         {
-            if (!stream.CanSeek)
+            if (stream.CanSeek)
             {
-                using var seekableStream = new MemoryStream();
-                stream.CopyTo(seekableStream);
-                return ReadFromStream(seekableStream);
+                stream.Position = 0;
             }
-            
-            if (IsIcoFile(stream))
+
+            if (stream is MemoryStream memoryStream)
             {
-                return new(stream);
+                var iconData = memoryStream.ToArray();
+
+                return new Win32Icon(iconData);
             }
             else
             {
-                using var bitmap = new Bitmap(stream);
-                return Icon.FromHandle(bitmap.GetHicon());
+                using var ms = new MemoryStream();
+                stream.CopyTo(ms);
+
+                ms.Position = 0;
+
+                var iconData = ms.ToArray();
+
+                return new Win32Icon(iconData);
             }
         }
 
@@ -60,16 +64,16 @@
         // This is no good for a per-monitor DPI aware application. GetSystemMetricsForDpi would solve the problem,
         // but is only available in Windows 10 version 1607 and later. So instead, we just hard-code the 96dpi icon sizes.
 
-        public Icon LoadSmallIcon(double scaleFactor) => new(_smallIcon, GetScaledSize(16, scaleFactor));
+        public Win32Icon LoadSmallIcon(double scaleFactor) => new(_smallIcon, GetScaledSize(16, scaleFactor));
 
-        public Icon LoadBigIcon(double scaleFactor)
+        public Win32Icon LoadBigIcon(double scaleFactor)
         {
             var targetSize = GetScaledSize(s_taskbarIconSize, scaleFactor);
-            var icon = new Icon(_bigIcon, targetSize);
+            var icon = new Win32Icon(_bigIcon, targetSize);
 
             // The exact size of a taskbar icon in Windows 10 and later is 24px @ 96dpi. But if an ICO file doesn't have
             // that size, 16px can be selected instead. If this happens, fall back to a 32 pixel icon. Windows will downscale it.
-            if (s_taskbarIconSize == 24 && icon.Width < targetSize.Width)
+            if (s_taskbarIconSize == 24 && icon.Size.Width < targetSize.Width)
             {
                 icon.Dispose();
                 icon = new(_bigIcon, GetScaledSize(32, scaleFactor));
@@ -78,34 +82,18 @@
             return icon;
         }
 
-        private static System.Drawing.Size GetScaledSize(int baseSize, double factor)
+        private static PixelSize GetScaledSize(int baseSize, double factor)
         {
             var scaled = (int)Math.Ceiling(baseSize * factor);
             return new(scaled, scaled);
         }
 
-        public void Save(Stream outputStream) => _bigIcon.Save(outputStream);
-=======
-        private readonly Win32Icon _icon;
-        private readonly byte[] _iconData;
-
-        public IconImpl(Win32Icon icon, byte[] iconData)
-        {
-            _icon = icon;
-            _iconData = iconData;
-        }
-
-        public IntPtr HIcon => _icon.Handle;
->>>>>>> 9bf773e9
+        public void Save(Stream outputStream) => _bigIcon.CopyTo(outputStream);
 
         public void Dispose()
         {
-<<<<<<< HEAD
             _smallIcon.Dispose();
             _bigIcon.Dispose();
-=======
-            outputStream.Write(_iconData, 0, _iconData.Length);
->>>>>>> 9bf773e9
         }
     }
 }