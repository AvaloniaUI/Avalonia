﻿<?xml version="1.0" encoding="utf-8"?>
<Project ToolsVersion="4.0" DefaultTargets="Build" xmlns="http://schemas.microsoft.com/developer/msbuild/2003">
  <Import Project="$(MSBuildExtensionsPath)\$(MSBuildToolsVersion)\Microsoft.Common.props" Condition="Exists('$(MSBuildExtensionsPath)\$(MSBuildToolsVersion)\Microsoft.Common.props')" />
  <PropertyGroup>
    <Configuration Condition=" '$(Configuration)' == '' ">Debug</Configuration>
    <Platform Condition=" '$(Platform)' == '' ">AnyCPU</Platform>
    <ProjectGuid>{811A76CF-1CF6-440F-963B-BBE31BD72A82}</ProjectGuid>
    <OutputType>Library</OutputType>
    <AppDesignerFolder>Properties</AppDesignerFolder>
    <RootNamespace>Avalonia.Win32</RootNamespace>
    <AssemblyName>Avalonia.Win32</AssemblyName>
    <ProjectTypeGuids>{786C830F-07A1-408B-BD7F-6EE04809D6DB};{FAE04EC0-301F-11D3-BF4B-00C04F79EFBC}</ProjectTypeGuids>
    <TargetFrameworkProfile>
    </TargetFrameworkProfile>
    <TargetFrameworkVersion>v5.0</TargetFrameworkVersion>
    <NuGetPackageImportStamp>
    </NuGetPackageImportStamp>
  </PropertyGroup>
  <PropertyGroup Condition=" '$(Configuration)|$(Platform)' == 'Debug|AnyCPU' ">
    <DebugSymbols>true</DebugSymbols>
    <DebugType>full</DebugType>
    <Optimize>false</Optimize>
    <OutputPath>bin\Debug\</OutputPath>
    <DefineConstants>DEBUG;TRACE</DefineConstants>
    <ErrorReport>prompt</ErrorReport>
    <WarningLevel>4</WarningLevel>
    <DocumentationFile>bin\Debug\Avalonia.Win32.XML</DocumentationFile>
    <AllowUnsafeBlocks>true</AllowUnsafeBlocks>
    <NoWarn>CS1591</NoWarn>
  </PropertyGroup>
  <PropertyGroup Condition=" '$(Configuration)|$(Platform)' == 'Release|AnyCPU' ">
    <DebugType>pdbonly</DebugType>
    <Optimize>true</Optimize>
    <OutputPath>bin\Release\</OutputPath>
    <DefineConstants>TRACE</DefineConstants>
    <ErrorReport>prompt</ErrorReport>
    <WarningLevel>4</WarningLevel>
    <DocumentationFile>bin\Release\Avalonia.Win32.XML</DocumentationFile>
    <AllowUnsafeBlocks>true</AllowUnsafeBlocks>
    <NoWarn>CS1591</NoWarn>
  </PropertyGroup>
  <ItemGroup>
<<<<<<< HEAD
=======
    <Reference Include="PresentationCore" />
    <Reference Include="PresentationFramework" />
    <Reference Include="System" />
    <Reference Include="System.Core" />
    <Reference Include="System.Drawing" />
    <Reference Include="System.Reactive.Core, Version=3.0.0.0, Culture=neutral, PublicKeyToken=94bc3704cddfc263, processorArchitecture=MSIL">
      <HintPath>..\..\..\packages\System.Reactive.Core.3.0.0\lib\net45\System.Reactive.Core.dll</HintPath>
      <Private>True</Private>
    </Reference>
    <Reference Include="System.Reactive.Interfaces, Version=3.0.0.0, Culture=neutral, PublicKeyToken=94bc3704cddfc263, processorArchitecture=MSIL">
      <HintPath>..\..\..\packages\System.Reactive.Interfaces.3.0.0\lib\net45\System.Reactive.Interfaces.dll</HintPath>
      <Private>True</Private>
    </Reference>
    <Reference Include="System.Windows.Forms" />
    <Reference Include="Microsoft.CSharp" />
    <Reference Include="System.Windows.Forms" />
    <Reference Include="Microsoft.CSharp" />
    <Reference Include="System.Xaml" />
    <Reference Include="WindowsBase" />
    <Reference Include="WindowsFormsIntegration" />
  </ItemGroup>
  <ItemGroup>
>>>>>>> 85e025da
    <Compile Include="..\..\Shared\SharedAssemblyInfo.cs">
      <Link>Properties\SharedAssemblyInfo.cs</Link>
    </Compile>
    <Compile Include="ClipboardImpl.cs" />
    <Compile Include="Embedding\WinFormsAvaloniaControlHost.cs">
      <SubType>Component</SubType>
    </Compile>
    <Compile Include="Embedding\WpfAvaloniaControlHost.cs" />
    <Compile Include="IconImpl.cs" />
    <Compile Include="SystemDialogImpl.cs" />
    <Compile Include="CursorFactory.cs" />
    <Compile Include="Input\KeyInterop.cs" />
    <Compile Include="Input\WindowsKeyboardDevice.cs" />
    <Compile Include="Input\WindowsMouseDevice.cs" />
    <Compile Include="Interop\UnmanagedMethods.cs" />
    <Compile Include="PlatformConstants.cs" />
    <Compile Include="PopupImpl.cs" />
    <Compile Include="WindowImpl.cs" />
    <Compile Include="Properties\AssemblyInfo.cs" />
    <Compile Include="Win32Platform.cs" />
    <Compile Include="Embedding\EmbeddedWindowImpl.cs" />
  </ItemGroup>
  <ItemGroup>
<<<<<<< HEAD
    <None Include="app.config" />
    <None Include="project.json" />
  </ItemGroup>
  <ItemGroup>
=======
>>>>>>> 85e025da
    <ProjectReference Include="..\..\Avalonia.Animation\Avalonia.Animation.csproj">
      <Project>{D211E587-D8BC-45B9-95A4-F297C8FA5200}</Project>
      <Name>Avalonia.Animation</Name>
    </ProjectReference>
    <ProjectReference Include="..\..\Avalonia.Base\Avalonia.Base.csproj">
      <Project>{B09B78D8-9B26-48B0-9149-D64A2F120F3F}</Project>
      <Name>Avalonia.Base</Name>
    </ProjectReference>
    <ProjectReference Include="..\..\Avalonia.Controls\Avalonia.Controls.csproj">
      <Project>{D2221C82-4A25-4583-9B43-D791E3F6820C}</Project>
      <Name>Avalonia.Controls</Name>
    </ProjectReference>
    <ProjectReference Include="..\..\Avalonia.Diagnostics\Avalonia.Diagnostics.csproj">
      <Project>{7062AE20-5DCC-4442-9645-8195BDECE63E}</Project>
      <Name>Avalonia.Diagnostics</Name>
    </ProjectReference>
    <ProjectReference Include="..\..\Avalonia.Input\Avalonia.Input.csproj">
      <Project>{62024B2D-53EB-4638-B26B-85EEAA54866E}</Project>
      <Name>Avalonia.Input</Name>
    </ProjectReference>
    <ProjectReference Include="..\..\Avalonia.Interactivity\Avalonia.Interactivity.csproj">
      <Project>{6B0ED19D-A08B-461C-A9D9-A9EE40B0C06B}</Project>
      <Name>Avalonia.Interactivity</Name>
    </ProjectReference>
    <ProjectReference Include="..\..\Avalonia.Layout\Avalonia.Layout.csproj">
      <Project>{42472427-4774-4C81-8AFF-9F27B8E31721}</Project>
      <Name>Avalonia.Layout</Name>
    </ProjectReference>
    <ProjectReference Include="..\..\Avalonia.SceneGraph\Avalonia.SceneGraph.csproj">
      <Project>{EB582467-6ABB-43A1-B052-E981BA910E3A}</Project>
      <Name>Avalonia.SceneGraph</Name>
    </ProjectReference>
    <ProjectReference Include="..\..\Avalonia.Styling\Avalonia.Styling.csproj">
      <Project>{F1BAA01A-F176-4C6A-B39D-5B40BB1B148F}</Project>
      <Name>Avalonia.Styling</Name>
    </ProjectReference>
  </ItemGroup>
<<<<<<< HEAD
  <Import Project="..\..\Shared\PlatformSupport\PlatformSupport.projitems" Label="Shared" />
  <Import Project="$(MSBuildExtensionsPath32)\Microsoft\Portable\$(TargetFrameworkVersion)\Microsoft.Portable.CSharp.targets" />
=======
  <ItemGroup>
    <None Include="packages.config" />
  </ItemGroup>
  <Import Project="$(MSBuildToolsPath)\Microsoft.CSharp.targets" />
>>>>>>> 85e025da
  <!-- To modify your build process, add your task inside one of the targets below and uncomment it. 
       Other similar extension points exist, see Microsoft.Common.targets.
  <Target Name="BeforeBuild">
  </Target>
  <Target Name="AfterBuild">
  </Target>
  -->
</Project><|MERGE_RESOLUTION|>--- conflicted
+++ resolved
@@ -40,8 +40,6 @@
     <NoWarn>CS1591</NoWarn>
   </PropertyGroup>
   <ItemGroup>
-<<<<<<< HEAD
-=======
     <Reference Include="PresentationCore" />
     <Reference Include="PresentationFramework" />
     <Reference Include="System" />
@@ -64,7 +62,6 @@
     <Reference Include="WindowsFormsIntegration" />
   </ItemGroup>
   <ItemGroup>
->>>>>>> 85e025da
     <Compile Include="..\..\Shared\SharedAssemblyInfo.cs">
       <Link>Properties\SharedAssemblyInfo.cs</Link>
     </Compile>
@@ -88,13 +85,10 @@
     <Compile Include="Embedding\EmbeddedWindowImpl.cs" />
   </ItemGroup>
   <ItemGroup>
-<<<<<<< HEAD
     <None Include="app.config" />
     <None Include="project.json" />
   </ItemGroup>
   <ItemGroup>
-=======
->>>>>>> 85e025da
     <ProjectReference Include="..\..\Avalonia.Animation\Avalonia.Animation.csproj">
       <Project>{D211E587-D8BC-45B9-95A4-F297C8FA5200}</Project>
       <Name>Avalonia.Animation</Name>
@@ -132,15 +126,12 @@
       <Name>Avalonia.Styling</Name>
     </ProjectReference>
   </ItemGroup>
-<<<<<<< HEAD
   <Import Project="..\..\Shared\PlatformSupport\PlatformSupport.projitems" Label="Shared" />
   <Import Project="$(MSBuildExtensionsPath32)\Microsoft\Portable\$(TargetFrameworkVersion)\Microsoft.Portable.CSharp.targets" />
-=======
   <ItemGroup>
     <None Include="packages.config" />
   </ItemGroup>
   <Import Project="$(MSBuildToolsPath)\Microsoft.CSharp.targets" />
->>>>>>> 85e025da
   <!-- To modify your build process, add your task inside one of the targets below and uncomment it. 
        Other similar extension points exist, see Microsoft.Common.targets.
   <Target Name="BeforeBuild">
