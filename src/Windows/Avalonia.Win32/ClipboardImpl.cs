--- conflicted
+++ resolved
@@ -15,11 +15,11 @@
     {
         private const int OleRetryCount = 10;
         private const int OleRetryDelay = 100;
-<<<<<<< HEAD
+
         private DataObject? _lastStoredDataObject;
         // We can't currently rely on GetNativeIntPtr due to a bug in MicroCom 0.11, so we store the raw CCW reference instead
         private IntPtr _lastStoredDataObjectIntPtr;
-=======
+
         /// <summary>
         /// The amount of time in milliseconds to sleep before flushing the clipboard after a set.
         /// </summary>
@@ -27,7 +27,6 @@
         /// This is mitigation for clipboard listener issues.
         /// </remarks>
         private const int OleFlushDelay = 10;
->>>>>>> 07a76145
 
         private static async Task<IDisposable> OpenClipboard()
         {
@@ -167,7 +166,7 @@
             }
         }
 
-<<<<<<< HEAD
+
         public Task<IDataObject?> TryGetInProcessDataObjectAsync()
         {
             if (_lastStoredDataObject?.IsDisposed != false
@@ -176,7 +175,7 @@
                 return Task.FromResult<IDataObject?>(null);
             
             return Task.FromResult<IDataObject?>(_lastStoredDataObject.Wrapped);
-=======
+        }
         /// <summary>
         /// Permanently renders the contents of the last IDataObject that was set onto the clipboard.
         /// </summary>
@@ -204,7 +203,6 @@
 
                 await Task.Delay(OleRetryDelay);
             }
->>>>>>> 07a76145
         }
     }
 }