﻿using System;
using System.Collections.Generic;
using System.Diagnostics;
using System.Drawing;
using System.Linq;
using Avalonia.Controls;
using Avalonia.Controls.Platform;
using Avalonia.Controls.Primitives.PopupPositioning;
using Avalonia.LogicalTree;
<<<<<<< HEAD
=======
using Avalonia.Media.Imaging;
using Avalonia.Metadata;
>>>>>>> 9bf773e9
using Avalonia.Platform;
using Avalonia.Win32.Interop;
using static Avalonia.Win32.Interop.UnmanagedMethods;

namespace Avalonia.Win32
{
    internal class TrayIconImpl : ITrayIconImpl
    {
        private static readonly Win32Icon s_emptyIcon = new(new WriteableBitmap(new PixelSize(32, 32),
            new Vector(96, 96),
            PixelFormats.Bgra8888, AlphaFormat.Unpremul));
        private readonly int _uniqueId;
        private static int s_nextUniqueId;
        private static nint s_taskBarMonitor;
        private static bool _subscribedToPlatformSettings;

        private bool _iconAdded;
        private IWindowIconImpl? _iconImpl;
        private bool _iconStale;
        private Icon? _icon;
        private string? _tooltipText;
        private readonly Win32NativeToManagedMenuExporter _exporter;
        private static readonly Dictionary<int, TrayIconImpl> s_trayIcons = new();
        private bool _disposedValue;
        private static readonly uint WM_TASKBARCREATED = RegisterWindowMessage("TaskbarCreated");

        public TrayIconImpl()
        {
            if (!_subscribedToPlatformSettings) // static constructor is too early to subscribe
            {
                Win32Platform.PlatformSettings.ThemeVariantChanged += OnThemeVariantChanged;
                _subscribedToPlatformSettings = true;
            }

            FindTaskBarMonitor();

            _exporter = new Win32NativeToManagedMenuExporter();

            _uniqueId = ++s_nextUniqueId;

            s_trayIcons.Add(_uniqueId, this);
        }

        public Action? OnClicked { get; set; }

        public INativeMenuExporter MenuExporter => _exporter;

        internal static void ProcWnd(IntPtr hWnd, uint msg, IntPtr wParam, IntPtr lParam)
        {
            switch (msg)
            {
                case (uint)CustomWindowsMessage.WM_TRAYMOUSE:
                    if (s_trayIcons.TryGetValue(wParam.ToInt32(), out var value))
                    {
                        value.WndProc(hWnd, msg, wParam, lParam);
                    }
                    break;
                case (uint)WindowsMessage.WM_DISPLAYCHANGE:
                    FindTaskBarMonitor();
                    foreach (var tray in s_trayIcons.Values)
                    {
                        if (tray._iconAdded)
                        {
                            tray._iconStale = true;
                            tray.UpdateIcon();
                        }
                    }
                    break;
                default:
                    if (msg == WM_TASKBARCREATED)
                    {
                        FindTaskBarMonitor();
                        foreach (var tray in s_trayIcons.Values)
                        {
                            if (tray._iconAdded)
                            {
                                tray.UpdateIcon(true);
                                tray.UpdateIcon();
                            }
                        }
                    }
                    break;
            }
        }

        private static void OnThemeVariantChanged(object? sender, EventArgs e)
        {
            foreach (var tray in s_trayIcons.Values)
            {
                if (tray._iconImpl is IThemeVariantWindowIconImpl)
                {
                    tray._iconStale = true;
                    tray.UpdateIcon();
                }
            }
        }

        /// <inheritdoc />
        public void SetIcon(IWindowIconImpl? icon)
        {
            _iconImpl = icon;
            _iconStale = true;
            UpdateIcon();
        }

        /// <inheritdoc />
        public void SetIsVisible(bool visible)
        {
            UpdateIcon(!visible);
        }

        /// <inheritdoc />
        public void SetToolTipText(string? text)
        {
            _tooltipText = text;
            UpdateIcon(!_iconAdded);
        }

        private static void FindTaskBarMonitor()
        {
            var taskBarData = new APPBARDATA();
            if (SHAppBarMessage(AppBarMessage.ABM_GETTASKBARPOS, ref taskBarData) != 0)
            {
                s_taskBarMonitor = MonitorFromPoint(new() { X = taskBarData.rc.left, Y = taskBarData.rc.top }, MONITOR.MONITOR_DEFAULTTOPRIMARY);
            }
        }

        private void UpdateIcon(bool remove = false)
        {
            Icon? newIcon = null;
            if (_iconStale && _iconImpl is not null)
            {
                var scaling = 1.0;
                if ((HRESULT)GetDpiForMonitor(s_taskBarMonitor, MONITOR_DPI_TYPE.MDT_EFFECTIVE_DPI, out var dpiX, out var dpiY) == HRESULT.S_OK)
                {
                    Debug.Assert(dpiX == dpiY);
                    scaling = dpiX / 96.0;
                }

                newIcon = (_iconImpl switch
                {
                    IThemeVariantWindowIconImpl variantIcons => (Win32Platform.PlatformSettings.ThemeVariant switch
                    {
                        PlatformThemeVariant.Light => variantIcons.Light,
                        PlatformThemeVariant.Dark => variantIcons.Dark,
                        _ => throw new NotImplementedException(),
                    }) as IconImpl,
                    IconImpl standard => standard,
                    _ => null,
                })?.LoadSmallIcon(scaling);
            }

            var iconData = new NOTIFYICONDATA
            {
                hWnd = Win32Platform.Instance.Handle,
                uID = _uniqueId
            };

            if (!remove)
            {
                iconData.uFlags = NIF.TIP | NIF.MESSAGE | NIF.ICON;
                iconData.uCallbackMessage = (int)CustomWindowsMessage.WM_TRAYMOUSE;
<<<<<<< HEAD
                iconData.hIcon = (_iconStale ? newIcon : _icon)?.Handle ?? s_emptyIcon;
=======
                iconData.hIcon = _icon?.HIcon ?? s_emptyIcon.Handle;
>>>>>>> 9bf773e9
                iconData.szTip = _tooltipText ?? "";

                if (!_iconAdded)
                {
                    Shell_NotifyIcon(NIM.ADD, iconData);
                    _iconAdded = true;
                }
                else
                {
                    Shell_NotifyIcon(NIM.MODIFY, iconData);
                }
            }
            else
            {
                iconData.uFlags = 0;
                Shell_NotifyIcon(NIM.DELETE, iconData);
                _iconAdded = false;
            }

            if (_iconStale)
            {
                _icon?.Dispose();
                _icon = newIcon;
                _iconStale = false;
            }
        }

        private IntPtr WndProc(IntPtr hWnd, uint msg, IntPtr wParam, IntPtr lParam)
        {
            if (msg == (uint)CustomWindowsMessage.WM_TRAYMOUSE)
            {
                // Determine the type of message and call the matching event handlers
                switch (lParam.ToInt32())
                {
                    case (int)WindowsMessage.WM_LBUTTONUP:
                        OnClicked?.Invoke();
                        break;

                    case (int)WindowsMessage.WM_RBUTTONUP:
                        OnRightClicked();
                        break;
                }

                return IntPtr.Zero;
            }

            return DefWindowProc(hWnd, msg, wParam, lParam);
        }

        private void OnRightClicked()
        {
            var menuItems = _exporter.GetMenu();
            if (null == menuItems || menuItems.Count == 0)
            {
                return;
            }

            var _trayMenu = new TrayPopupRoot()
            {
                SystemDecorations = SystemDecorations.None,
                SizeToContent = SizeToContent.WidthAndHeight,
                Background = null,
                TransparencyLevelHint = new[] { WindowTransparencyLevel.Transparent },
                Content = new TrayIconMenuFlyoutPresenter()
                {
                    ItemsSource = menuItems
                }
            };

            GetCursorPos(out POINT pt);

            _trayMenu.Position = new PixelPoint(pt.X, pt.Y);

            _trayMenu.Show();
        }

        /// <summary>
        /// Custom Win32 window messages for the NotifyIcon
        /// </summary>
        private enum CustomWindowsMessage : uint
        {
            WM_TRAYICON = WindowsMessage.WM_APP + 1024,
            WM_TRAYMOUSE = WindowsMessage.WM_USER + 1024,
        }

        private class TrayIconMenuFlyoutPresenter : MenuFlyoutPresenter
        {
            protected override Type StyleKeyOverride => typeof(MenuFlyoutPresenter);

            public override void Close()
            {
                // DefaultMenuInteractionHandler calls this
                var host = this.FindLogicalAncestorOfType<TrayPopupRoot>();
                if (host != null)
                {
                    SelectedIndex = -1;
                    host.Close();
                }
            }
        }

        private class TrayPopupRoot : Window
        {
            private readonly ManagedPopupPositioner _positioner;

            public TrayPopupRoot()
            {
                _positioner = new ManagedPopupPositioner(new TrayIconManagedPopupPositionerPopupImplHelper(MoveResize));
                Topmost = true;

                Deactivated += TrayPopupRoot_Deactivated;

                ShowInTaskbar = false;

                ShowActivated = true;
            }

            private void TrayPopupRoot_Deactivated(object? sender, EventArgs e)
            {
                Close();
            }

            private void MoveResize(PixelPoint position, Size size, double scaling)
            {
                if (PlatformImpl is { } platformImpl)
                {
                    platformImpl.Move(position);
                    platformImpl.Resize(size, WindowResizeReason.Layout);
                }
            }

            protected override void ArrangeCore(Rect finalRect)
            {
                base.ArrangeCore(finalRect);

                _positioner.Update(new PopupPositionerParameters
                {
                    Anchor = PopupAnchor.TopLeft,
                    Gravity = PopupGravity.BottomRight,
                    AnchorRectangle = new Rect(Position.ToPoint(Screens.Primary?.Scaling ?? 1.0), new Size(1, 1)),
                    Size = finalRect.Size,
                    ConstraintAdjustment = PopupPositionerConstraintAdjustment.FlipX | PopupPositionerConstraintAdjustment.FlipY,
                });
            }

            private class TrayIconManagedPopupPositionerPopupImplHelper : IManagedPopupPositionerPopup
            {
                private readonly Action<PixelPoint, Size, double> _moveResize;
                private readonly Window _hiddenWindow;

                public TrayIconManagedPopupPositionerPopupImplHelper(Action<PixelPoint, Size, double> moveResize)
                {
                    _moveResize = moveResize;
                    _hiddenWindow = new Window();
                }

                public IReadOnlyList<ManagedPopupPositionerScreenInfo> Screens =>
                    _hiddenWindow.Screens.All
                        .Select(s => new ManagedPopupPositionerScreenInfo(s.Bounds.ToRect(1), s.Bounds.ToRect(1)))
                        .ToArray();

                public Rect ParentClientAreaScreenGeometry
                {
                    get
                    {
                        if (_hiddenWindow.Screens.Primary is { } screen)
                        {
                            var point = screen.Bounds.TopLeft;
                            var size = screen.Bounds.Size;
                            return new Rect(point.X, point.Y, size.Width * screen.Scaling, size.Height * screen.Scaling);
                        }
                        return default;
                    }
                }

                public void MoveAndResize(Point devicePoint, Size virtualSize)
                {
                    _moveResize(new PixelPoint((int)devicePoint.X, (int)devicePoint.Y), virtualSize, Scaling);
                }

                public double Scaling => _hiddenWindow.Screens.Primary?.Scaling ?? 1.0;
            }
        }

        protected virtual void Dispose(bool disposing)
        {
            if (!_disposedValue)
            {
                UpdateIcon(true);

                _disposedValue = true;
            }
        }

        ~TrayIconImpl()
        {
            // Do not change this code. Put cleanup code in 'Dispose(bool disposing)' method
            Dispose(disposing: false);
        }

        public void Dispose()
        {
            // Do not change this code. Put cleanup code in 'Dispose(bool disposing)' method
            Dispose(disposing: true);
            GC.SuppressFinalize(this);
        }
    }
}<|MERGE_RESOLUTION|>--- conflicted
+++ resolved
@@ -1,17 +1,13 @@
 ﻿using System;
 using System.Collections.Generic;
 using System.Diagnostics;
-using System.Drawing;
 using System.Linq;
 using Avalonia.Controls;
 using Avalonia.Controls.Platform;
 using Avalonia.Controls.Primitives.PopupPositioning;
 using Avalonia.LogicalTree;
-<<<<<<< HEAD
-=======
 using Avalonia.Media.Imaging;
 using Avalonia.Metadata;
->>>>>>> 9bf773e9
 using Avalonia.Platform;
 using Avalonia.Win32.Interop;
 using static Avalonia.Win32.Interop.UnmanagedMethods;
@@ -31,7 +27,7 @@
         private bool _iconAdded;
         private IWindowIconImpl? _iconImpl;
         private bool _iconStale;
-        private Icon? _icon;
+        private Win32Icon? _icon;
         private string? _tooltipText;
         private readonly Win32NativeToManagedMenuExporter _exporter;
         private static readonly Dictionary<int, TrayIconImpl> s_trayIcons = new();
@@ -141,7 +137,7 @@
 
         private void UpdateIcon(bool remove = false)
         {
-            Icon? newIcon = null;
+            Win32Icon? newIcon = null;
             if (_iconStale && _iconImpl is not null)
             {
                 var scaling = 1.0;
@@ -174,11 +170,7 @@
             {
                 iconData.uFlags = NIF.TIP | NIF.MESSAGE | NIF.ICON;
                 iconData.uCallbackMessage = (int)CustomWindowsMessage.WM_TRAYMOUSE;
-<<<<<<< HEAD
-                iconData.hIcon = (_iconStale ? newIcon : _icon)?.Handle ?? s_emptyIcon;
-=======
-                iconData.hIcon = _icon?.HIcon ?? s_emptyIcon.Handle;
->>>>>>> 9bf773e9
+                iconData.hIcon = (_iconStale ? newIcon : _icon)?.Handle ?? s_emptyIcon.Handle;
                 iconData.szTip = _tooltipText ?? "";
 
                 if (!_iconAdded)
