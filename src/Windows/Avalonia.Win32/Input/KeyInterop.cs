using System.Collections.Generic;
using Avalonia.Input;
using Avalonia.Win32.Interop;

namespace Avalonia.Win32.Input
{
    static class KeyInterop
    {
        private static readonly Dictionary<Key, int> s_virtualKeyFromKey = new Dictionary<Key, int>
        {
            { Key.None, 0 },
            { Key.Cancel, 3 },
            { Key.Back, 8 },
            { Key.Tab, 9 },
            { Key.LineFeed, 0 },
            { Key.Clear, 12 },
            { Key.Return, 13 },
            { Key.Pause, 19 },
            { Key.Capital, 20 },
            { Key.KanaMode, 21 },
            { Key.JunjaMode, 23 },
            { Key.FinalMode, 24 },
            { Key.HanjaMode, 25 },
            { Key.Escape, 27 },
            { Key.ImeConvert, 28 },
            { Key.ImeNonConvert, 29 },
            { Key.ImeAccept, 30 },
            { Key.ImeModeChange, 31 },
            { Key.Space, 32 },
            { Key.PageUp, 33 },
            { Key.Next, 34 },
            { Key.End, 35 },
            { Key.Home, 36 },
            { Key.Left, 37 },
            { Key.Up, 38 },
            { Key.Right, 39 },
            { Key.Down, 40 },
            { Key.Select, 41 },
            { Key.Print, 42 },
            { Key.Execute, 43 },
            { Key.Snapshot, 44 },
            { Key.Insert, 45 },
            { Key.Delete, 46 },
            { Key.Help, 47 },
            { Key.D0, 48 },
            { Key.D1, 49 },
            { Key.D2, 50 },
            { Key.D3, 51 },
            { Key.D4, 52 },
            { Key.D5, 53 },
            { Key.D6, 54 },
            { Key.D7, 55 },
            { Key.D8, 56 },
            { Key.D9, 57 },
            { Key.A, 65 },
            { Key.B, 66 },
            { Key.C, 67 },
            { Key.D, 68 },
            { Key.E, 69 },
            { Key.F, 70 },
            { Key.G, 71 },
            { Key.H, 72 },
            { Key.I, 73 },
            { Key.J, 74 },
            { Key.K, 75 },
            { Key.L, 76 },
            { Key.M, 77 },
            { Key.N, 78 },
            { Key.O, 79 },
            { Key.P, 80 },
            { Key.Q, 81 },
            { Key.R, 82 },
            { Key.S, 83 },
            { Key.T, 84 },
            { Key.U, 85 },
            { Key.V, 86 },
            { Key.W, 87 },
            { Key.X, 88 },
            { Key.Y, 89 },
            { Key.Z, 90 },
            { Key.LWin, 91 },
            { Key.RWin, 92 },
            { Key.Apps, 93 },
            { Key.Sleep, 95 },
            { Key.NumPad0, 96 },
            { Key.NumPad1, 97 },
            { Key.NumPad2, 98 },
            { Key.NumPad3, 99 },
            { Key.NumPad4, 100 },
            { Key.NumPad5, 101 },
            { Key.NumPad6, 102 },
            { Key.NumPad7, 103 },
            { Key.NumPad8, 104 },
            { Key.NumPad9, 105 },
            { Key.Multiply, 106 },
            { Key.Add, 107 },
            { Key.Separator, 108 },
            { Key.Subtract, 109 },
            { Key.Decimal, 110 },
            { Key.Divide, 111 },
            { Key.F1, 112 },
            { Key.F2, 113 },
            { Key.F3, 114 },
            { Key.F4, 115 },
            { Key.F5, 116 },
            { Key.F6, 117 },
            { Key.F7, 118 },
            { Key.F8, 119 },
            { Key.F9, 120 },
            { Key.F10, 121 },
            { Key.F11, 122 },
            { Key.F12, 123 },
            { Key.F13, 124 },
            { Key.F14, 125 },
            { Key.F15, 126 },
            { Key.F16, 127 },
            { Key.F17, 128 },
            { Key.F18, 129 },
            { Key.F19, 130 },
            { Key.F20, 131 },
            { Key.F21, 132 },
            { Key.F22, 133 },
            { Key.F23, 134 },
            { Key.F24, 135 },
            { Key.NumLock, 144 },
            { Key.Scroll, 145 },
            { Key.LeftShift, 160 },
            { Key.RightShift, 161 },
            { Key.LeftCtrl, 162 },
            { Key.RightCtrl, 163 },
            { Key.LeftAlt, 164 },
            { Key.RightAlt, 165 },
            { Key.BrowserBack, 166 },
            { Key.BrowserForward, 167 },
            { Key.BrowserRefresh, 168 },
            { Key.BrowserStop, 169 },
            { Key.BrowserSearch, 170 },
            { Key.BrowserFavorites, 171 },
            { Key.BrowserHome, 172 },
            { Key.VolumeMute, 173 },
            { Key.VolumeDown, 174 },
            { Key.VolumeUp, 175 },
            { Key.MediaNextTrack, 176 },
            { Key.MediaPreviousTrack, 177 },
            { Key.MediaStop, 178 },
            { Key.MediaPlayPause, 179 },
            { Key.LaunchMail, 180 },
            { Key.SelectMedia, 181 },
            { Key.LaunchApplication1, 182 },
            { Key.LaunchApplication2, 183 },
            { Key.Oem1, 186 },
            { Key.OemPlus, 187 },
            { Key.OemComma, 188 },
            { Key.OemMinus, 189 },
            { Key.OemPeriod, 190 },
            { Key.OemQuestion, 191 },
            { Key.Oem3, 192 },
            { Key.AbntC1, 193 },
            { Key.AbntC2, 194 },
            { Key.OemOpenBrackets, 219 },
            { Key.Oem5, 220 },
            { Key.Oem6, 221 },
            { Key.OemQuotes, 222 },
            { Key.Oem8, 223 },
            { Key.OemBackslash, 226 },
            { Key.ImeProcessed, 229 },
            { Key.System, 0 },
            { Key.OemAttn, 240 },
            { Key.OemFinish, 241 },
            { Key.OemCopy, 242 },
            { Key.DbeSbcsChar, 243 },
            { Key.OemEnlw, 244 },
            { Key.OemBackTab, 245 },
            { Key.DbeNoRoman, 246 },
            { Key.DbeEnterWordRegisterMode, 247 },
            { Key.DbeEnterImeConfigureMode, 248 },
            { Key.EraseEof, 249 },
            { Key.Play, 250 },
            { Key.DbeNoCodeInput, 251 },
            { Key.NoName, 252 },
            { Key.Pa1, 253 },
            { Key.OemClear, 254 },
            { Key.DeadCharProcessed, 0 },
        };

        private static readonly Dictionary<int, Key> s_keyFromVirtualKey = new Dictionary<int, Key>
        {
            { 0, Key.None },
            { 3, Key.Cancel },
            { 8, Key.Back },
            { 9, Key.Tab },
            { 12, Key.Clear },
            { 13, Key.Return },
            { 16, Key.LeftShift},
            { 17, Key.LeftCtrl},
            { 18, Key.LeftAlt },
            { 19, Key.Pause },
            { 20, Key.Capital },
            { 21, Key.KanaMode },
            { 23, Key.JunjaMode },
            { 24, Key.FinalMode },
            { 25, Key.HanjaMode },
            { 27, Key.Escape },
            { 28, Key.ImeConvert },
            { 29, Key.ImeNonConvert },
            { 30, Key.ImeAccept },
            { 31, Key.ImeModeChange },
            { 32, Key.Space },
            { 33, Key.PageUp },
            { 34, Key.PageDown },
            { 35, Key.End },
            { 36, Key.Home },
            { 37, Key.Left },
            { 38, Key.Up },
            { 39, Key.Right },
            { 40, Key.Down },
            { 41, Key.Select },
            { 42, Key.Print },
            { 43, Key.Execute },
            { 44, Key.Snapshot },
            { 45, Key.Insert },
            { 46, Key.Delete },
            { 47, Key.Help },
            { 48, Key.D0 },
            { 49, Key.D1 },
            { 50, Key.D2 },
            { 51, Key.D3 },
            { 52, Key.D4 },
            { 53, Key.D5 },
            { 54, Key.D6 },
            { 55, Key.D7 },
            { 56, Key.D8 },
            { 57, Key.D9 },
            { 65, Key.A },
            { 66, Key.B },
            { 67, Key.C },
            { 68, Key.D },
            { 69, Key.E },
            { 70, Key.F },
            { 71, Key.G },
            { 72, Key.H },
            { 73, Key.I },
            { 74, Key.J },
            { 75, Key.K },
            { 76, Key.L },
            { 77, Key.M },
            { 78, Key.N },
            { 79, Key.O },
            { 80, Key.P },
            { 81, Key.Q },
            { 82, Key.R },
            { 83, Key.S },
            { 84, Key.T },
            { 85, Key.U },
            { 86, Key.V },
            { 87, Key.W },
            { 88, Key.X },
            { 89, Key.Y },
            { 90, Key.Z },
            { 91, Key.LWin },
            { 92, Key.RWin },
            { 93, Key.Apps },
            { 95, Key.Sleep },
            { 96, Key.NumPad0 },
            { 97, Key.NumPad1 },
            { 98, Key.NumPad2 },
            { 99, Key.NumPad3 },
            { 100, Key.NumPad4 },
            { 101, Key.NumPad5 },
            { 102, Key.NumPad6 },
            { 103, Key.NumPad7 },
            { 104, Key.NumPad8 },
            { 105, Key.NumPad9 },
            { 106, Key.Multiply },
            { 107, Key.Add },
            { 108, Key.Separator },
            { 109, Key.Subtract },
            { 110, Key.Decimal },
            { 111, Key.Divide },
            { 112, Key.F1 },
            { 113, Key.F2 },
            { 114, Key.F3 },
            { 115, Key.F4 },
            { 116, Key.F5 },
            { 117, Key.F6 },
            { 118, Key.F7 },
            { 119, Key.F8 },
            { 120, Key.F9 },
            { 121, Key.F10 },
            { 122, Key.F11 },
            { 123, Key.F12 },
            { 124, Key.F13 },
            { 125, Key.F14 },
            { 126, Key.F15 },
            { 127, Key.F16 },
            { 128, Key.F17 },
            { 129, Key.F18 },
            { 130, Key.F19 },
            { 131, Key.F20 },
            { 132, Key.F21 },
            { 133, Key.F22 },
            { 134, Key.F23 },
            { 135, Key.F24 },
            { 144, Key.NumLock },
            { 145, Key.Scroll },
            { 160, Key.LeftShift },
            { 161, Key.RightShift },
            { 162, Key.LeftCtrl },
            { 163, Key.RightCtrl },
            { 164, Key.LeftAlt },
            { 165, Key.RightAlt },
            { 166, Key.BrowserBack },
            { 167, Key.BrowserForward },
            { 168, Key.BrowserRefresh },
            { 169, Key.BrowserStop },
            { 170, Key.BrowserSearch },
            { 171, Key.BrowserFavorites },
            { 172, Key.BrowserHome },
            { 173, Key.VolumeMute },
            { 174, Key.VolumeDown },
            { 175, Key.VolumeUp },
            { 176, Key.MediaNextTrack },
            { 177, Key.MediaPreviousTrack },
            { 178, Key.MediaStop },
            { 179, Key.MediaPlayPause },
            { 180, Key.LaunchMail },
            { 181, Key.SelectMedia },
            { 182, Key.LaunchApplication1 },
            { 183, Key.LaunchApplication2 },
            { 186, Key.Oem1 },
            { 187, Key.OemPlus },
            { 188, Key.OemComma },
            { 189, Key.OemMinus },
            { 190, Key.OemPeriod },
            { 191, Key.OemQuestion },
            { 192, Key.Oem3 },
            { 193, Key.AbntC1 },
            { 194, Key.AbntC2 },
            { 219, Key.OemOpenBrackets },
            { 220, Key.Oem5 },
            { 221, Key.Oem6 },
            { 222, Key.OemQuotes },
            { 223, Key.Oem8 },
            { 226, Key.OemBackslash },
            { 229, Key.ImeProcessed },
            { 240, Key.OemAttn },
            { 241, Key.OemFinish },
            { 242, Key.OemCopy },
            { 243, Key.DbeSbcsChar },
            { 244, Key.OemEnlw },
            { 245, Key.OemBackTab },
            { 246, Key.DbeNoRoman },
            { 247, Key.DbeEnterWordRegisterMode },
            { 248, Key.DbeEnterImeConfigureMode },
            { 249, Key.EraseEof },
            { 250, Key.Play },
            { 251, Key.DbeNoCodeInput },
            { 252, Key.NoName },
            { 253, Key.Pa1 },
            { 254, Key.OemClear },
        };

        /// <summary>
        /// Indicates whether the key is an extended key, such as the right-hand ALT and CTRL keys.
        /// According to https://docs.microsoft.com/en-us/windows/win32/inputdev/wm-keydown.
        /// </summary>
        private static bool IsExtended(int keyData)
<<<<<<< HEAD
        {
            const int extendedMask = 1 << 24;

            return (keyData & extendedMask) != 0;
        }

        private static int GetVirtualKey(int virtualKey, int keyData)
        {
=======
        {
            const int extendedMask = 1 << 24;

            return (keyData & extendedMask) != 0;
        }

        private static int GetVirtualKey(int virtualKey, int keyData)
        {
>>>>>>> 023b25f0
            // Adapted from https://github.com/dotnet/wpf/blob/master/src/Microsoft.DotNet.Wpf/src/PresentationCore/System/Windows/InterOp/HwndKeyboardInputProvider.cs.

            if (virtualKey == (int)UnmanagedMethods.VirtualKeyStates.VK_SHIFT)
            {
                // Bits from 16 to 23 represent scan code.
                const int scanCodeMask = 0xFF0000;

                var scanCode = (keyData & scanCodeMask) >> 16;

                virtualKey = (int)UnmanagedMethods.MapVirtualKey((uint)scanCode, (uint)UnmanagedMethods.MapVirtualKeyMapTypes.MAPVK_VSC_TO_VK_EX);

                if (virtualKey == 0)
                {
                    virtualKey = (int)UnmanagedMethods.VirtualKeyStates.VK_LSHIFT;
                }
            }

            if (virtualKey == (int)UnmanagedMethods.VirtualKeyStates.VK_MENU)
            {
                bool isRight = IsExtended(keyData);

                if (isRight)
                {
                    virtualKey = (int)UnmanagedMethods.VirtualKeyStates.VK_RMENU;
                }
                else
                {
                    virtualKey = (int)UnmanagedMethods.VirtualKeyStates.VK_LMENU;
                }
            }
            
            if (virtualKey == (int)UnmanagedMethods.VirtualKeyStates.VK_CONTROL)
            {
                bool isRight = IsExtended(keyData);

                if (isRight)
                {
                    virtualKey = (int)UnmanagedMethods.VirtualKeyStates.VK_RCONTROL;
                }
                else
                {
                    virtualKey = (int)UnmanagedMethods.VirtualKeyStates.VK_LCONTROL;
                }
            }

            return virtualKey;
        }

        public static Key KeyFromVirtualKey(int virtualKey, int keyData)
        {
            virtualKey = GetVirtualKey(virtualKey, keyData);

            s_keyFromVirtualKey.TryGetValue(virtualKey, out var result);

            return result;
        }

        public static int VirtualKeyFromKey(Key key)
        {
            s_virtualKeyFromKey.TryGetValue(key, out var result);

            return result;
        }
    }
}<|MERGE_RESOLUTION|>--- conflicted
+++ resolved
@@ -365,7 +365,6 @@
         /// According to https://docs.microsoft.com/en-us/windows/win32/inputdev/wm-keydown.
         /// </summary>
         private static bool IsExtended(int keyData)
-<<<<<<< HEAD
         {
             const int extendedMask = 1 << 24;
 
@@ -374,16 +373,6 @@
 
         private static int GetVirtualKey(int virtualKey, int keyData)
         {
-=======
-        {
-            const int extendedMask = 1 << 24;
-
-            return (keyData & extendedMask) != 0;
-        }
-
-        private static int GetVirtualKey(int virtualKey, int keyData)
-        {
->>>>>>> 023b25f0
             // Adapted from https://github.com/dotnet/wpf/blob/master/src/Microsoft.DotNet.Wpf/src/PresentationCore/System/Windows/InterOp/HwndKeyboardInputProvider.cs.
 
             if (virtualKey == (int)UnmanagedMethods.VirtualKeyStates.VK_SHIFT)
