using System;
using System.Collections.Generic;
using System.ComponentModel;
using System.Diagnostics.CodeAnalysis;
using System.IO;
using Avalonia.Reactive;
using System.Runtime.InteropServices;
using System.Threading;
using Avalonia.Controls.ApplicationLifetimes;
using Avalonia.Controls.Platform;
using Avalonia.Input;
using Avalonia.Input.Platform;
using Avalonia.OpenGL;
using Avalonia.Platform;
using Avalonia.Rendering;
using Avalonia.Rendering.Composition;
using Avalonia.Threading;
using Avalonia.Utilities;
using Avalonia.Win32.Input;
using static Avalonia.Win32.Interop.UnmanagedMethods;

namespace Avalonia
{
    public static class Win32ApplicationExtensions
    {
        public static AppBuilder UseWin32(this AppBuilder builder)
        {
            return builder.UseWindowingSubsystem(
                () => Win32.Win32Platform.Initialize(
                    AvaloniaLocator.Current.GetService<Win32PlatformOptions>() ?? new Win32PlatformOptions()),
                "Win32");
        }
    }

    /// <summary>
    /// Platform-specific options which apply to Windows.
    /// </summary>
    public class Win32PlatformOptions
    {
        /// <summary>
        /// Enables ANGLE for Windows. For every Windows version that is above Windows 7, the default is true otherwise it's false.
        /// </summary>
        /// <remarks>
        /// GPU rendering will not be enabled if this is set to false.
        /// </remarks>
        public bool? AllowEglInitialization { get; set; }

        /// <summary>
        /// Embeds popups to the window when set to true. The default value is false.
        /// </summary>
        public bool OverlayPopups { get; set; }

        /// <summary>
        /// Avalonia would try to use native Widows OpenGL when set to true. The default value is false.
        /// </summary>
        public bool UseWgl { get; set; }

        public IList<GlVersion> WglProfiles { get; set; } = new List<GlVersion>
        {
            new GlVersion(GlProfileType.OpenGL, 4, 0),
            new GlVersion(GlProfileType.OpenGL, 3, 2),
        };

        /// <summary>
        /// Render Avalonia to a Texture inside the Windows.UI.Composition tree.
        /// This setting is true by default.
        /// </summary>
        /// <remarks>
        /// Supported on Windows 10 build 16299 and above. Ignored on other versions.
        /// This is recommended if you need to use AcrylicBlur or acrylic in your applications.
        /// </remarks>
        public bool UseWindowsUIComposition { get; set; } = true;

        /// <summary>
        /// When <see cref="UseWindowsUIComposition"/> enabled, create rounded corner blur brushes
        /// If set to null the brushes will be created using default settings (sharp corners)
        /// This can be useful when you need a rounded-corner blurred Windows 10 app, or borderless Windows 11 app
        /// </summary>
        public float? CompositionBackdropCornerRadius { get; set; }

        /// <summary>
        /// When <see cref="UseLowLatencyDxgiSwapChain"/> is active, renders Avalonia through a low-latency Dxgi Swapchain.
        /// Requires Feature Level 11_3 to be active, Windows 8.1+ Any Subversion. 
        /// This is only recommended if low input latency is desirable, and there is no need for the transparency
        /// and stylings / blurrings offered by <see cref="UseWindowsUIComposition"/><br/>
        /// This is mutually exclusive with 
        /// <see cref="UseWindowsUIComposition"/> which if active will override this setting.
        /// This setting is false by default.
        /// </summary>
        public bool UseLowLatencyDxgiSwapChain { get; set; }

        /// <summary>
        /// Render directly on the UI thread instead of using a dedicated render thread.
        /// Only applicable if both <see cref="UseWindowsUIComposition"/> and <see cref="UseLowLatencyDxgiSwapChain"/>
        /// are false.
        /// This setting is only recommended for interop with systems that must render on the UI thread, such as WPF.
        /// This setting is false by default.
        /// </summary>
        public bool ShouldRenderOnUIThread { get; set; }
        
        /// <summary>
        /// Provides a way to use a custom-implemented graphics context such as a custom ISkiaGpu
        /// </summary>
        public IPlatformGraphics? CustomPlatformGraphics { get; set; }
    }
}

namespace Avalonia.Win32
{
<<<<<<< HEAD
    public class Win32Platform : IPlatformThreadingInterface, IWindowingPlatform, IPlatformIconLoader, IPlatformLifetimeEventsImpl
=======
    internal class Win32Platform : IWindowingPlatform, IPlatformIconLoader, IPlatformLifetimeEventsImpl
>>>>>>> a7d111ed
    {
        private static readonly Win32Platform s_instance = new();
        private static Win32PlatformOptions? s_options;
        private static Compositor? s_compositor;
        internal const int TIMERID_DISPATCHER = 1;

        private WndProc? _wndProcDelegate;
        private IntPtr _hwnd;
        private Win32DispatcherImpl _dispatcher;

        public Win32Platform()
        {
            _synchronizationContext = SynchronizationContext.Current;

            SetDpiAwareness();
            CreateMessageWindow();
            _dispatcher = new Win32DispatcherImpl(_hwnd);
        }

        internal static Win32Platform Instance => s_instance;
        internal static IPlatformSettings PlatformSettings => AvaloniaLocator.Current.GetRequiredService<IPlatformSettings>();

        internal IntPtr Handle => _hwnd;

        /// <summary>
        /// Gets the actual WindowsVersion. Same as the info returned from RtlGetVersion.
        /// </summary>
        public static Version WindowsVersion { get; } = RtlGetVersion();

        internal static bool UseOverlayPopups => Options.OverlayPopups;

        public static Win32PlatformOptions Options
            => s_options ?? throw new InvalidOperationException($"{nameof(Win32Platform)} hasn't been initialized");

        internal static Compositor Compositor
            => s_compositor ?? throw new InvalidOperationException($"{nameof(Win32Platform)} hasn't been initialized");

        public static void Initialize()
        {
            Initialize(new Win32PlatformOptions());
        }

        public static void Initialize(Win32PlatformOptions options)
        {
            s_options = options;
            var renderTimer = options.ShouldRenderOnUIThread ? new UiThreadRenderTimer(60) : new DefaultRenderTimer(60);

            AvaloniaLocator.CurrentMutable
                .Bind<IClipboard>().ToSingleton<ClipboardImpl>()
                .Bind<ICursorFactory>().ToConstant(CursorFactory.Instance)
                .Bind<IKeyboardDevice>().ToConstant(WindowsKeyboardDevice.Instance)
                .Bind<IPlatformSettings>().ToSingleton<Win32PlatformSettings>()
                .Bind<IDispatcherImpl>().ToConstant(s_instance._dispatcher)
                .Bind<IRenderLoop>().ToConstant(new RenderLoop())
                .Bind<IRenderTimer>().ToConstant(renderTimer)
                .Bind<IWindowingPlatform>().ToConstant(s_instance)
                .Bind<PlatformHotkeyConfiguration>().ToConstant(new PlatformHotkeyConfiguration(KeyModifiers.Control)
                {
                    OpenContextMenu =
                    {
                        // Add Shift+F10
                        new KeyGesture(Key.F10, KeyModifiers.Shift)
                    }
                })
                .Bind<IPlatformIconLoader>().ToConstant(s_instance)
                .Bind<NonPumpingLockHelper.IHelperImpl>().ToConstant(NonPumpingWaitHelperImpl.Instance)
                .Bind<IMountedVolumeInfoProvider>().ToConstant(new WindowsMountedVolumeInfoProvider())
                .Bind<IPlatformLifetimeEventsImpl>().ToConstant(s_instance);
            
            var platformGraphics = options.CustomPlatformGraphics
                                   ?? Win32GlManager.Initialize();
            
            if (OleContext.Current != null)
                AvaloniaLocator.CurrentMutable.Bind<IPlatformDragSource>().ToSingleton<DragSource>();
            
            s_compositor = new Compositor(AvaloniaLocator.Current.GetRequiredService<IRenderLoop>(), platformGraphics);
        }
<<<<<<< HEAD

        public bool HasMessages()
        {
            return PeekMessage(out _, IntPtr.Zero, 0, 0, 0);
        }

        public void ProcessMessage()
        {
            if (GetMessage(out var msg, IntPtr.Zero, 0, 0) > -1)
            {
                TranslateMessage(ref msg);
                DispatchMessage(ref msg);
            }
            else
            {
                Logging.Logger.TryGet(Logging.LogEventLevel.Error, Logging.LogArea.Win32Platform)
                    ?.Log(this, "Unmanaged error in {0}. Error Code: {1}", nameof(ProcessMessage), Marshal.GetLastWin32Error());

            }
        }

        public void RunLoop(CancellationToken cancellationToken)
        {
            var result = 0;
            while (!cancellationToken.IsCancellationRequested 
                && (result = GetMessage(out var msg, IntPtr.Zero, 0, 0)) > 0)
            {
                TranslateMessage(ref msg);
                DispatchMessage(ref msg);
            }
            if (result < 0)
            {
                Logging.Logger.TryGet(Logging.LogEventLevel.Error, Logging.LogArea.Win32Platform)
                    ?.Log(this, "Unmanaged error in {0}. Error Code: {1}", nameof(RunLoop), Marshal.GetLastWin32Error());
            }
        }

        public IDisposable StartTimer(DispatcherPriority priority, TimeSpan interval, Action callback)
        {
            TimerProc timerDelegate = (_, _, _, _) => {
                EnsureThreadContext();
                callback();
            };

            IntPtr handle = SetTimer(
                IntPtr.Zero,
                IntPtr.Zero,
                (uint)interval.TotalMilliseconds,
                timerDelegate);

            // Prevent timerDelegate being garbage collected.
            _delegates.Add(timerDelegate);

            return Disposable.Create(() =>
            {
                _delegates.Remove(timerDelegate);
                KillTimer(IntPtr.Zero, handle);
            });
        }

        private const int SignalW = unchecked((int)0xdeadbeaf);
        private const int SignalL = unchecked((int)0x12345678);

        public void Signal(DispatcherPriority prio)
        {
            PostMessage(
                _hwnd,
                (int)WindowsMessage.WM_DISPATCH_WORK_ITEM,
                new IntPtr(SignalW),
                new IntPtr(SignalL));
        }

        public bool CurrentThreadIsLoopThread => s_uiThread == Thread.CurrentThread;

        public void EnsureThreadContext()
        {
            if (CurrentThreadIsLoopThread && SynchronizationContext.Current is null)
            {
                SynchronizationContext.SetSynchronizationContext(_synchronizationContext);
                SetThreadDpiAwarenessContext(DPI_AWARENESS_CONTEXT_PER_MONITOR_AWARE_V2);
            }
        }

        private readonly SynchronizationContext? _synchronizationContext;

        public event Action<DispatcherPriority?>? Signaled;

=======
        
>>>>>>> a7d111ed
        public event EventHandler<ShutdownRequestedEventArgs>? ShutdownRequested;

        [SuppressMessage("Microsoft.StyleCop.CSharp.NamingRules", "SA1305:FieldNamesMustNotUseHungarianNotation", Justification = "Using Win32 naming for consistency.")]
        private IntPtr WndProc(IntPtr hWnd, uint msg, IntPtr wParam, IntPtr lParam)
        {
<<<<<<< HEAD
            EnsureThreadContext();

            if (msg == (int)WindowsMessage.WM_DISPATCH_WORK_ITEM && wParam.ToInt64() == SignalW && lParam.ToInt64() == SignalL)
            {
                Signaled?.Invoke(null);
            }
=======
            if (msg == (int)WindowsMessage.WM_DISPATCH_WORK_ITEM 
                && wParam.ToInt64() == Win32DispatcherImpl.SignalW 
                && lParam.ToInt64() == Win32DispatcherImpl.SignalL) 
                _dispatcher?.DispatchWorkItem();
>>>>>>> a7d111ed

            if(msg == (uint)WindowsMessage.WM_QUERYENDSESSION)
            {
                if (ShutdownRequested != null)
                {
                    var e = new ShutdownRequestedEventArgs();

                    ShutdownRequested(this, e);

                    if(e.Cancel)
                    {
                        return IntPtr.Zero;
                    }
                }
            }

            if (msg == (uint)WindowsMessage.WM_SETTINGCHANGE 
                && PlatformSettings is Win32PlatformSettings win32PlatformSettings)
            {
                var changedSetting = Marshal.PtrToStringAuto(lParam);
                if (changedSetting == "ImmersiveColorSet" // dark/light mode
                    || changedSetting == "WindowsThemeElement") // high contrast mode
                {
                    win32PlatformSettings.OnColorValuesChanged();   
                }
            }

            if (msg == (uint)WindowsMessage.WM_TIMER)
            {
                if (wParam == (IntPtr)TIMERID_DISPATCHER)
                    _dispatcher?.FireTimer();
            }
            
            TrayIconImpl.ProcWnd(hWnd, msg, wParam, lParam);

            return DefWindowProc(hWnd, msg, wParam, lParam);
        }

        private void CreateMessageWindow()
        {
            // Ensure that the delegate doesn't get garbage collected by storing it as a field.
            _wndProcDelegate = WndProc;

            WNDCLASSEX wndClassEx = new WNDCLASSEX
            {
                cbSize = Marshal.SizeOf<WNDCLASSEX>(),
                lpfnWndProc = _wndProcDelegate,
                hInstance = GetModuleHandle(null),
                lpszClassName = "AvaloniaMessageWindow " + Guid.NewGuid(),
            };

            ushort atom = RegisterClassEx(ref wndClassEx);

            if (atom == 0)
            {
                throw new Win32Exception();
            }

            _hwnd = CreateWindowEx(0, atom, null, 0, 0, 0, 0, 0, IntPtr.Zero, IntPtr.Zero, IntPtr.Zero, IntPtr.Zero);

            if (_hwnd == IntPtr.Zero)
            {
                throw new Win32Exception();
            }
        }

        public ITrayIconImpl CreateTrayIcon()
        {
            return new TrayIconImpl();
        }

        public IWindowImpl CreateWindow()
        {
            return new WindowImpl();
        }

        public IWindowImpl CreateEmbeddableWindow()
        {
            var embedded = new EmbeddedWindowImpl();
            embedded.Show(true, false);
            return embedded;
        }

        public IWindowIconImpl LoadIcon(string fileName)
        {
            using (var stream = File.OpenRead(fileName))
            {
                return CreateIconImpl(stream);
            }
        }

        public IWindowIconImpl LoadIcon(Stream stream)
        {
            return CreateIconImpl(stream);
        }

        public IWindowIconImpl LoadIcon(IBitmapImpl bitmap)
        {
            using (var memoryStream = new MemoryStream())
            {
                bitmap.Save(memoryStream);
                return CreateIconImpl(memoryStream);
            }
        }

        private static IconImpl CreateIconImpl(Stream stream)
        {
            try
            {
                // new Icon() will work only if stream is an "ico" file.
                return new IconImpl(new System.Drawing.Icon(stream));
            }
            catch (ArgumentException)
            {
                // Fallback to Bitmap creation and converting into a windows icon. 
                using var icon = new System.Drawing.Bitmap(stream);
                var hIcon = icon.GetHicon();
                return new IconImpl(System.Drawing.Icon.FromHandle(hIcon));
            }
        }

        private static void SetDpiAwareness()
        {
            // Ideally we'd set DPI awareness in the manifest but this doesn't work for netcoreapp2.0
            // apps as they are actually dlls run by a console loader. Instead we have to do it in code,
            // but there are various ways to do this depending on the OS version.
            var user32 = LoadLibrary("user32.dll");
            var method = GetProcAddress(user32, nameof(SetProcessDpiAwarenessContext));

            if (method != IntPtr.Zero)
            {
                if (SetProcessDpiAwarenessContext(DPI_AWARENESS_CONTEXT_PER_MONITOR_AWARE_V2) ||
                    SetProcessDpiAwarenessContext(DPI_AWARENESS_CONTEXT_PER_MONITOR_AWARE))
                {
                    return;
                }
            }

            var shcore = LoadLibrary("shcore.dll");
            method = GetProcAddress(shcore, nameof(SetProcessDpiAwareness));

            if (method != IntPtr.Zero)
            {
                SetProcessDpiAwareness(PROCESS_DPI_AWARENESS.PROCESS_PER_MONITOR_DPI_AWARE);
                return;
            }

            SetProcessDPIAware();
        }
    }
}<|MERGE_RESOLUTION|>--- conflicted
+++ resolved
@@ -107,11 +107,7 @@
 
 namespace Avalonia.Win32
 {
-<<<<<<< HEAD
-    public class Win32Platform : IPlatformThreadingInterface, IWindowingPlatform, IPlatformIconLoader, IPlatformLifetimeEventsImpl
-=======
-    internal class Win32Platform : IWindowingPlatform, IPlatformIconLoader, IPlatformLifetimeEventsImpl
->>>>>>> a7d111ed
+    public class Win32Platform : IWindowingPlatform, IPlatformIconLoader, IPlatformLifetimeEventsImpl
     {
         private static readonly Win32Platform s_instance = new();
         private static Win32PlatformOptions? s_options;
@@ -189,115 +185,16 @@
             
             s_compositor = new Compositor(AvaloniaLocator.Current.GetRequiredService<IRenderLoop>(), platformGraphics);
         }
-<<<<<<< HEAD
-
-        public bool HasMessages()
-        {
-            return PeekMessage(out _, IntPtr.Zero, 0, 0, 0);
-        }
-
-        public void ProcessMessage()
-        {
-            if (GetMessage(out var msg, IntPtr.Zero, 0, 0) > -1)
-            {
-                TranslateMessage(ref msg);
-                DispatchMessage(ref msg);
-            }
-            else
-            {
-                Logging.Logger.TryGet(Logging.LogEventLevel.Error, Logging.LogArea.Win32Platform)
-                    ?.Log(this, "Unmanaged error in {0}. Error Code: {1}", nameof(ProcessMessage), Marshal.GetLastWin32Error());
-
-            }
-        }
-
-        public void RunLoop(CancellationToken cancellationToken)
-        {
-            var result = 0;
-            while (!cancellationToken.IsCancellationRequested 
-                && (result = GetMessage(out var msg, IntPtr.Zero, 0, 0)) > 0)
-            {
-                TranslateMessage(ref msg);
-                DispatchMessage(ref msg);
-            }
-            if (result < 0)
-            {
-                Logging.Logger.TryGet(Logging.LogEventLevel.Error, Logging.LogArea.Win32Platform)
-                    ?.Log(this, "Unmanaged error in {0}. Error Code: {1}", nameof(RunLoop), Marshal.GetLastWin32Error());
-            }
-        }
-
-        public IDisposable StartTimer(DispatcherPriority priority, TimeSpan interval, Action callback)
-        {
-            TimerProc timerDelegate = (_, _, _, _) => {
-                EnsureThreadContext();
-                callback();
-            };
-
-            IntPtr handle = SetTimer(
-                IntPtr.Zero,
-                IntPtr.Zero,
-                (uint)interval.TotalMilliseconds,
-                timerDelegate);
-
-            // Prevent timerDelegate being garbage collected.
-            _delegates.Add(timerDelegate);
-
-            return Disposable.Create(() =>
-            {
-                _delegates.Remove(timerDelegate);
-                KillTimer(IntPtr.Zero, handle);
-            });
-        }
-
-        private const int SignalW = unchecked((int)0xdeadbeaf);
-        private const int SignalL = unchecked((int)0x12345678);
-
-        public void Signal(DispatcherPriority prio)
-        {
-            PostMessage(
-                _hwnd,
-                (int)WindowsMessage.WM_DISPATCH_WORK_ITEM,
-                new IntPtr(SignalW),
-                new IntPtr(SignalL));
-        }
-
-        public bool CurrentThreadIsLoopThread => s_uiThread == Thread.CurrentThread;
-
-        public void EnsureThreadContext()
-        {
-            if (CurrentThreadIsLoopThread && SynchronizationContext.Current is null)
-            {
-                SynchronizationContext.SetSynchronizationContext(_synchronizationContext);
-                SetThreadDpiAwarenessContext(DPI_AWARENESS_CONTEXT_PER_MONITOR_AWARE_V2);
-            }
-        }
-
-        private readonly SynchronizationContext? _synchronizationContext;
-
-        public event Action<DispatcherPriority?>? Signaled;
-
-=======
         
->>>>>>> a7d111ed
         public event EventHandler<ShutdownRequestedEventArgs>? ShutdownRequested;
 
         [SuppressMessage("Microsoft.StyleCop.CSharp.NamingRules", "SA1305:FieldNamesMustNotUseHungarianNotation", Justification = "Using Win32 naming for consistency.")]
         private IntPtr WndProc(IntPtr hWnd, uint msg, IntPtr wParam, IntPtr lParam)
         {
-<<<<<<< HEAD
-            EnsureThreadContext();
-
-            if (msg == (int)WindowsMessage.WM_DISPATCH_WORK_ITEM && wParam.ToInt64() == SignalW && lParam.ToInt64() == SignalL)
-            {
-                Signaled?.Invoke(null);
-            }
-=======
             if (msg == (int)WindowsMessage.WM_DISPATCH_WORK_ITEM 
                 && wParam.ToInt64() == Win32DispatcherImpl.SignalW 
                 && lParam.ToInt64() == Win32DispatcherImpl.SignalL) 
                 _dispatcher?.DispatchWorkItem();
->>>>>>> a7d111ed
 
             if(msg == (uint)WindowsMessage.WM_QUERYENDSESSION)
             {
