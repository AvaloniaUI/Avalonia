--- conflicted
+++ resolved
@@ -94,11 +94,7 @@
 
 namespace Avalonia.Win32
 {
-<<<<<<< HEAD
-    public class Win32Platform : IPlatformThreadingInterface, IPlatformSettings, IWindowingPlatform, IPlatformIconLoader
-=======
-    class Win32Platform : IPlatformThreadingInterface, IPlatformSettings, IWindowingPlatform, IPlatformIconLoader, IPlatformLifetimeEventsImpl
->>>>>>> 971d3844
+    public class Win32Platform : IPlatformThreadingInterface, IPlatformSettings, IWindowingPlatform, IPlatformIconLoader, IPlatformLifetimeEventsImpl
     {
         private static readonly Win32Platform s_instance = new Win32Platform();
         private static Thread _uiThread;
