--- conflicted
+++ resolved
@@ -1724,9 +1724,8 @@
         [DllImport("dwmapi.dll")]
         public static extern bool DwmDefWindowProc(IntPtr hWnd, uint msg, IntPtr wParam, IntPtr lParam, ref IntPtr plResult);
 
-<<<<<<< HEAD
-        [DllImport("dwmapi.dll")]
-        public static extern void DwmEnableBlurBehindWindow(IntPtr hwnd, ref DWM_BLURBEHIND blurBehind);
+        [DllImport("dwmapi.dll", SetLastError = false)]
+        public static extern int DwmEnableBlurBehindWindow(IntPtr hwnd, ref DWM_BLURBEHIND blurBehind);
 
         public static readonly UIntPtr HKEY_LOCAL_MACHINE = new(0x80000002u);
         public static readonly UIntPtr HKEY_CURRENT_USER = new(0x80000001u);
@@ -1745,11 +1744,6 @@
         [DllImport("advapi32.dll", SetLastError = true)]
         public static extern int RegCloseKey(UIntPtr hKey);
 
-=======
-        [DllImport("dwmapi.dll", SetLastError = false)]
-        public static extern int DwmEnableBlurBehindWindow(IntPtr hwnd, ref DWM_BLURBEHIND blurBehind);
-        
->>>>>>> 9bf773e9
         [Flags]
         public enum LayeredWindowFlags
         {
