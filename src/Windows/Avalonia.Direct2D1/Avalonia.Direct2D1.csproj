﻿<?xml version="1.0" encoding="utf-8"?>
<Project ToolsVersion="15.0" DefaultTargets="Build" xmlns="http://schemas.microsoft.com/developer/msbuild/2003">
  <Import Project="$(MSBuildExtensionsPath)\$(MSBuildToolsVersion)\Microsoft.Common.props" Condition="Exists('$(MSBuildExtensionsPath)\$(MSBuildToolsVersion)\Microsoft.Common.props')" />
  <PropertyGroup>
    <Configuration Condition=" '$(Configuration)' == '' ">Debug</Configuration>
    <Platform Condition=" '$(Platform)' == '' ">AnyCPU</Platform>
    <ProjectGuid>{3E908F67-5543-4879-A1DC-08EACE79B3CD}</ProjectGuid>
    <OutputType>Library</OutputType>
    <AppDesignerFolder>Properties</AppDesignerFolder>
    <RootNamespace>Avalonia.Direct2D1</RootNamespace>
    <AssemblyName>Avalonia.Direct2D1</AssemblyName>
    <TargetFrameworkVersion>v4.5</TargetFrameworkVersion>
    <FileAlignment>512</FileAlignment>
    <NuGetPackageImportStamp>
    </NuGetPackageImportStamp>
  </PropertyGroup>
  <PropertyGroup Condition=" '$(Configuration)|$(Platform)' == 'Debug|AnyCPU' ">
    <DebugSymbols>true</DebugSymbols>
    <DebugType>full</DebugType>
    <Optimize>false</Optimize>
    <OutputPath>bin\Debug\</OutputPath>
    <DefineConstants>DEBUG;TRACE</DefineConstants>
    <ErrorReport>prompt</ErrorReport>
    <WarningLevel>4</WarningLevel>
    <DocumentationFile>bin\Debug\Avalonia.Direct2D1.XML</DocumentationFile>
    <NoWarn>CS1591</NoWarn>
  </PropertyGroup>
  <PropertyGroup Condition=" '$(Configuration)|$(Platform)' == 'Release|AnyCPU' ">
    <DebugType>pdbonly</DebugType>
    <Optimize>true</Optimize>
    <OutputPath>bin\Release\</OutputPath>
    <DefineConstants>TRACE</DefineConstants>
    <ErrorReport>prompt</ErrorReport>
    <WarningLevel>4</WarningLevel>
    <DocumentationFile>bin\Release\Avalonia.Direct2D1.XML</DocumentationFile>
    <NoWarn>CS1591</NoWarn>
    <TreatWarningsAsErrors>true</TreatWarningsAsErrors>
  </PropertyGroup>
  <ItemGroup>
    <Reference Include="SharpDX, Version=3.1.1.0, Culture=neutral, PublicKeyToken=b4dcf0f35e5521f1, processorArchitecture=MSIL">
      <HintPath>..\..\..\packages\SharpDX.3.1.1\lib\net45\SharpDX.dll</HintPath>
      <Private>True</Private>
    </Reference>
    <Reference Include="SharpDX.Direct2D1, Version=3.1.1.0, Culture=neutral, PublicKeyToken=b4dcf0f35e5521f1, processorArchitecture=MSIL">
      <HintPath>..\..\..\packages\SharpDX.Direct2D1.3.1.1\lib\net45\SharpDX.Direct2D1.dll</HintPath>
      <Private>True</Private>
    </Reference>
    <Reference Include="SharpDX.Direct3D11, Version=3.1.1.0, Culture=neutral, PublicKeyToken=b4dcf0f35e5521f1, processorArchitecture=MSIL">
      <HintPath>..\..\..\packages\SharpDX.Direct3D11.3.1.1\lib\net45\SharpDX.Direct3D11.dll</HintPath>
      <Private>True</Private>
    </Reference>
    <Reference Include="SharpDX.DXGI, Version=3.1.1.0, Culture=neutral, PublicKeyToken=b4dcf0f35e5521f1, processorArchitecture=MSIL">
      <HintPath>..\..\..\packages\SharpDX.DXGI.3.1.1\lib\net45\SharpDX.DXGI.dll</HintPath>
      <Private>True</Private>
    </Reference>
    <Reference Include="SharpDX.Direct2D1, Version=3.1.1.0, Culture=neutral, PublicKeyToken=b4dcf0f35e5521f1, processorArchitecture=MSIL">
      <HintPath>..\..\..\packages\SharpDX.Direct2D1.3.1.1\lib\net45\SharpDX.Direct2D1.dll</HintPath>
    </Reference>
    <Reference Include="SharpDX.Direct3D11, Version=3.1.1.0, Culture=neutral, PublicKeyToken=b4dcf0f35e5521f1, processorArchitecture=MSIL">
      <HintPath>..\..\..\packages\SharpDX.Direct3D11.3.1.1\lib\net45\SharpDX.Direct3D11.dll</HintPath>
    </Reference>
    <Reference Include="SharpDX.DXGI, Version=3.1.1.0, Culture=neutral, PublicKeyToken=b4dcf0f35e5521f1, processorArchitecture=MSIL">
      <HintPath>..\..\..\packages\SharpDX.DXGI.3.1.1\lib\net45\SharpDX.DXGI.dll</HintPath>
    </Reference>
    <Reference Include="System" />
    <Reference Include="System.Core" />
    <Reference Include="Microsoft.CSharp" />
  </ItemGroup>
  <ItemGroup>
    <Compile Include="..\..\Shared\SharedAssemblyInfo.cs">
      <Link>Properties\SharedAssemblyInfo.cs</Link>
    </Compile>
    <Compile Include="..\Avalonia.Win32\Interop\UnmanagedMethods.cs">
      <Link>UnmanagedMethods.cs</Link>
    </Compile>
    <Compile Include="Direct2D1Platform.cs" />
    <Compile Include="Disposable.cs" />
    <Compile Include="HwndRenderTarget.cs" />
    <Compile Include="Media\BrushImpl.cs" />
    <Compile Include="Media\BrushWrapper.cs" />
    <Compile Include="Media\DrawingContextImpl.cs" />
<<<<<<< HEAD
    <Compile Include="Media\GeometryImpl.cs" />
    <Compile Include="Media\Imaging\RenderTargetBitmapImpl.cs" />
=======
    <Compile Include="Media\ImageBrushImpl.cs" />
>>>>>>> 3082bda4
    <Compile Include="Media\Imaging\BitmapImpl.cs" />
    <Compile Include="Media\Imaging\D2DBitmapImpl.cs" />
    <Compile Include="Media\Imaging\WicBitmapImpl.cs" />
    <Compile Include="Media\Imaging\WritableWicBitmapImpl.cs" />
    <Compile Include="Media\RadialGradientBrushImpl.cs" />
    <Compile Include="Media\LinearGradientBrushImpl.cs" />
    <Compile Include="Media\AvaloniaTextRenderer.cs" />
<<<<<<< HEAD
    <Compile Include="Media\TransformedGeometryImpl.cs" />
    <Compile Include="Media\ImageBrushImpl.cs" />
=======
>>>>>>> 3082bda4
    <Compile Include="Media\SolidColorBrushImpl.cs" />
    <Compile Include="Media\StreamGeometryContextImpl.cs" />
    <Compile Include="Media\StreamGeometryImpl.cs" />
    <Compile Include="Media\FormattedTextImpl.cs" />
    <Compile Include="PrimitiveExtensions.cs" />
    <Compile Include="Properties\AssemblyInfo.cs" />
    <Compile Include="RenderTarget.cs" />
    <Compile Include="SwapChainRenderTarget.cs" />
    <Compile Include="WindowsVersionChecker.cs" />
  </ItemGroup>
  <ItemGroup>
    <None Include="app.config" />
  </ItemGroup>
  <ItemGroup>
    <ProjectReference Include="..\..\Avalonia.Animation\Avalonia.Animation.csproj">
      <Project>{D211E587-D8BC-45B9-95A4-F297C8FA5200}</Project>
      <Name>Avalonia.Animation</Name>
    </ProjectReference>
    <ProjectReference Include="..\..\Avalonia.Base\Avalonia.Base.csproj">
      <Project>{B09B78D8-9B26-48B0-9149-D64A2F120F3F}</Project>
      <Name>Avalonia.Base</Name>
    </ProjectReference>
    <ProjectReference Include="..\..\Avalonia.Controls\Avalonia.Controls.csproj">
      <Project>{d2221c82-4a25-4583-9b43-d791e3f6820c}</Project>
      <Name>Avalonia.Controls</Name>
    </ProjectReference>
    <ProjectReference Include="..\..\Avalonia.Input\Avalonia.Input.csproj">
      <Project>{62024b2d-53eb-4638-b26b-85eeaa54866e}</Project>
      <Name>Avalonia.Input</Name>
    </ProjectReference>
    <ProjectReference Include="..\..\Avalonia.Interactivity\Avalonia.Interactivity.csproj">
      <Project>{6b0ed19d-a08b-461c-a9d9-a9ee40b0c06b}</Project>
      <Name>Avalonia.Interactivity</Name>
    </ProjectReference>
    <ProjectReference Include="..\..\Avalonia.Layout\Avalonia.Layout.csproj">
      <Project>{42472427-4774-4C81-8AFF-9F27B8E31721}</Project>
      <Name>Avalonia.Layout</Name>
    </ProjectReference>
    <ProjectReference Include="..\..\Avalonia.Visuals\Avalonia.Visuals.csproj">
      <Project>{EB582467-6ABB-43A1-B052-E981BA910E3A}</Project>
      <Name>Avalonia.Visuals</Name>
    </ProjectReference>
    <ProjectReference Include="..\..\Avalonia.Styling\Avalonia.Styling.csproj">
      <Project>{f1baa01a-f176-4c6a-b39d-5b40bb1b148f}</Project>
      <Name>Avalonia.Styling</Name>
    </ProjectReference>
  </ItemGroup>
  <Import Project="..\..\Shared\RenderHelpers\RenderHelpers.projitems" Label="Shared" />
  <Import Project="$(MSBuildToolsPath)\Microsoft.CSharp.targets" />
  <Import Project="..\..\..\build\SharpDX.props" />
  <Import Project="$(MSBuildThisFileDirectory)..\..\Shared\nuget.workaround.targets" />
</Project><|MERGE_RESOLUTION|>--- conflicted
+++ resolved
@@ -79,12 +79,9 @@
     <Compile Include="Media\BrushImpl.cs" />
     <Compile Include="Media\BrushWrapper.cs" />
     <Compile Include="Media\DrawingContextImpl.cs" />
-<<<<<<< HEAD
     <Compile Include="Media\GeometryImpl.cs" />
     <Compile Include="Media\Imaging\RenderTargetBitmapImpl.cs" />
-=======
     <Compile Include="Media\ImageBrushImpl.cs" />
->>>>>>> 3082bda4
     <Compile Include="Media\Imaging\BitmapImpl.cs" />
     <Compile Include="Media\Imaging\D2DBitmapImpl.cs" />
     <Compile Include="Media\Imaging\WicBitmapImpl.cs" />
@@ -92,11 +89,8 @@
     <Compile Include="Media\RadialGradientBrushImpl.cs" />
     <Compile Include="Media\LinearGradientBrushImpl.cs" />
     <Compile Include="Media\AvaloniaTextRenderer.cs" />
-<<<<<<< HEAD
     <Compile Include="Media\TransformedGeometryImpl.cs" />
     <Compile Include="Media\ImageBrushImpl.cs" />
-=======
->>>>>>> 3082bda4
     <Compile Include="Media\SolidColorBrushImpl.cs" />
     <Compile Include="Media\StreamGeometryContextImpl.cs" />
     <Compile Include="Media\StreamGeometryImpl.cs" />
