// Copyright (c) The Avalonia Project. All rights reserved.
// Licensed under the MIT license. See licence.md file in the project root for full license information.

using System.Collections.Generic;
using System.Linq;
using Avalonia.Media;
using Avalonia.Platform;
using DWrite = SharpDX.DirectWrite;

namespace Avalonia.Direct2D1.Media
{
    public class FormattedTextImpl : IFormattedTextImpl
    {
        public FormattedTextImpl(
            string text,
            Typeface typeface,
            double fontSize,
            TextAlignment textAlignment,
            TextWrapping wrapping,
            Size constraint,
            IReadOnlyList<FormattedTextStyleSpan> spans)
        {
            Text = text;

            using (var textFormat = Direct2D1FontCollectionCache.GetTextFormat(typeface, fontSize))
            {
                textFormat.WordWrapping =
                    wrapping == TextWrapping.Wrap ? DWrite.WordWrapping.Wrap : DWrite.WordWrapping.NoWrap;

                TextLayout = new DWrite.TextLayout(
                                 Direct2D1Platform.DirectWriteFactory,
                                 Text ?? string.Empty,
                                 textFormat,
                                 (float)constraint.Width,
                                 (float)constraint.Height)
                {
                    TextAlignment = textAlignment.ToDirect2D()
                };
            }

            if (spans != null)
            {
                foreach (var span in spans)
                {
                    ApplySpan(span);
                }
            }

            Size = Measure();
        }

        public Size Constraint => new Size(TextLayout.MaxWidth, TextLayout.MaxHeight);

        public Size Size { get; }

        public string Text { get; }

        public DWrite.TextLayout TextLayout { get; }

        public IEnumerable<FormattedTextLine> GetLines()
        {
            var result = TextLayout.GetLineMetrics();
            return from line in result select new FormattedTextLine(line.Length, line.Height);
        }

        public TextHitTestResult HitTestPoint(Point point)
        {
            var result = TextLayout.HitTestPoint(
                (float)point.X,
                (float)point.Y,
                out var isTrailingHit,
                out var isInside);

            return new TextHitTestResult
            {
                IsInside = isInside,
                TextPosition = result.TextPosition,
                Length = result.Length,
                Bounds = new Rect(result.Left, result.Top, result.Width, result.Height),
                IsTrailing = isTrailingHit,
            };
        }

        public Rect HitTestTextPosition(int index)
        {
            var result = TextLayout.HitTestTextPosition(index, false, out _, out _);

            return new Rect(result.Left, result.Top, result.Width, result.Height);
        }

        public IEnumerable<Rect> HitTestTextRange(int index, int length)
        {
            var result = TextLayout.HitTestTextRange(index, length, 0, 0);
            return result.Select(x => new Rect(x.Left, x.Top, x.Width, x.Height));
        }

        private void ApplySpan(FormattedTextStyleSpan span)
        {
            if (span.Length > 0)
            {
<<<<<<< HEAD
                var range = new DWrite.TextRange(span.StartIndex, span.Length);

                if (span.ForegroundBrush != null)
                {
                    TextLayout.SetDrawingEffect(
                        new BrushWrapper(span.ForegroundBrush.ToImmutable()),
                        range);
                }

                if (span.FontFamily != null)
                {
                    TextLayout.SetFontFamilyName(span.FontFamily.Name, range);
                }

                if (span.FontSize != null)
                {
                    TextLayout.SetFontSize((float)span.FontSize, range);
                }

                if (span.FontStyle != null)
                {
                    TextLayout.SetFontStyle((DWrite.FontStyle)span.FontStyle, range);
                }

                if (span.FontWeight != null)
                {
                    TextLayout.SetFontWeight((DWrite.FontWeight)span.FontWeight, range);
=======
                if (span.Foreground != null)
                {
                    TextLayout.SetDrawingEffect(
                        new BrushWrapper(span.Foreground.ToImmutable()),
                        new DWrite.TextRange(span.StartIndex, span.Length));
>>>>>>> 75e3affb
                }
            }
        }

        private Size Measure()
        {
            var metrics = TextLayout.Metrics;

            var width = metrics.WidthIncludingTrailingWhitespace;

            if (float.IsNaN(width))
            {
                width = metrics.Width;
            }

            return new Size(width, TextLayout.Metrics.Height);
        }
    }
}<|MERGE_RESOLUTION|>--- conflicted
+++ resolved
@@ -98,7 +98,6 @@
         {
             if (span.Length > 0)
             {
-<<<<<<< HEAD
                 var range = new DWrite.TextRange(span.StartIndex, span.Length);
 
                 if (span.ForegroundBrush != null)
@@ -126,13 +125,6 @@
                 if (span.FontWeight != null)
                 {
                     TextLayout.SetFontWeight((DWrite.FontWeight)span.FontWeight, range);
-=======
-                if (span.Foreground != null)
-                {
-                    TextLayout.SetDrawingEffect(
-                        new BrushWrapper(span.Foreground.ToImmutable()),
-                        new DWrite.TextRange(span.StartIndex, span.Length));
->>>>>>> 75e3affb
                 }
             }
         }
