--- conflicted
+++ resolved
@@ -67,16 +67,19 @@
 
         public int StrikethroughThickness { get; }
 
-        public ushort[] GetGlyphs(ReadOnlySpan<uint> codepoints)
+        public void Dispose()
         {
-            var copiedCodepoints = new int[codepoints.Length];
+            _fontFace.Dispose();
+        }
 
-            for (var i = 0; i < codepoints.Length; i++)
-            {
-                copiedCodepoints[i] = (int)codepoints[i];
-            }
+        public ushort[] GetGlyphs(ReadOnlySpan<int> codePoints)
+        {
+            return GetGlyphs(codePoints.ToArray());
+        }
 
-            var indices = _fontFace.GetGlyphIndices(copiedCodepoints);
+        public ushort[] GetGlyphs(int[] codePoints)
+        {
+            var indices = _fontFace.GetGlyphIndices(codePoints);
 
             var glyphs = new ushort[indices.Length];
 
@@ -88,11 +91,7 @@
             return glyphs;
         }
 
-<<<<<<< HEAD
-        public ReadOnlySpan<int> GetGlyphAdvances(ReadOnlySpan<ushort> glyphs)
-=======
         public int[] GetGlyphAdvances(ReadOnlySpan<ushort> glyphs)
->>>>>>> 7748bf34
         {
             var indices = new short[glyphs.Length];
 
