<ResourceDictionary xmlns="https://github.com/avaloniaui"
                    xmlns:x="http://schemas.microsoft.com/winfx/2006/xaml"
                    x:ClassModifier="internal">
  <ControlTheme x:Key="{x:Type AutoCompleteBox}"
                TargetType="AutoCompleteBox">
    <Setter Property="Background" Value="{DynamicResource ThemeBackgroundBrush}" />
    <Setter Property="BorderBrush" Value="{DynamicResource ThemeBorderMidBrush}" />
    <Setter Property="BorderThickness" Value="{DynamicResource ThemeBorderThickness}" />
    <Setter Property="Padding" Value="4" />
    <Setter Property="Template">
      <ControlTemplate>
        <Panel>
          <TextBox Name="PART_TextBox"
                   Padding="{TemplateBinding Padding}"
                   Background="{TemplateBinding Background}"
                   BorderBrush="{TemplateBinding BorderBrush}"
                   BorderThickness="{TemplateBinding BorderThickness}"
                   CornerRadius="{TemplateBinding CornerRadius}"
                   CaretIndex="{TemplateBinding CaretIndex, Mode=TwoWay}"
                   DataValidationErrors.Errors="{TemplateBinding (DataValidationErrors.Errors)}"
                   Watermark="{TemplateBinding Watermark}"
<<<<<<< HEAD
                   InnerLeftContent="{TemplateBinding InnerLeftContent}"
                   InnerRightContent="{TemplateBinding InnerRightContent}"
=======
                   MaxLength="{TemplateBinding MaxLength}"
>>>>>>> 72fb4102
                   />

          <Popup Name="PART_Popup"
                 MinWidth="{Binding Bounds.Width, RelativeSource={RelativeSource TemplatedParent}}"
                 MaxHeight="{TemplateBinding MaxDropDownHeight}"
                 IsLightDismissEnabled="True"
                 PlacementTarget="{TemplateBinding}">
            <Border Background="{DynamicResource ThemeBackgroundBrush}"
                    BorderBrush="{DynamicResource ThemeBorderMidBrush}"
                    BorderThickness="1">
              <ListBox Name="PART_SelectingItemsControl"
                       Background="{TemplateBinding Background}"
                       BorderThickness="0"
                       Foreground="{TemplateBinding Foreground}"
                       ItemTemplate="{TemplateBinding ItemTemplate}"
                       ScrollViewer.HorizontalScrollBarVisibility="Auto"
                       ScrollViewer.VerticalScrollBarVisibility="Auto" />
            </Border>
          </Popup>
        </Panel>
      </ControlTemplate>
    </Setter>
  </ControlTheme>
</ResourceDictionary><|MERGE_RESOLUTION|>--- conflicted
+++ resolved
@@ -19,12 +19,9 @@
                    CaretIndex="{TemplateBinding CaretIndex, Mode=TwoWay}"
                    DataValidationErrors.Errors="{TemplateBinding (DataValidationErrors.Errors)}"
                    Watermark="{TemplateBinding Watermark}"
-<<<<<<< HEAD
+                   MaxLength="{TemplateBinding MaxLength}"                   
                    InnerLeftContent="{TemplateBinding InnerLeftContent}"
                    InnerRightContent="{TemplateBinding InnerRightContent}"
-=======
-                   MaxLength="{TemplateBinding MaxLength}"
->>>>>>> 72fb4102
                    />
 
           <Popup Name="PART_Popup"
