<Styles xmlns="https://github.com/avaloniaui"
        xmlns:x="http://schemas.microsoft.com/winfx/2006/xaml">
  <Styles.Resources>
    <ResourceDictionary>
      <ResourceDictionary.MergedDictionaries>
        <ResourceInclude Source="avares://Avalonia.Themes.Simple/Controls/Button.xaml" />
        <ResourceInclude Source="avares://Avalonia.Themes.Simple/Controls/RadioButton.xaml" />
        <ResourceInclude Source="avares://Avalonia.Themes.Simple/Controls/Expander.xaml" />
        <ResourceInclude Source="avares://Avalonia.Themes.Simple/Controls/RepeatButton.xaml" />
        <ResourceInclude Source="avares://Avalonia.Themes.Simple/Controls/ToggleSwitch.xaml" />
        <ResourceInclude Source="avares://Avalonia.Themes.Simple/Controls/ButtonSpinner.xaml" />
        <ResourceInclude Source="avares://Avalonia.Themes.Simple/Controls/ToggleButton.xaml" />
        <ResourceInclude Source="avares://Avalonia.Themes.Simple/Controls/DropDownButton.xaml" />
        <ResourceInclude Source="avares://Avalonia.Themes.Simple/Controls/PathIcon.xaml" />
        <ResourceInclude Source="avares://Avalonia.Themes.Simple/Controls/CheckBox.xaml" />
        <ResourceInclude Source="avares://Avalonia.Themes.Simple/Controls/ToolTip.xaml" />
        <ResourceInclude Source="avares://Avalonia.Themes.Simple/Controls/Label.xaml" />
        <ResourceInclude Source="avares://Avalonia.Themes.Simple/Controls/ComboBoxItem.xaml" />
        <ResourceInclude Source="avares://Avalonia.Themes.Simple/Controls/ComboBox.xaml" />
        <ResourceInclude Source="avares://Avalonia.Themes.Simple/Controls/Window.xaml" />
        <ResourceInclude Source="avares://Avalonia.Themes.Simple/Controls/Carousel.xaml" />
        <ResourceInclude Source="avares://Avalonia.Themes.Simple/Controls/CaptionButtons.xaml" />
        <ResourceInclude Source="avares://Avalonia.Themes.Simple/Controls/TitleBar.xaml" />
        <ResourceInclude Source="avares://Avalonia.Themes.Simple/Controls/TextBox.xaml" />
        <ResourceInclude Source="avares://Avalonia.Themes.Simple/Controls/AutoCompleteBox.xaml" />
        <ResourceInclude Source="avares://Avalonia.Themes.Simple/Controls/DataValidationErrors.xaml" />
        <ResourceInclude Source="avares://Avalonia.Themes.Simple/Controls/ContentControl.xaml" />
        <ResourceInclude Source="avares://Avalonia.Themes.Simple/Controls/FlyoutPresenter.xaml" />
        <ResourceInclude Source="avares://Avalonia.Themes.Simple/Controls/MenuFlyoutPresenter.xaml" />
        <ResourceInclude Source="avares://Avalonia.Themes.Simple/Controls/GridSplitter.xaml" />
        <ResourceInclude Source="avares://Avalonia.Themes.Simple/Controls/ItemsControl.xaml" />
        <ResourceInclude Source="avares://Avalonia.Themes.Simple/Controls/ListBoxItem.xaml" />
        <ResourceInclude Source="avares://Avalonia.Themes.Simple/Controls/ListBox.xaml" />
        <ResourceInclude Source="avares://Avalonia.Themes.Simple/Controls/ScrollBar.xaml" />
        <ResourceInclude Source="avares://Avalonia.Themes.Simple/Controls/ScrollViewer.xaml" />
        <ResourceInclude Source="avares://Avalonia.Themes.Simple/Controls/TabStrip.xaml" />
        <ResourceInclude Source="avares://Avalonia.Themes.Simple/Controls/TabStripItem.xaml" />
        <ResourceInclude Source="avares://Avalonia.Themes.Simple/Controls/TabControl.xaml" />
        <ResourceInclude Source="avares://Avalonia.Themes.Simple/Controls/TabItem.xaml" />
        <ResourceInclude Source="avares://Avalonia.Themes.Simple/Controls/PopupRoot.xaml" />
        <ResourceInclude Source="avares://Avalonia.Themes.Simple/Controls/OverlayPopupHost.xaml" />
        <ResourceInclude Source="avares://Avalonia.Themes.Simple/Controls/WindowNotificationManager.xaml" />
        <ResourceInclude Source="avares://Avalonia.Themes.Simple/Controls/EmbeddableControlRoot.xaml" />
        <ResourceInclude Source="avares://Avalonia.Themes.Simple/Controls/TransitioningContentControl.xaml" />
        <ResourceInclude Source="avares://Avalonia.Themes.Simple/Controls/TreeView.xaml" />
        <ResourceInclude Source="avares://Avalonia.Themes.Simple/Controls/TreeViewItem.xaml" />
        <ResourceInclude Source="avares://Avalonia.Themes.Simple/Controls/ProgressBar.xaml" />
        <ResourceInclude Source="avares://Avalonia.Themes.Simple/Controls/Separator.xaml" />
        <ResourceInclude Source="avares://Avalonia.Themes.Simple/Controls/Menu.xaml" />
        <ResourceInclude Source="avares://Avalonia.Themes.Simple/Controls/MenuItem.xaml" />
        <ResourceInclude Source="avares://Avalonia.Themes.Simple/Controls/ContextMenu.xaml" />
        <ResourceInclude Source="avares://Avalonia.Themes.Simple/Controls/CalendarButton.xaml" />
        <ResourceInclude Source="avares://Avalonia.Themes.Simple/Controls/CalendarDayButton.xaml" />
        <ResourceInclude Source="avares://Avalonia.Themes.Simple/Controls/CalendarItem.xaml" />
        <ResourceInclude Source="avares://Avalonia.Themes.Simple/Controls/Calendar.xaml" />
        <ResourceInclude Source="avares://Avalonia.Themes.Simple/Controls/CalendarDatePicker.xaml" />
        <ResourceInclude Source="avares://Avalonia.Themes.Simple/Controls/Slider.xaml" />
        <ResourceInclude Source="avares://Avalonia.Themes.Simple/Controls/NotificationCard.xaml" />
        <ResourceInclude Source="avares://Avalonia.Themes.Simple/Controls/NativeMenuBar.xaml" />
        <ResourceInclude Source="avares://Avalonia.Themes.Simple/Controls/NumericUpDown.xaml" />
        <ResourceInclude Source="avares://Avalonia.Themes.Simple/Controls/DateTimePickerShared.xaml" />
        <ResourceInclude Source="avares://Avalonia.Themes.Simple/Controls/DatePicker.xaml" />
        <ResourceInclude Source="avares://Avalonia.Themes.Simple/Controls/TimePicker.xaml" />
        <ResourceInclude Source="avares://Avalonia.Themes.Simple/Controls/SplitView.xaml" />
        <ResourceInclude Source="avares://Avalonia.Themes.Simple/Controls/ManagedFileChooser.xaml" />
        <ResourceInclude Source="avares://Avalonia.Themes.Simple/Controls/SplitButton.xaml" />
<<<<<<< HEAD
        <ResourceInclude Source="avares://Avalonia.Themes.Simple/Controls/RichTextBlock.xaml" />
        <ResourceInclude Source="avares://Avalonia.Themes.Simple/Controls/NavigationControl.xaml" />
=======
        <ResourceInclude Source="avares://Avalonia.Themes.Simple/Controls/SelectableTextBlock.xaml" />
>>>>>>> 4670536b
      </ResourceDictionary.MergedDictionaries>
    </ResourceDictionary>
  </Styles.Resources>

  <StyleInclude Source="avares://Avalonia.Themes.Simple/Controls/FocusAdorner.xaml" />
  <StyleInclude Source="avares://Avalonia.Themes.Simple/Controls/UserControl.xaml" />
</Styles><|MERGE_RESOLUTION|>--- conflicted
+++ resolved
@@ -64,12 +64,9 @@
         <ResourceInclude Source="avares://Avalonia.Themes.Simple/Controls/SplitView.xaml" />
         <ResourceInclude Source="avares://Avalonia.Themes.Simple/Controls/ManagedFileChooser.xaml" />
         <ResourceInclude Source="avares://Avalonia.Themes.Simple/Controls/SplitButton.xaml" />
-<<<<<<< HEAD
         <ResourceInclude Source="avares://Avalonia.Themes.Simple/Controls/RichTextBlock.xaml" />
         <ResourceInclude Source="avares://Avalonia.Themes.Simple/Controls/NavigationControl.xaml" />
-=======
         <ResourceInclude Source="avares://Avalonia.Themes.Simple/Controls/SelectableTextBlock.xaml" />
->>>>>>> 4670536b
       </ResourceDictionary.MergedDictionaries>
     </ResourceDictionary>
   </Styles.Resources>
