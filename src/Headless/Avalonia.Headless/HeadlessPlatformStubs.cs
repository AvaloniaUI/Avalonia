using System;
using System.Collections.Generic;
using System.Diagnostics.CodeAnalysis;
using System.Globalization;
using System.IO;
using System.Linq;
using System.Runtime.InteropServices;
using System.Threading.Tasks;
using Avalonia.Input;
using Avalonia.Input.Platform;
using Avalonia.Media;
using Avalonia.Media.TextFormatting;
using Avalonia.Media.TextFormatting.Unicode;
using Avalonia.Platform;

namespace Avalonia.Headless
{
    internal class HeadlessClipboardStub : IClipboard
    {
        private IDataObject? _data;

        public Task<string?> GetTextAsync()
        {
            return Task.FromResult(_data?.GetText());
        }

        public Task SetTextAsync(string? text)
        {
            var data = new DataObject();
            if (text != null)
                data.Set(DataFormats.Text, text);
            _data = data;
            return Task.CompletedTask;
        }

        public Task ClearAsync()
        {
            _data = null;
            return Task.CompletedTask;
        }

        public Task SetDataObjectAsync(IDataObject data)
        {
            _data = data;
            return Task.CompletedTask;
        }

        public Task<string[]> GetFormatsAsync()
        {
            return Task.FromResult<string[]>(_data?.GetDataFormats().ToArray() ?? []);
        }

        public Task<object?> GetDataAsync(string format)
        {
            return Task.FromResult(_data?.Get(format));
        }

<<<<<<< HEAD
        public Task<IDataObject?> TryGetInProcessDataObjectAsync() => Task.FromResult(_data);
=======
        /// <inheritdoc />
        public Task FlushAsync() =>
            Task.CompletedTask;
>>>>>>> 07a76145
    }

    internal class HeadlessCursorFactoryStub : ICursorFactory
    {
        public ICursorImpl GetCursor(StandardCursorType cursorType) => new CursorStub();
        public ICursorImpl CreateCursor(IBitmapImpl cursor, PixelPoint hotSpot) => new CursorStub();

        private class CursorStub : ICursorImpl
        {
            public void Dispose() { }
        }
    }

    internal class HeadlessGlyphTypefaceImpl : IGlyphTypeface
    {
        public HeadlessGlyphTypefaceImpl(string familyName, FontStyle style, FontWeight weight, FontStretch stretch)
        {
            FamilyName = familyName;
            Style = style;
            Weight = weight;
            Stretch = stretch;
        }

        public FontMetrics Metrics => new FontMetrics
        {
            DesignEmHeight = 10,
            Ascent = 2,
            Descent = 10,
            IsFixedPitch = true,
            LineGap = 0,
            UnderlinePosition = 2,
            UnderlineThickness = 1,
            StrikethroughPosition = 2,
            StrikethroughThickness = 1
        };

        public int GlyphCount => 1337;

        public FontSimulations FontSimulations => FontSimulations.None;

        public string FamilyName { get; }

        public FontWeight Weight { get; }

        public FontStyle Style { get; }

        public FontStretch Stretch { get; }

        public void Dispose()
        {
        }

        public ushort GetGlyph(uint codepoint)
        {
            return (ushort)codepoint;
        }

        public bool TryGetGlyph(uint codepoint, out ushort glyph)
        {
            glyph = 8;

            return true;
        }

        public int GetGlyphAdvance(ushort glyph)
        {
            return 8;
        }

        public int[] GetGlyphAdvances(ReadOnlySpan<ushort> glyphs)
        {
            var advances = new int[glyphs.Length];

            for (var i = 0; i < advances.Length; i++)
            {
                advances[i] = 8;
            }

            return advances;
        }

        public ushort[] GetGlyphs(ReadOnlySpan<uint> codepoints)
        {
            return codepoints.ToArray().Select(x => (ushort)x).ToArray();
        }

        public bool TryGetTable(uint tag, out byte[] table)
        {
            table = null!;
            return false;
        }

        public bool TryGetGlyphMetrics(ushort glyph, out GlyphMetrics metrics)
        {
            metrics = new GlyphMetrics
            {
                Width = 10,
                Height = 10
            };

            return true;
        }
    }

    internal class HeadlessTextShaperStub : ITextShaperImpl
    {
        public ShapedBuffer ShapeText(ReadOnlyMemory<char> text, TextShaperOptions options)
        {
            var typeface = options.Typeface;
            var fontRenderingEmSize = options.FontRenderingEmSize;
            var bidiLevel = options.BidiLevel;
            var shapedBuffer = new ShapedBuffer(text, text.Length, typeface, fontRenderingEmSize, bidiLevel);
            var textSpan = text.Span;
            var textStartIndex = TextTestHelper.GetStartCharIndex(text);

            for (var i = 0; i < shapedBuffer.Length;)
            {
                var glyphCluster = i + textStartIndex;

                var codepoint = Codepoint.ReadAt(textSpan, i, out var count);

                var glyphIndex = typeface.GetGlyph(codepoint);

                for (var j = 0; j < count; ++j)
                {
                    shapedBuffer[i + j] = new GlyphInfo(glyphIndex, glyphCluster, 10);
                }

                i += count;
            }

            return shapedBuffer;
        }
    }

    internal class HeadlessFontManagerStub : IFontManagerImpl
    {
        private readonly string _defaultFamilyName;

        public HeadlessFontManagerStub(string defaultFamilyName = "Default")
        {
            _defaultFamilyName = defaultFamilyName;
        }

        public int TryCreateGlyphTypefaceCount { get; private set; }

        public string GetDefaultFontFamilyName()
        {
            return _defaultFamilyName;
        }

        string[] IFontManagerImpl.GetInstalledFontFamilyNames(bool checkForUpdates)
        {
            return new[] { _defaultFamilyName };
        }

        public bool TryMatchCharacter(int codepoint, FontStyle fontStyle, FontWeight fontWeight,
            FontStretch fontStretch,
            CultureInfo? culture, out Typeface fontKey)
        {
            fontKey = new Typeface(_defaultFamilyName);

            return false;
        }

        public virtual bool TryCreateGlyphTypeface(string familyName, FontStyle style, FontWeight weight, 
            FontStretch stretch, [NotNullWhen(true)] out IGlyphTypeface? glyphTypeface)
        {
            glyphTypeface = null;

            TryCreateGlyphTypefaceCount++;

            if (familyName == "Unknown")
            {
                return false;
            }

            glyphTypeface = new HeadlessGlyphTypefaceImpl(familyName, style, weight, stretch);

            return true;
        }

        public virtual bool TryCreateGlyphTypeface(Stream stream, FontSimulations fontSimulations, out IGlyphTypeface glyphTypeface)
        {
            glyphTypeface = new HeadlessGlyphTypefaceImpl(FontFamily.DefaultFontFamilyName, FontStyle.Normal, FontWeight.Normal, FontStretch.Normal);

            TryCreateGlyphTypefaceCount++;

            return true;
        }
    }

    internal class HeadlessFontManagerWithMultipleSystemFontsStub : IFontManagerImpl
    {
        private readonly string[] _installedFontFamilyNames;
        private readonly string _defaultFamilyName;

        public HeadlessFontManagerWithMultipleSystemFontsStub(
            string[] installedFontFamilyNames,
            string defaultFamilyName = "Default")
        {
            _installedFontFamilyNames = installedFontFamilyNames;
            _defaultFamilyName = defaultFamilyName;
        }

        public int TryCreateGlyphTypefaceCount { get; private set; }

        public string GetDefaultFontFamilyName()
        {
            return _defaultFamilyName;
        }

        string[] IFontManagerImpl.GetInstalledFontFamilyNames(bool checkForUpdates)
        {
            return _installedFontFamilyNames;
        }

        public bool TryMatchCharacter(int codepoint, FontStyle fontStyle, FontWeight fontWeight,
            FontStretch fontStretch,
            CultureInfo? culture, out Typeface fontKey)
        {
            fontKey = new Typeface(_defaultFamilyName);

            return false;
        }

        public virtual bool TryCreateGlyphTypeface(string familyName, FontStyle style, FontWeight weight,
            FontStretch stretch, [NotNullWhen(true)] out IGlyphTypeface? glyphTypeface)
        {
            glyphTypeface = null;

            TryCreateGlyphTypefaceCount++;

            if (familyName == "Unknown")
            {
                return false;
            }

            glyphTypeface = new HeadlessGlyphTypefaceImpl(familyName, style, weight, stretch);

            return true;
        }

        public virtual bool TryCreateGlyphTypeface(Stream stream, FontSimulations fontSimulations, out IGlyphTypeface glyphTypeface)
        {
            glyphTypeface = new HeadlessGlyphTypefaceImpl(FontFamily.DefaultFontFamilyName, FontStyle.Normal, FontWeight.Normal, FontStretch.Normal);

            return true;
        }
    }

    internal class HeadlessIconLoaderStub : IPlatformIconLoader
    {
        private class IconStub : IWindowIconImpl
        {
            public void Save(Stream outputStream)
            {

            }
        }
        public IWindowIconImpl LoadIcon(string fileName)
        {
            return new IconStub();
        }

        public IWindowIconImpl LoadIcon(Stream stream)
        {
            return new IconStub();
        }

        public IWindowIconImpl LoadIcon(IBitmapImpl bitmap)
        {
            return new IconStub();
        }
    }

    internal class HeadlessScreensStub : ScreensBase<int, PlatformScreen>
    {
        protected override IReadOnlyList<int> GetAllScreenKeys() => new[] { 1 };

        protected override PlatformScreen CreateScreenFromKey(int key) => new PlatformScreenStub(key);

        private class PlatformScreenStub : PlatformScreen
        {
            public PlatformScreenStub(int key) : base(new PlatformHandle((nint)key, nameof(HeadlessScreensStub)))
            {
                Scaling = 1;
                Bounds = WorkingArea = new PixelRect(0, 0, 1920, 1280);
                IsPrimary = true;
            }
        }
    }

    internal static class TextTestHelper
    {
        public static int GetStartCharIndex(ReadOnlyMemory<char> text)
        {
            if (!MemoryMarshal.TryGetString(text, out _, out var start, out _))
                throw new InvalidOperationException("text memory should have been a string");
            return start;
        }
    }
}<|MERGE_RESOLUTION|>--- conflicted
+++ resolved
@@ -55,13 +55,12 @@
             return Task.FromResult(_data?.Get(format));
         }
 
-<<<<<<< HEAD
+
         public Task<IDataObject?> TryGetInProcessDataObjectAsync() => Task.FromResult(_data);
-=======
+
         /// <inheritdoc />
         public Task FlushAsync() =>
             Task.CompletedTask;
->>>>>>> 07a76145
     }
 
     internal class HeadlessCursorFactoryStub : ICursorFactory
