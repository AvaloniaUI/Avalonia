--- conflicted
+++ resolved
@@ -152,11 +152,7 @@
         _symbol.Constructors
             .Select(method => new RoslynConstructor(method, _assembly))
             .ToList();
-<<<<<<< HEAD
-        
-=======
-
->>>>>>> a7f7d800
+
     public IReadOnlyList<IXamlCustomAttribute> CustomAttributes { get; } = Array.Empty<IXamlCustomAttribute>();
 
     public IReadOnlyList<IXamlType> GenericArguments { get; private set; } = new List<IXamlType>();
@@ -249,11 +245,7 @@
     public IXamlMethod Getter => _symbol.GetMethod == null ? null : new RoslynMethod(_symbol.GetMethod, _assembly);
         
     public IXamlMethod Setter => _symbol.SetMethod == null ? null : new RoslynMethod(_symbol.SetMethod, _assembly); 
-<<<<<<< HEAD
-        
-=======
-
->>>>>>> a7f7d800
+
     public IReadOnlyList<IXamlCustomAttribute> CustomAttributes { get; } = Array.Empty<IXamlCustomAttribute>();
 
     public IReadOnlyList<IXamlType> IndexerParameters { get; } = new List<IXamlType>();
