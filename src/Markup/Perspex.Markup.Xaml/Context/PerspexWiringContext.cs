--- conflicted
+++ resolved
@@ -17,14 +17,10 @@
 using Perspex.Markup.Xaml.MarkupExtensions;
 using Perspex.Media;
 using Perspex.Media.Imaging;
-<<<<<<< HEAD
 using Perspex.Metadata;
 using Perspex.Platform;
 using Perspex.Styling;
 using Splat;
-=======
-using Perspex.Styling;
->>>>>>> 2c6e14b8
 
 namespace Perspex.Markup.Xaml.Context
 {
@@ -48,43 +44,7 @@
         {
             var xamlNamespaceRegistry = new XamlNamespaceRegistry();
 
-<<<<<<< HEAD
             var forcedAssemblies = new[]
-=======
-            var rootType = typeof(Control);
-            var bindingType = typeof(BindingExtension);
-            var templateType = typeof(XamlDataTemplate);
-            var styleType = typeof(Style);
-
-            var definitionForRoot = XamlNamespace
-                .Map(PerspexNs)
-                .With(
-                    new[]
-                    {
-                        Route.Assembly(rootType.GetTypeInfo().Assembly).WithNamespaces(
-                            new[]
-                            {
-                                rootType.Namespace
-                            }),
-                        Route.Assembly(bindingType.GetTypeInfo().Assembly).WithNamespaces(
-                            new[]
-                            {
-                                bindingType.Namespace,
-                            }),
-                        Route.Assembly(templateType.GetTypeInfo().Assembly).WithNamespaces(
-                            new[]
-                            {
-                                templateType.Namespace,
-                            }),
-                        Route.Assembly(styleType.GetTypeInfo().Assembly).WithNamespaces(
-                            new[]
-                            {
-                                templateType.Namespace,
-                            })
-                    });
-
-            foreach (var ns in new List<XamlNamespace> { definitionForRoot })
->>>>>>> 2c6e14b8
             {
                 typeof (Control),
                 typeof(Style)
@@ -115,24 +75,15 @@
             var typeConverterProvider = new TypeConverterProvider();
             var converters = new[]
             {
-<<<<<<< HEAD
                 new TypeConverterRegistration(typeof(Bitmap), new BitmapTypeConverter()),
                 new TypeConverterRegistration(typeof(Brush), new BrushTypeConverter()),
-=======
-                new TypeConverterRegistration(typeof(Bitmap), new BitmapConverter()),
-                new TypeConverterRegistration(typeof(Brush), new BrushConverter()),
                 new TypeConverterRegistration(typeof(Classes), new ClassesConverter()),
->>>>>>> 2c6e14b8
                 new TypeConverterRegistration(typeof(ColumnDefinitions), new ColumnDefinitionsTypeConverter()),
                 new TypeConverterRegistration(typeof(GridLength), new GridLengthTypeConverter()),
                 new TypeConverterRegistration(typeof(PerspexProperty), new PerspexPropertyConverter()),
                 new TypeConverterRegistration(typeof(RowDefinitions), new RowDefinitionsTypeConverter()),
-<<<<<<< HEAD
                 new TypeConverterRegistration(typeof(Thickness), new ThicknessTypeConverter()),
-=======
                 new TypeConverterRegistration(typeof(Selector), new SelectorConverter()),
-                new TypeConverterRegistration(typeof(Thickness), new ThicknessConverter()),
->>>>>>> 2c6e14b8
             };
 
             typeConverterProvider.AddAll(converters);
