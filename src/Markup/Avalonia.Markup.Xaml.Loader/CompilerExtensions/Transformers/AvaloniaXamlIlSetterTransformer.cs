--- conflicted
+++ resolved
@@ -79,10 +79,6 @@
             }
 
             var valueProperty = on.Children
-<<<<<<< HEAD
-                .OfType<XamlAstXamlPropertyValueNode>().FirstOrDefault(p => p.Property.GetClrProperty().Name == "Value");
-            if (valueProperty?.Values.Count == 1 && valueProperty.Values[0] is XamlAstTextNode)
-=======
                 .OfType<XamlAstXamlPropertyValueNode>()
                 .FirstOrDefault(p => p.Property.GetClrProperty().Name == "Value" && p.Values.Count == 1 && p.Values[0] is XamlAstTextNode);
             var textValue = valueProperty?.Values.FirstOrDefault() as XamlAstTextNode
@@ -90,7 +86,6 @@
             if (textValue is not null
                 && XamlTransformHelpers.TryGetCorrectlyTypedValue(context, textValue,
                     propType, out _))
->>>>>>> 78935ba8
             {
                 
                 var setterValueProperty = new SetterValueProperty(
