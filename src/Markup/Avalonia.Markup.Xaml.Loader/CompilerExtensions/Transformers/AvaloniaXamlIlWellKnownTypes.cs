using System.Collections.Generic;
using System.Diagnostics.CodeAnalysis;
using System.Linq;
using Avalonia.Markup.Xaml.XamlIl.CompilerExtensions.GroupTransformers;
using XamlX.Emit;
using XamlX.IL;
using XamlX.Transform;
using XamlX.TypeSystem;

namespace Avalonia.Markup.Xaml.XamlIl.CompilerExtensions.Transformers
{

    sealed class AvaloniaXamlIlWellKnownTypes
    {
        public IXamlType RuntimeHelpers { get; }
        public IXamlType AvaloniaObject { get; }
        public IXamlType BindingPriority { get; }
        public IXamlType AvaloniaObjectExtensions { get; }
        public IXamlType AvaloniaProperty { get; }
        public IXamlType AvaloniaPropertyT { get; }
        public IXamlType StyledPropertyT { get; }
        public IXamlMethod AvaloniaObjectSetStyledPropertyValue { get; }
        public IXamlType AvaloniaAttachedPropertyT { get; }
        public IXamlType IBinding { get; }
        public IXamlType MultiBinding { get; }
        public IXamlMethod AvaloniaObjectBindMethod { get; }
        public IXamlMethod AvaloniaObjectSetValueMethod { get; }
        public IXamlType IDisposable { get; }
        public IXamlType ICommand { get; }
        public XamlTypeWellKnownTypes XamlIlTypes { get; }
        public IXamlType Transitions { get; }
        public IXamlType AssignBindingAttribute { get; }
        public IXamlType DependsOnAttribute { get; }
        public IXamlType DataTypeAttribute { get; }
        public IXamlType InheritDataTypeFromItemsAttribute { get; }
        public IXamlType InheritDataTypeFromAttribute { get; }
        public IXamlType MarkupExtensionOptionAttribute { get; }
        public IXamlType MarkupExtensionDefaultOptionAttribute { get; }
        public IXamlType ControlTemplateScopeAttribute { get; }
        public IXamlType AvaloniaListAttribute { get; }
        public IXamlType AvaloniaList { get; }
        public IXamlType OnExtensionType { get; }
        public IXamlType UnsetValueType { get; }
        public IXamlType StyledElement { get; }
        public IXamlType NameScope { get; }
        public IXamlMethod NameScopeSetNameScope { get; }
        public IXamlType INameScope { get; }
        public IXamlMethod INameScopeRegister { get; }
        public IXamlMethod INameScopeComplete { get; }
        public IXamlType IPropertyInfo { get; }
        public IXamlType ClrPropertyInfo { get; }
        public IXamlType PropertyPath { get; }
        public IXamlType PropertyPathBuilder { get; }
        public IXamlType IPropertyAccessor { get; }
        public IXamlType PropertyInfoAccessorFactory { get; }
        public IXamlType CompiledBindingPathBuilder { get; }
        public IXamlType CompiledBindingPath { get; }
        public IXamlType CompiledBindingExtension { get; }

        public IXamlType ResolveByNameExtension { get; }

        public IXamlType DataTemplate { get; }
        public IXamlType IDataTemplate { get; }
        public IXamlType ITemplateOfControl { get; }
        public IXamlType Control { get; }
        public IXamlType ItemsControl { get; }
        public IXamlType ReflectionBindingExtension { get; }

        public IXamlType RelativeSource { get; }
        public IXamlType UInt { get; }
        public IXamlType Int { get; }
        public IXamlType Long { get; }
        public IXamlType Uri { get; }
        public IXamlType IDictionaryT { get; }
        public IXamlType FontFamily { get; }
        public IXamlConstructor FontFamilyConstructorUriName { get; }
        public IXamlType Thickness { get; }
        public IXamlConstructor ThicknessFullConstructor { get; }
        public IXamlType ThemeVariant { get; }
        public IXamlType Point { get; }
        public IXamlConstructor PointFullConstructor { get; }
        public IXamlType Vector { get; }
        public IXamlConstructor VectorFullConstructor { get; }
        public IXamlType Size { get; }
        public IXamlConstructor SizeFullConstructor { get; }
        public IXamlType Matrix { get; }
        public IXamlConstructor MatrixFullConstructor { get; }
        public IXamlType CornerRadius { get; }
        public IXamlConstructor CornerRadiusFullConstructor { get; }
        public IXamlType RelativeUnit { get; }
        public IXamlType RelativePoint { get; }
        public IXamlConstructor RelativePointFullConstructor { get; }
        public IXamlType GridLength { get; }
        public IXamlConstructor GridLengthConstructorValueType { get; }
        public IXamlType Color { get; }
        public IXamlType StandardCursorType { get; }
        public IXamlType Cursor { get; }
        public IXamlConstructor CursorTypeConstructor { get; }
        public IXamlType RowDefinition { get; }
        public IXamlType RowDefinitions { get; }
        public IXamlType ColumnDefinition { get; }
        public IXamlType ColumnDefinitions { get; }
        public IXamlType Classes { get; }
        public IXamlMethod ClassesBindMethod { get; }
        public IXamlProperty StyledElementClassesProperty { get; }
        public IXamlType IBrush { get; }
        public IXamlType ImmutableSolidColorBrush { get; }
        public IXamlConstructor ImmutableSolidColorBrushConstructorColor { get; }
        public IXamlType TypeUtilities { get; }
        public IXamlType TextDecorationCollection { get; }
        public IXamlType TextDecorations { get; }
        public IXamlType TextTrimming { get; }
        public IXamlType SetterBase { get; }
        public IXamlType Setter { get; }
        public IXamlType IStyle { get; }
        public IXamlType StyleInclude { get; }
        public IXamlType ResourceInclude { get; }
        public IXamlType MergeResourceInclude { get; }
        public IXamlType IResourceDictionary { get; }
        public IXamlType ResourceDictionary { get; }
        public IXamlMethod ResourceDictionaryDeferredAdd { get; }
        public IXamlMethod ResourceDictionaryNotSharedDeferredAdd { get; }
        public IXamlMethod ResourceDictionaryEnsureCapacity { get; }
        public IXamlMethod ResourceDictionaryGetCount { get; }
        public IXamlType IThemeVariantProvider { get; }
        public IXamlType UriKind { get; }
        public IXamlConstructor UriConstructor { get; }
        public IXamlType Style { get; }
<<<<<<< HEAD
        public IXamlType Container { get; }
=======
        public IXamlType Styles { get; }
>>>>>>> 01a7c859
        public IXamlType ControlTheme { get; }
        public IXamlType WindowTransparencyLevel { get; }
        public IXamlType IReadOnlyListOfT { get; }
        public IXamlType ControlTemplate { get; }
        public IXamlType EventHandlerT {  get; }
        public IXamlMethod GetClassProperty { get; }

        sealed internal class InteractivityWellKnownTypes
        {
            public IXamlType Interactive { get; }
            public IXamlType RoutedEvent { get; }
            public IXamlType RoutedEventArgs { get; }
            public IXamlType RoutedEventHandler { get; }
            public IXamlMethod AddHandler { get; }
            public IXamlMethod AddHandlerT { get; }

            internal InteractivityWellKnownTypes(TransformerConfiguration cfg)
            {
                var ts = cfg.TypeSystem;
                Interactive = ts.GetType("Avalonia.Interactivity.Interactive");
                RoutedEvent = ts.GetType("Avalonia.Interactivity.RoutedEvent");
                RoutedEventArgs = ts.GetType("Avalonia.Interactivity.RoutedEventArgs");
                var eventHanlderT = ts.GetType("System.EventHandler`1");
                RoutedEventHandler = eventHanlderT.MakeGenericType(RoutedEventArgs);
                AddHandler = Interactive.GetMethod(m => m.IsPublic
                    && !m.IsStatic
                    && m.Name == "AddHandler"
                    && m.Parameters.Count == 4
                    && m.Parameters[0].Equals(RoutedEvent)
                    && m.Parameters[1].Equals(cfg.WellKnownTypes.Delegate)
                    && m.Parameters[2].IsEnum
                    && m.Parameters[3].Equals(cfg.WellKnownTypes.Boolean)
                    );
                AddHandlerT = Interactive.GetMethod(m => m.IsPublic
                    && !m.IsStatic
                    && m.Name == "AddHandler"
                    && m.Parameters.Count == 4
                    && RoutedEvent.IsAssignableFrom(m.Parameters[0])
                    && m.Parameters[0].GenericArguments.Count == 1 // This is specific this case  workaround to check is generic method
                    && (cfg.WellKnownTypes.Delegate).IsAssignableFrom(m.Parameters[1])
                    && m.Parameters[2].IsEnum
                    && m.Parameters[3].Equals(cfg.WellKnownTypes.Boolean)
                );

            }
        }

        public InteractivityWellKnownTypes Interactivity { get; }

        public AvaloniaXamlIlWellKnownTypes(TransformerConfiguration cfg)
        {
            RuntimeHelpers = cfg.TypeSystem.GetType("Avalonia.Markup.Xaml.XamlIl.Runtime.XamlIlRuntimeHelpers");

            XamlIlTypes = cfg.WellKnownTypes;
            AvaloniaObject = cfg.TypeSystem.GetType("Avalonia.AvaloniaObject");
            AvaloniaObjectExtensions = cfg.TypeSystem.GetType("Avalonia.AvaloniaObjectExtensions");
            AvaloniaProperty = cfg.TypeSystem.GetType("Avalonia.AvaloniaProperty");
            AvaloniaPropertyT = cfg.TypeSystem.GetType("Avalonia.AvaloniaProperty`1");
            StyledPropertyT = cfg.TypeSystem.GetType("Avalonia.StyledProperty`1");
            AvaloniaAttachedPropertyT = cfg.TypeSystem.GetType("Avalonia.AttachedProperty`1");
            BindingPriority = cfg.TypeSystem.GetType("Avalonia.Data.BindingPriority");
            AvaloniaObjectSetStyledPropertyValue = AvaloniaObject
                .GetMethod(m => m.IsPublic && !m.IsStatic && m.Name == "SetValue"
                                 && m.Parameters.Count == 3
                                 && m.Parameters[0].Name == "StyledProperty`1"
                                 && m.Parameters[2].Equals(BindingPriority));
            IBinding = cfg.TypeSystem.GetType("Avalonia.Data.IBinding");
            MultiBinding = cfg.TypeSystem.GetType("Avalonia.Data.MultiBinding");
            IDisposable = cfg.TypeSystem.GetType("System.IDisposable");
            ICommand = cfg.TypeSystem.GetType("System.Windows.Input.ICommand");
            Transitions = cfg.TypeSystem.GetType("Avalonia.Animation.Transitions");
            AssignBindingAttribute = cfg.TypeSystem.GetType("Avalonia.Data.AssignBindingAttribute");
            DependsOnAttribute = cfg.TypeSystem.GetType("Avalonia.Metadata.DependsOnAttribute");
            DataTypeAttribute = cfg.TypeSystem.GetType("Avalonia.Metadata.DataTypeAttribute");
            InheritDataTypeFromItemsAttribute = cfg.TypeSystem.GetType("Avalonia.Metadata.InheritDataTypeFromItemsAttribute");
            InheritDataTypeFromAttribute = cfg.TypeSystem.GetType("Avalonia.Metadata.InheritDataTypeFromAttribute");
            MarkupExtensionOptionAttribute = cfg.TypeSystem.GetType("Avalonia.Metadata.MarkupExtensionOptionAttribute");
            MarkupExtensionDefaultOptionAttribute = cfg.TypeSystem.GetType("Avalonia.Metadata.MarkupExtensionDefaultOptionAttribute");
            ControlTemplateScopeAttribute = cfg.TypeSystem.GetType("Avalonia.Metadata.ControlTemplateScopeAttribute");
            AvaloniaListAttribute = cfg.TypeSystem.GetType("Avalonia.Metadata.AvaloniaListAttribute");
            AvaloniaList = cfg.TypeSystem.GetType("Avalonia.Collections.AvaloniaList`1");
            OnExtensionType = cfg.TypeSystem.GetType("Avalonia.Markup.Xaml.MarkupExtensions.On");
            AvaloniaObjectBindMethod = AvaloniaObjectExtensions.GetMethod("Bind", IDisposable, false, AvaloniaObject,
                AvaloniaProperty,
                IBinding, cfg.WellKnownTypes.Object);
            UnsetValueType = cfg.TypeSystem.GetType("Avalonia.UnsetValueType");
            StyledElement = cfg.TypeSystem.GetType("Avalonia.StyledElement");
            INameScope = cfg.TypeSystem.GetType("Avalonia.Controls.INameScope");
            INameScopeRegister = INameScope.GetMethod(
                new FindMethodMethodSignature("Register", XamlIlTypes.Void,
                     XamlIlTypes.String, XamlIlTypes.Object)
                {
                    IsStatic = false,
                    DeclaringOnly = true,
                    IsExactMatch = true
                });
            INameScopeComplete = INameScope.GetMethod(
                new FindMethodMethodSignature("Complete", XamlIlTypes.Void)
                {
                    IsStatic = false,
                    DeclaringOnly = true,
                    IsExactMatch = true
                });
            NameScope = cfg.TypeSystem.GetType("Avalonia.Controls.NameScope");
            NameScopeSetNameScope = NameScope.GetMethod(new FindMethodMethodSignature("SetNameScope",
                XamlIlTypes.Void, StyledElement, INameScope)
            { IsStatic = true });
            AvaloniaObjectSetValueMethod = AvaloniaObject.GetMethod("SetValue", IDisposable,
                false, AvaloniaProperty, XamlIlTypes.Object, BindingPriority);
            IPropertyInfo = cfg.TypeSystem.GetType("Avalonia.Data.Core.IPropertyInfo");
            ClrPropertyInfo = cfg.TypeSystem.GetType("Avalonia.Data.Core.ClrPropertyInfo");
            PropertyPath = cfg.TypeSystem.GetType("Avalonia.Data.Core.PropertyPath");
            PropertyPathBuilder = cfg.TypeSystem.GetType("Avalonia.Data.Core.PropertyPathBuilder");
            IPropertyAccessor = cfg.TypeSystem.GetType("Avalonia.Data.Core.Plugins.IPropertyAccessor");
            PropertyInfoAccessorFactory = cfg.TypeSystem.GetType("Avalonia.Markup.Xaml.MarkupExtensions.CompiledBindings.PropertyInfoAccessorFactory");
            CompiledBindingPathBuilder = cfg.TypeSystem.GetType("Avalonia.Markup.Xaml.MarkupExtensions.CompiledBindings.CompiledBindingPathBuilder");
            CompiledBindingPath = cfg.TypeSystem.GetType("Avalonia.Markup.Xaml.MarkupExtensions.CompiledBindings.CompiledBindingPath");
            CompiledBindingExtension = cfg.TypeSystem.GetType("Avalonia.Markup.Xaml.MarkupExtensions.CompiledBindingExtension");
            ResolveByNameExtension = cfg.TypeSystem.GetType("Avalonia.Markup.Xaml.MarkupExtensions.ResolveByNameExtension");
            DataTemplate = cfg.TypeSystem.GetType("Avalonia.Markup.Xaml.Templates.DataTemplate");
            IDataTemplate = cfg.TypeSystem.GetType("Avalonia.Controls.Templates.IDataTemplate");
            Control = cfg.TypeSystem.GetType("Avalonia.Controls.Control");
            ITemplateOfControl = cfg.TypeSystem.GetType("Avalonia.Controls.ITemplate`1").MakeGenericType(Control);
            ItemsControl = cfg.TypeSystem.GetType("Avalonia.Controls.ItemsControl");
            ReflectionBindingExtension = cfg.TypeSystem.GetType("Avalonia.Markup.Xaml.MarkupExtensions.ReflectionBindingExtension");
            RelativeSource = cfg.TypeSystem.GetType("Avalonia.Data.RelativeSource");
            UInt = cfg.TypeSystem.GetType("System.UInt32");
            Int = cfg.TypeSystem.GetType("System.Int32");
            Long = cfg.TypeSystem.GetType("System.Int64");
            Uri = cfg.TypeSystem.GetType("System.Uri");
            IDictionaryT = cfg.TypeSystem.GetType("System.Collections.Generic.IDictionary`2");
            FontFamily = cfg.TypeSystem.GetType("Avalonia.Media.FontFamily");
            FontFamilyConstructorUriName = FontFamily.GetConstructor(new List<IXamlType> { Uri, XamlIlTypes.String });
            ThemeVariant = cfg.TypeSystem.GetType("Avalonia.Styling.ThemeVariant");
            WindowTransparencyLevel = cfg.TypeSystem.GetType("Avalonia.Controls.WindowTransparencyLevel");

            (IXamlType, IXamlConstructor) GetNumericTypeInfo([DynamicallyAccessedMembers(DynamicallyAccessedMemberTypes.All)] string name, IXamlType componentType, int componentCount)
            {
                var type = cfg.TypeSystem.GetType(name);
                var ctor = type.GetConstructor(Enumerable.Range(0, componentCount).Select(_ => componentType).ToList());

                return (type, ctor);
            }

            (Thickness, ThicknessFullConstructor) = GetNumericTypeInfo("Avalonia.Thickness", XamlIlTypes.Double, 4);
            (Point, PointFullConstructor) = GetNumericTypeInfo("Avalonia.Point", XamlIlTypes.Double, 2);
            (Vector, VectorFullConstructor) = GetNumericTypeInfo("Avalonia.Vector", XamlIlTypes.Double, 2);
            (Size, SizeFullConstructor) = GetNumericTypeInfo("Avalonia.Size", XamlIlTypes.Double, 2);
            (Matrix, MatrixFullConstructor) = GetNumericTypeInfo("Avalonia.Matrix", XamlIlTypes.Double, 6);
            (CornerRadius, CornerRadiusFullConstructor) = GetNumericTypeInfo("Avalonia.CornerRadius", XamlIlTypes.Double, 4);

            RelativeUnit = cfg.TypeSystem.GetType("Avalonia.RelativeUnit");
            RelativePoint = cfg.TypeSystem.GetType("Avalonia.RelativePoint");
            RelativePointFullConstructor = RelativePoint.GetConstructor(new List<IXamlType> { XamlIlTypes.Double, XamlIlTypes.Double, RelativeUnit });

            GridLength = cfg.TypeSystem.GetType("Avalonia.Controls.GridLength");
            GridLengthConstructorValueType = GridLength.GetConstructor(new List<IXamlType> { XamlIlTypes.Double, cfg.TypeSystem.GetType("Avalonia.Controls.GridUnitType") });
            Color = cfg.TypeSystem.GetType("Avalonia.Media.Color");
            StandardCursorType = cfg.TypeSystem.GetType("Avalonia.Input.StandardCursorType");
            Cursor = cfg.TypeSystem.GetType("Avalonia.Input.Cursor");
            CursorTypeConstructor = Cursor.GetConstructor(new List<IXamlType> { StandardCursorType });
            ColumnDefinition = cfg.TypeSystem.GetType("Avalonia.Controls.ColumnDefinition");
            ColumnDefinitions = cfg.TypeSystem.GetType("Avalonia.Controls.ColumnDefinitions");
            RowDefinition = cfg.TypeSystem.GetType("Avalonia.Controls.RowDefinition");
            RowDefinitions = cfg.TypeSystem.GetType("Avalonia.Controls.RowDefinitions");
            Classes = cfg.TypeSystem.GetType("Avalonia.Controls.Classes");
            StyledElementClassesProperty =
                StyledElement.Properties.First(x => x.Name == "Classes" && x.PropertyType.Equals(Classes));
            ClassesBindMethod = cfg.TypeSystem.GetType("Avalonia.StyledElementExtensions")
                .GetMethod("BindClass", IDisposable, false, StyledElement,
                cfg.WellKnownTypes.String,
                IBinding, cfg.WellKnownTypes.Object);

            IBrush = cfg.TypeSystem.GetType("Avalonia.Media.IBrush");
            ImmutableSolidColorBrush = cfg.TypeSystem.GetType("Avalonia.Media.Immutable.ImmutableSolidColorBrush");
            ImmutableSolidColorBrushConstructorColor = ImmutableSolidColorBrush.GetConstructor(new List<IXamlType> { UInt });
            TypeUtilities = cfg.TypeSystem.GetType("Avalonia.Utilities.TypeUtilities");
            TextDecorationCollection = cfg.TypeSystem.GetType("Avalonia.Media.TextDecorationCollection");
            TextDecorations = cfg.TypeSystem.GetType("Avalonia.Media.TextDecorations");
            TextTrimming = cfg.TypeSystem.GetType("Avalonia.Media.TextTrimming");
            SetterBase = cfg.TypeSystem.GetType("Avalonia.Styling.SetterBase");
            Setter = cfg.TypeSystem.GetType("Avalonia.Styling.Setter");
            IStyle = cfg.TypeSystem.GetType("Avalonia.Styling.IStyle");
            StyleInclude = cfg.TypeSystem.GetType("Avalonia.Markup.Xaml.Styling.StyleInclude");
            ResourceInclude = cfg.TypeSystem.GetType("Avalonia.Markup.Xaml.Styling.ResourceInclude");
            MergeResourceInclude = cfg.TypeSystem.GetType("Avalonia.Markup.Xaml.Styling.MergeResourceInclude");
            IResourceDictionary = cfg.TypeSystem.GetType("Avalonia.Controls.IResourceDictionary");
            ResourceDictionary = cfg.TypeSystem.GetType("Avalonia.Controls.ResourceDictionary");
            ResourceDictionaryDeferredAdd = ResourceDictionary.GetMethod("AddDeferred", XamlIlTypes.Void, true, XamlIlTypes.Object,
                cfg.TypeSystem.GetType("Avalonia.Controls.IDeferredContent"));
            ResourceDictionaryNotSharedDeferredAdd = ResourceDictionary.GetMethod("AddNotSharedDeferred", XamlIlTypes.Void, true, XamlIlTypes.Object,
                cfg.TypeSystem.GetType("Avalonia.Controls.IDeferredContent"));

            ResourceDictionaryEnsureCapacity = ResourceDictionary.GetMethod("EnsureCapacity", XamlIlTypes.Void, true, XamlIlTypes.Int32);
            ResourceDictionaryGetCount = ResourceDictionary.GetMethod("get_Count", XamlIlTypes.Int32, true);
            IThemeVariantProvider = cfg.TypeSystem.GetType("Avalonia.Controls.IThemeVariantProvider");
            UriKind = cfg.TypeSystem.GetType("System.UriKind");
            UriConstructor = Uri.GetConstructor(new List<IXamlType>() { cfg.WellKnownTypes.String, UriKind });
            Style = cfg.TypeSystem.GetType("Avalonia.Styling.Style");
<<<<<<< HEAD
            Container = cfg.TypeSystem.GetType("Avalonia.Styling.ContainerQuery");
=======
            Styles = cfg.TypeSystem.GetType("Avalonia.Styling.Styles");
>>>>>>> 01a7c859
            ControlTheme = cfg.TypeSystem.GetType("Avalonia.Styling.ControlTheme");
            ControlTemplate = cfg.TypeSystem.GetType("Avalonia.Markup.Xaml.Templates.ControlTemplate");
            IReadOnlyListOfT = cfg.TypeSystem.GetType("System.Collections.Generic.IReadOnlyList`1");
            EventHandlerT = cfg.TypeSystem.GetType("System.EventHandler`1");
            Interactivity = new InteractivityWellKnownTypes(cfg);

            GetClassProperty = cfg.TypeSystem.GetType("Avalonia.StyledElementExtensions")
                .GetMethod(name: "GetClassProperty",
                returnType: AvaloniaProperty,
                allowDowncast:false,
                cfg.WellKnownTypes.String
                );
        }
    }

    static class AvaloniaXamlIlWellKnownTypesExtensions
    {
        public static AvaloniaXamlIlWellKnownTypes GetAvaloniaTypes(this AstTransformationContext ctx)
        {
            if (ctx.TryGetItem<AvaloniaXamlIlWellKnownTypes>(out var rv))
                return rv;
            ctx.SetItem(rv = new AvaloniaXamlIlWellKnownTypes(ctx.Configuration));
            return rv;
        }

        public static AvaloniaXamlIlWellKnownTypes GetAvaloniaTypes(this XamlEmitContext<IXamlILEmitter, XamlILNodeEmitResult> ctx)
        {
            if (ctx.TryGetItem<AvaloniaXamlIlWellKnownTypes>(out var rv))
                return rv;
            ctx.SetItem(rv = new AvaloniaXamlIlWellKnownTypes(ctx.Configuration));
            return rv;
        }

        public static AvaloniaXamlIlWellKnownTypes GetAvaloniaTypes(this AstGroupTransformationContext ctx)
        {
            if (ctx.TryGetItem<AvaloniaXamlIlWellKnownTypes>(out var rv))
                return rv;
            ctx.SetItem(rv = new AvaloniaXamlIlWellKnownTypes(ctx.Configuration));
            return rv;
        }
    }
}<|MERGE_RESOLUTION|>--- conflicted
+++ resolved
@@ -126,11 +126,8 @@
         public IXamlType UriKind { get; }
         public IXamlConstructor UriConstructor { get; }
         public IXamlType Style { get; }
-<<<<<<< HEAD
         public IXamlType Container { get; }
-=======
         public IXamlType Styles { get; }
->>>>>>> 01a7c859
         public IXamlType ControlTheme { get; }
         public IXamlType WindowTransparencyLevel { get; }
         public IXamlType IReadOnlyListOfT { get; }
@@ -330,11 +327,8 @@
             UriKind = cfg.TypeSystem.GetType("System.UriKind");
             UriConstructor = Uri.GetConstructor(new List<IXamlType>() { cfg.WellKnownTypes.String, UriKind });
             Style = cfg.TypeSystem.GetType("Avalonia.Styling.Style");
-<<<<<<< HEAD
             Container = cfg.TypeSystem.GetType("Avalonia.Styling.ContainerQuery");
-=======
             Styles = cfg.TypeSystem.GetType("Avalonia.Styling.Styles");
->>>>>>> 01a7c859
             ControlTheme = cfg.TypeSystem.GetType("Avalonia.Styling.ControlTheme");
             ControlTemplate = cfg.TypeSystem.GetType("Avalonia.Markup.Xaml.Templates.ControlTemplate");
             IReadOnlyListOfT = cfg.TypeSystem.GetType("System.Collections.Generic.IReadOnlyList`1");
