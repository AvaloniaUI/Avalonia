using System;
using Avalonia.Controls;
using Avalonia.Controls.Templates;
using Avalonia.Metadata;

namespace Avalonia.Markup.Xaml.Templates
{
    public class DataTemplate : IRecyclingDataTemplate
    {
        public Type DataType { get; set; }

        //we need content to be object otherwise portable.xaml is crashing
        [Content]
        [TemplateContent]
        public object Content { get; set; }

        public bool Match(object data)
        {
            if (DataType == null)
            {
                return true;
            }
            else
            {
                return DataType.IsInstanceOfType(data);
            }
        }

        public IControl Build(object data) => Build(data, null);

        public IControl Build(object data, IControl existing)
        {
<<<<<<< HEAD
            return existing ?? TemplateContent.Load(Content).Result;
=======
            return existing ?? TemplateContent.Load(Content)?.Control;
>>>>>>> 423dcbb6
        }
    }
}<|MERGE_RESOLUTION|>--- conflicted
+++ resolved
@@ -30,11 +30,7 @@
 
         public IControl Build(object data, IControl existing)
         {
-<<<<<<< HEAD
-            return existing ?? TemplateContent.Load(Content).Result;
-=======
-            return existing ?? TemplateContent.Load(Content)?.Control;
->>>>>>> 423dcbb6
+            return existing ?? TemplateContent.Load(Content)?.Result;
         }
     }
 }