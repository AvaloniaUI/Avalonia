--- conflicted
+++ resolved
@@ -22,11 +22,7 @@
         {
             var s = (string)value;
 
-<<<<<<< HEAD
-            return FontFamily.Parse(s, context?.GetBaseUri());
-=======
             return FontFamily.Parse(s, context.GetContextBaseUri());
->>>>>>> 9656e42e
         }
     }
 }