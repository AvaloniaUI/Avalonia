--- conflicted
+++ resolved
@@ -9,7 +9,6 @@
     <NoWarn>$(NoWarn);CS1591</NoWarn>
   </PropertyGroup>
     <ItemGroup>
-<<<<<<< HEAD
         <Compile Include="AvaloniaXamlLoader.cs" />
         <Compile Include="Converters\AvaloniaUriTypeConverter.cs" />
         <Compile Include="Converters\ColorToBrushConverter.cs" />
@@ -61,7 +60,6 @@
         <Compile Include="XamlIl\Runtime\XamlIlRuntimeHelpers.cs" />
         <Compile Include="XamlLoadException.cs" />
         <Compile Include="XamlTypes.cs" />
-=======
       <Compile Include="AvaloniaXamlLoader.cs" />
       <Compile Include="Converters\AvaloniaUriTypeConverter.cs" />
       <Compile Include="Converters\ColorToBrushConverter.cs" />
@@ -112,7 +110,6 @@
       <Compile Include="XamlIl\Runtime\XamlIlRuntimeHelpers.cs" />
       <Compile Include="XamlLoadException.cs" />
       <Compile Include="XamlTypes.cs" />
->>>>>>> 9bf773e9
     </ItemGroup>
   <ItemGroup>
     <ProjectReference Include="..\..\Avalonia.Base\Avalonia.Base.csproj" />
