--- conflicted
+++ resolved
@@ -114,13 +114,6 @@
 
             InitializeSre();
             var asm = localAssembly == null ? null : _sreTypeSystem.GetAssembly(localAssembly);
-
-<<<<<<< HEAD
-=======
-            var compiler = new AvaloniaXamlIlCompiler(new XamlIlTransformerConfiguration(_sreTypeSystem, asm,
-                    _sreMappings, _sreXmlns, AvaloniaXamlIlLanguage.CustomValueConverter),
-                _sreContextType) { EnableIlVerification = true };
->>>>>>> f3bab32a
             var tb = _sreBuilder.DefineType("Builder_" + Guid.NewGuid().ToString("N") + "_" + uri);
             var clrPropertyBuilder = tb.DefineNestedType("ClrProperties_" + Guid.NewGuid().ToString("N"));
             var indexerClosureType = _sreBuilder.DefineType("IndexerClosure_" + Guid.NewGuid().ToString("N"));
@@ -129,7 +122,7 @@
                 _sreMappings, _sreXmlns, AvaloniaXamlIlLanguage.CustomValueConverter,
                 new XamlIlClrPropertyInfoEmitter(_sreTypeSystem.CreateTypeBuilder(clrPropertyBuilder)),
                 new XamlIlPropertyInfoAccessorFactoryEmitter(_sreTypeSystem.CreateTypeBuilder(indexerClosureType))), 
-                _sreContextType);
+                _sreContextType) { EnableIlVerification = true };
             
 
             IXamlIlType overrideType = null;
