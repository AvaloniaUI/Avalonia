using System;
using System.Diagnostics.CodeAnalysis;
using Avalonia.Controls;
using Avalonia.Data;

namespace Avalonia.Markup.Xaml.MarkupExtensions
{
    [RequiresUnreferencedCode(TrimmingMessages.ReflectionBindingRequiresUnreferencedCodeMessage)]
<<<<<<< HEAD
    public sealed class ReflectionBindingExtension : ReflectionBinding
=======
#if NET8_0_OR_GREATER
    [RequiresDynamicCode(TrimmingMessages.ReflectionBindingRequiresDynamicCodeMessage)]
#endif
    public class ReflectionBindingExtension
>>>>>>> fb0f3848
    {
        /// <summary>
        /// Initializes a new instance of the <see cref="ReflectionBinding"/> class.
        /// </summary>
        public ReflectionBindingExtension() { }

        /// <summary>
        /// Initializes a new instance of the <see cref="ReflectionBinding"/> class.
        /// </summary>
        /// <param name="path">The binding path.</param>
        public ReflectionBindingExtension(string path) : base(path) { }

        /// <summary>
        /// Initializes a new instance of the <see cref="ReflectionBinding"/> class.
        /// </summary>
        /// <param name="path">The binding path.</param>
        /// <param name="mode">The binding mode.</param>
        public ReflectionBindingExtension(string path, BindingMode mode) : base(path, mode) { }

        public ReflectionBinding ProvideValue(IServiceProvider serviceProvider)
        {
            return new ReflectionBinding
            {
                TypeResolver = serviceProvider.ResolveType,
                Converter = Converter,
                ConverterCulture = ConverterCulture,
                ConverterParameter = ConverterParameter,
                ElementName = ElementName,
                FallbackValue = FallbackValue,
                Mode = Mode,
                Path = Path,
                Priority = Priority,
                Delay = Delay,
                Source = Source,
                StringFormat = StringFormat,
                RelativeSource = RelativeSource,
                DefaultAnchor = new WeakReference(serviceProvider.GetDefaultAnchor()),
                TargetNullValue = TargetNullValue,
                NameScope = new WeakReference<INameScope?>(serviceProvider.GetService<INameScope>()),
                UpdateSourceTrigger = UpdateSourceTrigger,
            };
        }
    }
}<|MERGE_RESOLUTION|>--- conflicted
+++ resolved
@@ -6,14 +6,10 @@
 namespace Avalonia.Markup.Xaml.MarkupExtensions
 {
     [RequiresUnreferencedCode(TrimmingMessages.ReflectionBindingRequiresUnreferencedCodeMessage)]
-<<<<<<< HEAD
-    public sealed class ReflectionBindingExtension : ReflectionBinding
-=======
 #if NET8_0_OR_GREATER
     [RequiresDynamicCode(TrimmingMessages.ReflectionBindingRequiresDynamicCodeMessage)]
 #endif
-    public class ReflectionBindingExtension
->>>>>>> fb0f3848
+    public sealed class ReflectionBindingExtension : ReflectionBinding
     {
         /// <summary>
         /// Initializes a new instance of the <see cref="ReflectionBinding"/> class.
