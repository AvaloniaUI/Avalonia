--- conflicted
+++ resolved
@@ -3,13 +3,12 @@
 using Avalonia.Data.Core;
 using Avalonia.Utilities;
 
-<<<<<<< HEAD
+#nullable enable
+
 // Don't need to override GetHashCode as the ISyntax objects will not be stored in a hash; the 
 // only reason they have overridden Equals methods is for unit testing.
 #pragma warning disable 659
-=======
-#nullable enable
->>>>>>> bf4ffa11
+
 
 namespace Avalonia.Markup.Parsers
 {
@@ -60,13 +59,8 @@
 
             return parsed;
         }
-<<<<<<< HEAD
-
-        private static (State, ISyntax) ParseNext(ref CharacterReader r)
-=======
-        
+       
         private static (State, ISyntax?) ParseNext(ref CharacterReader r)
->>>>>>> bf4ffa11
         {
             r.SkipWhitespace();
             if (r.End)
@@ -159,13 +153,8 @@
 
             return true;
         }
-<<<<<<< HEAD
-
-        private static (State, ISyntax) ParseAfterProperty(ref CharacterReader r)
-=======
         
         private static (State, ISyntax?) ParseAfterProperty(ref CharacterReader r)
->>>>>>> bf4ffa11
         {
             if (TryParseCasts(ref r, out var rv))
                 return rv;
