﻿using System;
using System.Diagnostics.CodeAnalysis;

<<<<<<< HEAD
namespace Avalonia.Data;
=======
namespace Avalonia.Data
{
    /// <summary>
    /// A XAML binding.
    /// </summary>
    [RequiresUnreferencedCode(TrimmingMessages.ReflectionBindingRequiresUnreferencedCodeMessage)]
#if NET8_0_OR_GREATER
    [RequiresDynamicCode(TrimmingMessages.ReflectionBindingRequiresDynamicCodeMessage)]
#endif
    public class Binding : BindingBase
    {
        /// <summary>
        /// Initializes a new instance of the <see cref="Binding"/> class.
        /// </summary>
        public Binding()
        {
        }

        /// <summary>
        /// Initializes a new instance of the <see cref="Binding"/> class.
        /// </summary>
        /// <param name="path">The binding path.</param>
        /// <param name="mode">The binding mode.</param>
        public Binding(string path, BindingMode mode = BindingMode.Default)
            : base(mode)
        {
            Path = path;
        }

        /// <summary>
        /// Gets or sets the name of the element to use as the binding source.
        /// </summary>
        public string? ElementName { get; set; }

        /// <summary>
        /// Gets or sets the relative source for the binding.
        /// </summary>
        public RelativeSource? RelativeSource { get; set; }

        /// <summary>
        /// Gets or sets the source for the binding.
        /// </summary>
        public object? Source { get; set; } = AvaloniaProperty.UnsetValue;

        /// <summary>
        /// Gets or sets the binding path.
        /// </summary>
        public string Path { get; set; } = "";

        /// <summary>
        /// Gets or sets a function used to resolve types from names in the binding path.
        /// </summary>
        public Func<string?, string, Type>? TypeResolver { get; set; }

        [Obsolete(ObsoletionMessages.MayBeRemovedInAvalonia12)]
        public override InstancedBinding? Initiate(
            AvaloniaObject target,
            AvaloniaProperty? targetProperty,
            object? anchor = null,
            bool enableDataValidation = false)
        {
            var expression = InstanceCore(targetProperty, target, anchor, enableDataValidation);
            return new InstancedBinding(target, expression, Mode, Priority);
        }

        private protected override BindingExpressionBase Instance(
            AvaloniaObject target,
            AvaloniaProperty? targetProperty,
            object? anchor)
        {
            var enableDataValidation = targetProperty?.GetMetadata(target).EnableDataValidation ?? false;
            return InstanceCore(targetProperty, target, anchor, enableDataValidation);
        }

        /// <summary>
        /// Hack for TreeDataTemplate to create a binding expression for an item.
        /// </summary>
        /// <param name="source">The item.</param>
        /// <remarks>
        /// Ideally we'd do this in a more generic way but didn't have time to refactor
        /// ITreeDataTemplate in time for 11.0. We should revisit this in 12.0.
        /// </remarks>
        // TODO12: Refactor
#if NET8_0_OR_GREATER
    [RequiresDynamicCode(TrimmingMessages.ExpressionNodeRequiresDynamicCodeMessage)]
#endif
        internal BindingExpression CreateObservableForTreeDataTemplate(object source)
        {
            if (!string.IsNullOrEmpty(ElementName))
                throw new NotSupportedException("ElementName bindings are not supported in this context.");
            if (RelativeSource is not null && RelativeSource.Mode != RelativeSourceMode.DataContext)
                throw new NotSupportedException("RelativeSource bindings are not supported in this context.");
            if (Source != AvaloniaProperty.UnsetValue)
                throw new NotSupportedException("Source bindings are not supported in this context.");

            List<ExpressionNode>? nodes = null;
            var isRooted = false;
>>>>>>> fb0f3848

/// <summary>
/// Provides limited compatibility with the 11.x Binding class. Use <see cref="ReflectionBinding"/>
/// for new code.
/// </summary>
[RequiresUnreferencedCode(TrimmingMessages.ReflectionBindingRequiresUnreferencedCodeMessage)]
public class Binding : ReflectionBinding
{
    public Binding() { }

    public Binding(string path) : base(path) { }

    public Binding(string path, BindingMode mode) : base(path, mode) { }
}<|MERGE_RESOLUTION|>--- conflicted
+++ resolved
@@ -1,113 +1,16 @@
 ﻿using System;
 using System.Diagnostics.CodeAnalysis;
 
-<<<<<<< HEAD
 namespace Avalonia.Data;
-=======
-namespace Avalonia.Data
-{
-    /// <summary>
-    /// A XAML binding.
-    /// </summary>
-    [RequiresUnreferencedCode(TrimmingMessages.ReflectionBindingRequiresUnreferencedCodeMessage)]
-#if NET8_0_OR_GREATER
-    [RequiresDynamicCode(TrimmingMessages.ReflectionBindingRequiresDynamicCodeMessage)]
-#endif
-    public class Binding : BindingBase
-    {
-        /// <summary>
-        /// Initializes a new instance of the <see cref="Binding"/> class.
-        /// </summary>
-        public Binding()
-        {
-        }
-
-        /// <summary>
-        /// Initializes a new instance of the <see cref="Binding"/> class.
-        /// </summary>
-        /// <param name="path">The binding path.</param>
-        /// <param name="mode">The binding mode.</param>
-        public Binding(string path, BindingMode mode = BindingMode.Default)
-            : base(mode)
-        {
-            Path = path;
-        }
-
-        /// <summary>
-        /// Gets or sets the name of the element to use as the binding source.
-        /// </summary>
-        public string? ElementName { get; set; }
-
-        /// <summary>
-        /// Gets or sets the relative source for the binding.
-        /// </summary>
-        public RelativeSource? RelativeSource { get; set; }
-
-        /// <summary>
-        /// Gets or sets the source for the binding.
-        /// </summary>
-        public object? Source { get; set; } = AvaloniaProperty.UnsetValue;
-
-        /// <summary>
-        /// Gets or sets the binding path.
-        /// </summary>
-        public string Path { get; set; } = "";
-
-        /// <summary>
-        /// Gets or sets a function used to resolve types from names in the binding path.
-        /// </summary>
-        public Func<string?, string, Type>? TypeResolver { get; set; }
-
-        [Obsolete(ObsoletionMessages.MayBeRemovedInAvalonia12)]
-        public override InstancedBinding? Initiate(
-            AvaloniaObject target,
-            AvaloniaProperty? targetProperty,
-            object? anchor = null,
-            bool enableDataValidation = false)
-        {
-            var expression = InstanceCore(targetProperty, target, anchor, enableDataValidation);
-            return new InstancedBinding(target, expression, Mode, Priority);
-        }
-
-        private protected override BindingExpressionBase Instance(
-            AvaloniaObject target,
-            AvaloniaProperty? targetProperty,
-            object? anchor)
-        {
-            var enableDataValidation = targetProperty?.GetMetadata(target).EnableDataValidation ?? false;
-            return InstanceCore(targetProperty, target, anchor, enableDataValidation);
-        }
-
-        /// <summary>
-        /// Hack for TreeDataTemplate to create a binding expression for an item.
-        /// </summary>
-        /// <param name="source">The item.</param>
-        /// <remarks>
-        /// Ideally we'd do this in a more generic way but didn't have time to refactor
-        /// ITreeDataTemplate in time for 11.0. We should revisit this in 12.0.
-        /// </remarks>
-        // TODO12: Refactor
-#if NET8_0_OR_GREATER
-    [RequiresDynamicCode(TrimmingMessages.ExpressionNodeRequiresDynamicCodeMessage)]
-#endif
-        internal BindingExpression CreateObservableForTreeDataTemplate(object source)
-        {
-            if (!string.IsNullOrEmpty(ElementName))
-                throw new NotSupportedException("ElementName bindings are not supported in this context.");
-            if (RelativeSource is not null && RelativeSource.Mode != RelativeSourceMode.DataContext)
-                throw new NotSupportedException("RelativeSource bindings are not supported in this context.");
-            if (Source != AvaloniaProperty.UnsetValue)
-                throw new NotSupportedException("Source bindings are not supported in this context.");
-
-            List<ExpressionNode>? nodes = null;
-            var isRooted = false;
->>>>>>> fb0f3848
 
 /// <summary>
 /// Provides limited compatibility with the 11.x Binding class. Use <see cref="ReflectionBinding"/>
 /// for new code.
 /// </summary>
 [RequiresUnreferencedCode(TrimmingMessages.ReflectionBindingRequiresUnreferencedCodeMessage)]
+#if NET8_0_OR_GREATER
+    [RequiresDynamicCode(TrimmingMessages.ReflectionBindingRequiresDynamicCodeMessage)]
+#endif
 public class Binding : ReflectionBinding
 {
     public Binding() { }
