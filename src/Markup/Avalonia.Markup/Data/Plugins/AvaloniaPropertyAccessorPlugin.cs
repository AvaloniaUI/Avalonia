--- conflicted
+++ resolved
@@ -153,11 +153,7 @@
 
             protected override void SubscribeCore(IObserver<object> observer)
             {
-<<<<<<< HEAD
-                _subscription = Instance.GetObservable(_property).Subscribe(observer);
-=======
-                _subscription = Instance?.GetWeakObservable(_property).Subscribe(observer);
->>>>>>> 06f48404
+                _subscription = Instance?.GetObservable(_property).Subscribe(observer);
             }
         }
     }
