﻿<Project Sdk="Microsoft.NET.Sdk">
  <PropertyGroup>
    <TargetFrameworks>net6.0;netstandard2.0</TargetFrameworks>
    <RootNamespace>Avalonia</RootNamespace>
  </PropertyGroup>
  <ItemGroup>
<<<<<<< HEAD
=======
    <None Remove="Markup\Parsers\Nodes\ExpressionGrammer" />
>>>>>>> dca8cd4f
    <None Include="Markup\Parsers\BindingExpressionGrammar.cs" />
  </ItemGroup>
  <ItemGroup>
    <ProjectReference Include="..\..\Avalonia.Base\Avalonia.Base.csproj" />
  </ItemGroup>
  <Import Project="..\..\..\build\System.Memory.props" />
  <Import Project="..\..\..\build\NullableEnable.props" />
  <Import Project="..\..\..\build\DevAnalyzers.props" />
  <Import Project="..\..\..\build\TrimmingEnable.props" />

  <ItemGroup Label="InternalsVisibleTo">
    <InternalsVisibleTo Include="Avalonia.Base.UnitTests, PublicKey=$(AvaloniaPublicKey)" />
    <InternalsVisibleTo Include="Avalonia.Benchmarks, PublicKey=$(AvaloniaPublicKey)" />
    <InternalsVisibleTo Include="Avalonia.Controls.UnitTests, PublicKey=$(AvaloniaPublicKey)" />
    <InternalsVisibleTo Include="Avalonia.Designer.HostApp, PublicKey=$(AvaloniaPublicKey)" />
    <InternalsVisibleTo Include="Avalonia.Markup.Xaml, PublicKey=$(AvaloniaPublicKey)" />
    <InternalsVisibleTo Include="Avalonia.Markup.Xaml.Loader, PublicKey=$(AvaloniaPublicKey)" />
    <InternalsVisibleTo Include="Avalonia.Markup.UnitTests, PublicKey=$(AvaloniaPublicKey)" />
    <InternalsVisibleTo Include="Avalonia.Markup.Xaml.UnitTests, PublicKey=$(AvaloniaPublicKey)" />
  </ItemGroup>
</Project><|MERGE_RESOLUTION|>--- conflicted
+++ resolved
@@ -4,10 +4,7 @@
     <RootNamespace>Avalonia</RootNamespace>
   </PropertyGroup>
   <ItemGroup>
-<<<<<<< HEAD
-=======
     <None Remove="Markup\Parsers\Nodes\ExpressionGrammer" />
->>>>>>> dca8cd4f
     <None Include="Markup\Parsers\BindingExpressionGrammar.cs" />
   </ItemGroup>
   <ItemGroup>
