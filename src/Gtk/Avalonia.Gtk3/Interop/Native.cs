--- conflicted
+++ resolved
@@ -82,11 +82,7 @@
             
             [UnmanagedFunctionPointer(CallingConvention.Cdecl), GtkImport(GtkDll.Gtk)]
             public delegate IntPtr gtk_widget_set_double_buffered(GtkWidget gtkWidget, bool value);
-<<<<<<< HEAD
-
-=======
-            
->>>>>>> 1af896a4
+
             [UnmanagedFunctionPointer(CallingConvention.Cdecl), GtkImport(GtkDll.Gtk)]
             public delegate IntPtr gtk_widget_set_events(GtkWidget gtkWidget, uint flags);
 
@@ -101,11 +97,7 @@
 
             [UnmanagedFunctionPointer(CallingConvention.Cdecl), GtkImport(GtkDll.Gdk)]
             public delegate int gdk_window_get_origin(IntPtr gdkWindow, out int x, out int y);
-<<<<<<< HEAD
-
-=======
-            
->>>>>>> 1af896a4
+
             [UnmanagedFunctionPointer(CallingConvention.Cdecl), GtkImport(GtkDll.Gdk)]
             public delegate void gdk_window_resize(IntPtr gtkWindow, int width, int height);
 
@@ -144,11 +136,7 @@
             
             [UnmanagedFunctionPointer(CallingConvention.Cdecl), GtkImport(GtkDll.Gtk)]
             public delegate void gtk_window_get_position(GtkWindow gtkWindow, out int x, out int y);
-<<<<<<< HEAD
  
-=======
-            
->>>>>>> 1af896a4
             [UnmanagedFunctionPointer(CallingConvention.Cdecl), GtkImport(GtkDll.Gtk)]
             public delegate void gtk_window_move(GtkWindow gtkWindow, int x, int y);
  
@@ -163,11 +151,7 @@
             
             [UnmanagedFunctionPointer(CallingConvention.Cdecl), GtkImport(GtkDll.Gtk)]
             public delegate void gtk_file_chooser_set_filename(GtkFileChooser chooser, Utf8Buffer file);
-<<<<<<< HEAD
-
-=======
-            
->>>>>>> 1af896a4
+
             [UnmanagedFunctionPointer(CallingConvention.Cdecl), GtkImport(GtkDll.Gtk)]
             public delegate void gtk_dialog_add_button(GtkDialog raw, Utf8Buffer button_text, GtkResponseType response_id);
 
@@ -391,7 +375,8 @@
         public static D.gtk_clipboard_request_text GtkClipboardRequestText;
         public static D.gtk_clipboard_set_text GtkClipboardSetText;
         public static D.gtk_clipboard_clear GtkClipboardRequestClear;
-        
+
+
         public static D.gtk_im_multicontext_new GtkImMulticontextNew;
         public static D.gtk_im_context_filter_keypress GtkImContextFilterKeypress;
         public static D.gtk_im_context_set_client_window GtkImContextSetClientWindow;
