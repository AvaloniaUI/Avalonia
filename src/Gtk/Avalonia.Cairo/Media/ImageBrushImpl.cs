using System;
<<<<<<< HEAD
using Avalonia.Cairo.Media.Imaging;
using Avalonia.Media;
using Avalonia.Platform;
using Avalonia.Rendering.Utilities;
using Gdk;
=======
using Avalonia.Media;
>>>>>>> 596722a0
using global::Cairo;

namespace Avalonia.Cairo.Media
{
	public class ImageBrushImpl : BrushImpl
	{
<<<<<<< HEAD
        public ImageBrushImpl(
            ITileBrush brush,
            IBitmapImpl bitmap,
            Size targetSize)
        {
            var calc = new TileBrushCalculator(brush, new Size(bitmap.PixelWidth, bitmap.PixelHeight), targetSize);

            using (var intermediate = new ImageSurface(Format.ARGB32, (int)calc.IntermediateSize.Width, (int)calc.IntermediateSize.Height))
            {
                using (var context = new RenderTarget(intermediate).CreateDrawingContext(null))
                {
                    var rect = new Rect(0, 0, bitmap.PixelWidth, bitmap.PixelHeight);

                    context.Clear(Colors.Transparent);
                    context.PushClip(calc.IntermediateClip);
                    context.Transform = calc.IntermediateTransform;
                    context.DrawImage(bitmap, 1, rect, rect);
                    context.PopClip();
                }

                var result = new SurfacePattern(intermediate);

                if ((brush.TileMode & TileMode.FlipXY) != 0)
                {
                    // TODO: Currently always FlipXY as that's all cairo supports natively. 
                    // Support separate FlipX and FlipY by drawing flipped images to intermediate
                    // surface.
                    result.Extend = Extend.Reflect;
                }
                else
                {
                    result.Extend = Extend.Repeat;
                }

                if (brush.TileMode != TileMode.None)
                {
                    var matrix = result.Matrix;
                    matrix.InitTranslate(-calc.DestinationRect.X, -calc.DestinationRect.Y);
                    result.Matrix = matrix;
                }

                PlatformBrush = result;
            }
        }
    }
=======
		public ImageBrushImpl(IImageBrush brush, Size destinationSize)
		{
			this.PlatformBrush = TileBrushes.CreateTileBrush(brush, destinationSize);
		}
	}
>>>>>>> 596722a0
}
<|MERGE_RESOLUTION|>--- conflicted
+++ resolved
@@ -1,20 +1,16 @@
 using System;
-<<<<<<< HEAD
 using Avalonia.Cairo.Media.Imaging;
 using Avalonia.Media;
 using Avalonia.Platform;
 using Avalonia.Rendering.Utilities;
 using Gdk;
-=======
 using Avalonia.Media;
->>>>>>> 596722a0
 using global::Cairo;
 
 namespace Avalonia.Cairo.Media
 {
 	public class ImageBrushImpl : BrushImpl
 	{
-<<<<<<< HEAD
         public ImageBrushImpl(
             ITileBrush brush,
             IBitmapImpl bitmap,
@@ -60,11 +56,4 @@
             }
         }
     }
-=======
-		public ImageBrushImpl(IImageBrush brush, Size destinationSize)
-		{
-			this.PlatformBrush = TileBrushes.CreateTileBrush(brush, destinationSize);
-		}
-	}
->>>>>>> 596722a0
 }
