--- conflicted
+++ resolved
@@ -121,7 +121,7 @@
         var SharpDXDirect3D9Version = packageVersions["SharpDX.Direct3D9"].FirstOrDefault().Item1;
         var SharpDXDXGIVersion = packageVersions["SharpDX.DXGI"].FirstOrDefault().Item1;
         var SystemMemoryVersion = packageVersions["System.Memory"].FirstOrDefault().Item1;
-        var SystemComponentModelAnnotationsVersion = packageVersions["System.ComponentModel.Annotations"].FirstOrDefault().Item1;
+        var SystemComponentModeTypeConverterVersion = packageVersions["System.ComponentModel.TypeConverter"].FirstOrDefault().Item1;
 
         context.Information("Package: Serilog, version: {0}", SerilogVersion);
         context.Information("Package: System.Reactive, version: {0}", SystemReactiveVersion);
@@ -250,47 +250,18 @@
                 Id = "Avalonia",
                 Dependencies = new DependencyBuilder(this)
                 {
-<<<<<<< HEAD
                     new NuSpecDependency() { Id = "Avalonia.Remote.Protocol", Version = parameters.Version, TargetFramework="netstandard2.0" },
                     new NuSpecDependency() { Id = "Avalonia.Remote.Protocol", Version = parameters.Version, TargetFramework="netcoreapp2.0" },
                     new NuSpecDependency() { Id = "Avalonia.Remote.Protocol", Version = parameters.Version, TargetFramework="net461" },
                     new NuSpecDependency() { Id = "System.ValueTuple", Version = SystemValueTupleVersion, TargetFramework="net461" },
+                    new NuSpecDependency() { Id = "System.ComponentModel.TypeConverter", Version = SystemComponentModeTypeConverterVersion, TargetFramework="net461" },
                     new NuSpecDependency() { Id = "NETStandard.Library", Version = "2.0.0", TargetFramework="net461"}
                 }
                 .Deps(new string[]{"netstandard2.0", "netcoreapp2.0", "net461"},
-                    "Serilog", "Serilog.Sinks.Debug", "Serilog.Sinks.Trace", "Sprache",
-                    "System.Reactive", "System.ComponentModel.Annotations")
-                .ToArray(),
-                Files = coreLibrariesNuSpecContent
-                    .Concat(netFrameworkCoreLibrariesNuSpecContent).Concat(netFrameworkRuntimePlatform)
-                    .Concat(netcoreappCoreLibrariesNuSpecContent).Concat(netCoreRuntimePlatform)
-                    .Concat(toolsContent)
-                    .ToList(),
-=======
-                    new NuSpecDependency() { Id = "Serilog", Version = SerilogVersion },
-                    new NuSpecDependency() { Id = "Serilog.Sinks.Debug", Version = SerilogSinksDebugVersion },
-                    new NuSpecDependency() { Id = "Serilog.Sinks.Trace", Version = SerilogSinksTraceVersion },
-                    new NuSpecDependency() { Id = "System.Reactive", Version = SystemReactiveVersion },
-                    new NuSpecDependency() { Id = "Avalonia.Remote.Protocol", Version = parameters.Version },
-                    new NuSpecDependency() { Id = "System.Memory", Version = SystemMemoryVersion },
-                    new NuSpecDependency() { Id = "System.ComponentModel.Annotations", Version = SystemComponentModelAnnotationsVersion },
-                    //.NET Core
-                    new NuSpecDependency() { Id = "System.Threading.ThreadPool", TargetFramework = "netcoreapp2.0", Version = "4.3.0" },
-                    new NuSpecDependency() { Id = "Microsoft.Extensions.DependencyModel", TargetFramework = "netcoreapp2.0", Version = "1.1.0" },
-                    new NuSpecDependency() { Id = "NETStandard.Library", TargetFramework = "netcoreapp2.0", Version = "1.6.0" },
-                    new NuSpecDependency() { Id = "Serilog", TargetFramework = "netcoreapp2.0", Version = SerilogVersion },
-                    new NuSpecDependency() { Id = "Serilog.Sinks.Debug", TargetFramework = "netcoreapp2.0", Version = SerilogSinksDebugVersion },
-                    new NuSpecDependency() { Id = "Serilog.Sinks.Trace", TargetFramework = "netcoreapp2.0", Version = SerilogSinksTraceVersion },
-                    new NuSpecDependency() { Id = "System.Reactive", TargetFramework = "netcoreapp2.0", Version = SystemReactiveVersion },
-                    new NuSpecDependency() { Id = "Avalonia.Remote.Protocol", TargetFramework = "netcoreapp2.0", Version = parameters.Version },
-                    new NuSpecDependency() { Id = "System.Memory", TargetFramework = "netcoreapp2.0", Version = SystemMemoryVersion },
-                }
-                .Deps(new string[]{null, "netcoreapp2.0"},
-                    "System.ValueTuple", "System.ComponentModel.TypeConverter", "System.ComponentModel.Primitives",
-                    "System.Runtime.Serialization.Primitives", "System.Xml.XmlDocument", "System.Xml.ReaderWriter", "System.Memory")
+                    "Serilog", "Serilog.Sinks.Debug", "Serilog.Sinks.Trace",
+                    "System.Memory", "System.Reactive", "System.ComponentModel.Annotations")
                 .ToArray(),
                 Files = coreFiles,
->>>>>>> 343efcda
                 BasePath = context.Directory("./"),
                 OutputDirectory = parameters.NugetRoot
             },
@@ -482,7 +453,6 @@
                 BasePath = context.Directory("./"),
                 OutputDirectory = parameters.NugetRoot
             },
-<<<<<<< HEAD
             new NuGetPackSettings()
             {
                 Id = "Avalonia.Win32.Interoperability",
@@ -499,8 +469,6 @@
                 BasePath = context.Directory("./src/Windows"),
                 OutputDirectory = parameters.NugetRoot
             },
-=======
->>>>>>> 343efcda
             ///////////////////////////////////////////////////////////////////////////////
             // Avalonia.LinuxFramebuffer
             ///////////////////////////////////////////////////////////////////////////////
