--- conflicted
+++ resolved
@@ -91,11 +91,6 @@
   - task: VSTest@2
     displayName: 'Run Integration Tests'
     inputs:
-<<<<<<< HEAD
-      command: 'test'
-      projects: 'tests/Avalonia.IntegrationTests.Appium/Avalonia.IntegrationTests.Appium.csproj'
-      arguments: '-l "console;verbosity=detailed"'
-=======
       testAssemblyVer2: '**\bin\**\Avalonia.IntegrationTests.Appium.dll'
       runSettingsFile: 'tests\Avalonia.IntegrationTests.Appium\record-video.runsettings'
 
@@ -105,7 +100,6 @@
       testResultsFormat: 'XUnit'
       testResultsFiles: '**/*.trx'
     condition: succeededOrFailed()
->>>>>>> d1cdb29b
 
   - task: Windows Application Driver@0
     inputs:
