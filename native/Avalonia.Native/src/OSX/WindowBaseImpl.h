//
// Created by Dan Walmsley on 04/05/2022.
// Copyright (c) 2022 Avalonia. All rights reserved.
//

#ifndef AVALONIA_NATIVE_OSX_WINDOWBASEIMPL_H
#define AVALONIA_NATIVE_OSX_WINDOWBASEIMPL_H

#include "rendertarget.h"
#include "INSWindowHolder.h"
#include "AvnTextInputMethod.h"
#include "TopLevelImpl.h"
#include <list>

@class AvnMenu;
@protocol AvnWindowProtocol;

class WindowBaseImpl : public virtual TopLevelImpl,
                       public virtual IAvnWindowBase,
                       public INSWindowHolder {

public:
    FORWARD_IUNKNOWN()

    BEGIN_INTERFACE_MAP()
        INHERIT_INTERFACE_MAP(TopLevelImpl)
        INTERFACE_MAP_ENTRY(IAvnWindowBase, IID_IAvnWindowBase)
    END_INTERFACE_MAP()

    virtual ~WindowBaseImpl();

    WindowBaseImpl(IAvnWindowBaseEvents *events, bool usePanel = false);

    virtual HRESULT ObtainNSWindowHandle(void **ret) override;

    virtual HRESULT ObtainNSWindowHandleRetained(void **ret) override;

    virtual NSWindow *GetNSWindow() override;

    virtual HRESULT Show(bool activate, bool isDialog) override;

    virtual bool IsShown ();

    virtual bool ShouldTakeFocusOnShow();

    virtual HRESULT Hide() override;

    virtual HRESULT Activate() override;

    virtual HRESULT SetTopMost(bool value) override;

    virtual HRESULT Close() override;

    virtual HRESULT GetFrameSize(AvnSize *ret) override;

    virtual HRESULT SetMinMaxSize(AvnSize minSize, AvnSize maxSize) override;

    virtual HRESULT Resize(double x, double y, AvnPlatformResizeReason reason) override;

    virtual HRESULT SetMainMenu(IAvnMenu *menu) override;

    virtual HRESULT BeginMoveDrag() override;

    virtual HRESULT BeginResizeDrag(__attribute__((unused)) AvnWindowEdge edge) override;

    virtual HRESULT GetPosition(AvnPoint *ret) override;

    virtual HRESULT SetPosition(AvnPoint point) override;

    virtual HRESULT SetFrameThemeVariant(AvnPlatformThemeVariant variant) override;

<<<<<<< HEAD
    virtual HRESULT BeginDragAndDropOperation(
        AvnDragDropEffects effects,
        AvnPoint point,
        IAvnClipboardDataSource* source,
        IAvnDndResultCallback* callback,
        void* sourceHandle) override;

=======
>>>>>>> 382e1f7f
    virtual HRESULT SetTransparencyMode(AvnWindowTransparencyMode mode) override;
                           
    virtual bool IsModal();

    id<AvnWindowProtocol> GetWindowProtocol ();
                           
    virtual void BringToFront ();

    virtual bool CanZoom() { return false; }
                           
    virtual HRESULT SetParent(IAvnWindowBase* parent) override;
                           
protected:
    virtual NSWindowStyleMask CalculateStyleMask() = 0;
    virtual void UpdateAppearance() override;
    virtual void SetClientSize(NSSize size) override;

private:
    void CreateNSWindow (bool isDialog);
    void CleanNSWindow ();

    bool hasPosition;
    NSSize lastSize;
    NSSize lastMinSize;
    NSSize lastMaxSize;
    AvnMenu* lastMenu;
    bool _inResize;

protected:
    AutoFitContentView *StandardContainer;
    AvnPoint lastPositionSet;
    bool _shown;
    std::list<WindowBaseImpl*> _children;

public:
    ComObjectWeakPtr<WindowBaseImpl> Parent = nullptr;
    NSWindow * Window;
    ComPtr<IAvnWindowBaseEvents> BaseEvents;
};

#endif //AVALONIA_NATIVE_OSX_WINDOWBASEIMPL_H<|MERGE_RESOLUTION|>--- conflicted
+++ resolved
@@ -69,16 +69,6 @@
 
     virtual HRESULT SetFrameThemeVariant(AvnPlatformThemeVariant variant) override;
 
-<<<<<<< HEAD
-    virtual HRESULT BeginDragAndDropOperation(
-        AvnDragDropEffects effects,
-        AvnPoint point,
-        IAvnClipboardDataSource* source,
-        IAvnDndResultCallback* callback,
-        void* sourceHandle) override;
-
-=======
->>>>>>> 382e1f7f
     virtual HRESULT SetTransparencyMode(AvnWindowTransparencyMode mode) override;
                            
     virtual bool IsModal();
