//
// Created by Dan Walmsley on 04/05/2022.
// Copyright (c) 2022 Avalonia. All rights reserved.
//

#ifndef AVALONIA_NATIVE_OSX_WINDOWBASEIMPL_H
#define AVALONIA_NATIVE_OSX_WINDOWBASEIMPL_H

#include "rendertarget.h"
#include "INSWindowHolder.h"
#include "AvnTextInputMethod.h"

@class AutoFitContentView;
@class AvnMenu;
@protocol AvnWindowProtocol;

class WindowBaseImpl : public virtual ComObject,
                       public virtual IAvnWindowBase,
                       public INSWindowHolder {

public:
    FORWARD_IUNKNOWN()

BEGIN_INTERFACE_MAP()
        INTERFACE_MAP_ENTRY(IAvnWindowBase, IID_IAvnWindowBase)
    END_INTERFACE_MAP()

    virtual ~WindowBaseImpl();

    WindowBaseImpl(IAvnWindowBaseEvents *events, IAvnGlContext *gl, bool usePanel = false, bool overlayWindow = false);

    virtual HRESULT ObtainNSWindowHandle(void **ret) override;

    virtual HRESULT ObtainNSWindowHandleRetained(void **ret) override;

    virtual HRESULT ObtainNSViewHandle(void **ret) override;

    virtual HRESULT ObtainNSViewHandleRetained(void **ret) override;

    virtual NSWindow *GetNSWindow() override;

    virtual AvnView *GetNSView() override;

    virtual HRESULT Show(bool activate, bool isDialog) override;

    virtual bool IsShown ();

    virtual bool ShouldTakeFocusOnShow();

    virtual HRESULT Hide() override;

    virtual HRESULT Activate() override;

    virtual HRESULT SetTopMost(bool value) override;

    virtual HRESULT Close() override;

    virtual HRESULT GetClientSize(AvnSize *ret) override;

    virtual HRESULT GetFrameSize(AvnSize *ret) override;

    virtual HRESULT GetScaling(double *ret) override;

    virtual HRESULT SetMinMaxSize(AvnSize minSize, AvnSize maxSize) override;

    virtual HRESULT Resize(double x, double y, AvnPlatformResizeReason reason) override;

    virtual HRESULT Invalidate(__attribute__((unused)) AvnRect rect) override;

    virtual HRESULT SetMainMenu(IAvnMenu *menu) override;

    virtual HRESULT BeginMoveDrag() override;

    virtual HRESULT BeginResizeDrag(__attribute__((unused)) AvnWindowEdge edge) override;

    virtual HRESULT GetPosition(AvnPoint *ret) override;

    virtual HRESULT SetPosition(AvnPoint point) override;

    virtual HRESULT PointToClient(AvnPoint point, AvnPoint *ret) override;

    virtual HRESULT PointToScreen(AvnPoint point, AvnPoint *ret) override;

    virtual HRESULT ThreadSafeSetSwRenderedFrame(AvnFramebuffer *fb, IUnknown *dispose) override;

    virtual HRESULT SetCursor(IAvnCursor *cursor) override;

    virtual void UpdateCursor();

    virtual HRESULT CreateGlRenderTarget(IAvnGlSurfaceRenderTarget **ppv) override;

    virtual HRESULT CreateNativeControlHost(IAvnNativeControlHost **retOut) override;


    virtual HRESULT SetTransparencyMode(AvnWindowTransparencyMode mode) override;

    virtual HRESULT SetFrameThemeVariant(AvnPlatformThemeVariant variant) override;

    virtual HRESULT BeginDragAndDropOperation(AvnDragDropEffects effects, AvnPoint point,
            IAvnClipboard *clipboard, IAvnDndResultCallback *cb,
            void *sourceHandle) override;

    virtual bool IsModal();
    virtual bool IsOverlay();

    id<AvnWindowProtocol> GetWindowProtocol ();
                           
    virtual void BringToFront ();
                           
    virtual HRESULT GetInputMethod(IAvnTextInputMethod **retOut) override;

    virtual bool CanZoom() { return false; }
                           
protected:
<<<<<<< HEAD
    NSSize lastSize;
    virtual NSWindowStyleMask GetStyle();

    void UpdateStyle();
=======
    virtual NSWindowStyleMask CalculateStyleMask() = 0;
    virtual void UpdateStyle();
>>>>>>> 532e89c8

private:
    void CreateNSWindow (bool isDialog);
    void CleanNSWindow ();

    NSCursor *cursor;
    ComPtr<IAvnGlContext> _glContext;
    bool hasPosition;
    NSSize lastMinSize;
    NSSize lastMaxSize;
    AvnMenu* lastMenu;
    bool _inResize;

protected:
    AvnPoint lastPositionSet;
    AutoFitContentView *StandardContainer;
    bool _shown;

public:
    NSObject <IRenderTarget> *renderTarget;
    NSWindow * Window;
    ComPtr<IAvnWindowBaseEvents> BaseEvents;
    ComPtr<AvnTextInputMethod> InputMethod;
    AvnView *View;
};

#endif //AVALONIA_NATIVE_OSX_WINDOWBASEIMPL_H<|MERGE_RESOLUTION|>--- conflicted
+++ resolved
@@ -112,15 +112,9 @@
     virtual bool CanZoom() { return false; }
                            
 protected:
-<<<<<<< HEAD
     NSSize lastSize;
-    virtual NSWindowStyleMask GetStyle();
-
-    void UpdateStyle();
-=======
     virtual NSWindowStyleMask CalculateStyleMask() = 0;
     virtual void UpdateStyle();
->>>>>>> 532e89c8
 
 private:
     void CreateNSWindow (bool isDialog);
