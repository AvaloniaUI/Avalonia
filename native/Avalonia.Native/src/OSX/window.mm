// Copyright (c) The Avalonia Project. All rights reserved.
// Licensed under the MIT license. See licence.md file in the project root for full license information.

#include "common.h"
#include "window.h"
#include "KeyTransform.h"
#include "cursor.h"
#include <OpenGL/gl.h>

class SoftwareDrawingOperation
{
public:
    void* Data = 0;
    AvnFramebuffer Desc;
    void Alloc(NSView* view)
    {
        auto logicalSize = [view frame].size;
        auto pixelSize = [view convertSizeToBacking:logicalSize];
        int w = pixelSize.width;
        int h = pixelSize.height;
        int stride = w * 4;
        Data = malloc(h * stride);
        Desc = {
            .Data = Data,
            .Stride = stride,
            .Width = w,
            .Height = h,
            .PixelFormat = kAvnRgba8888,
            .Dpi = AvnVector { .X = w / logicalSize.width * 96, .Y = h / logicalSize.height * 96}
        };
    }
    
    void Dealloc()
    {
        if(Data != NULL)
        {
            free(Data);
            Data = NULL;
        }
    }
    
    ~SoftwareDrawingOperation()
    {
        Dealloc();
    }
};

class WindowBaseImpl : public virtual ComSingleObject<IAvnWindowBase, &IID_IAvnWindowBase>, public INSWindowHolder
{
private:
    NSCursor* cursor;

public:
    FORWARD_IUNKNOWN()
    virtual ~WindowBaseImpl()
    {
        View = NULL;
        Window = NULL;
    }
    AvnView* View;
    AvnWindow* Window;
    ComPtr<IAvnWindowBaseEvents> BaseEvents;
    SoftwareDrawingOperation CurrentSwDrawingOperation;
    AvnPoint lastPositionSet;
    NSString* _lastTitle;
    
    WindowBaseImpl(IAvnWindowBaseEvents* events)
    {
        BaseEvents = events;
        View = [[AvnView alloc] initWithParent:this];

        Window = [[AvnWindow alloc] initWithParent:this];
        
        lastPositionSet.X = 100;
        lastPositionSet.Y = 100;
        _lastTitle = @"";
        
        [Window setStyleMask:NSWindowStyleMaskBorderless];
        [Window setBackingType:NSBackingStoreBuffered];
        [Window setContentView: View];
    }
    
    virtual AvnWindow* GetNSWindow() override
    {
        return Window;
    }
    
    virtual HRESULT Show() override
    {
        @autoreleasepool
        {   
            SetPosition(lastPositionSet);
            UpdateStyle();
            
            [Window makeKeyAndOrderFront:Window];
            
            [Window setTitle:_lastTitle];
            [Window setTitleVisibility:NSWindowTitleVisible];
        
            return S_OK;
        }
    }
    
    virtual HRESULT Hide () override
    {
        @autoreleasepool
        {
            if(Window != nullptr)
            {
                [Window orderOut:Window];
                [Window restoreParentWindow];
            }
            
            return S_OK;
        }
    }
    
    virtual HRESULT Activate () override
    {
        @autoreleasepool
        {
            if(Window != nullptr)
            {
                [Window makeKeyWindow];
            }
        }
        
        return S_OK;
    }
    
    virtual HRESULT SetTopMost (bool value) override
    {
        @autoreleasepool
        {
            [Window setLevel: value ? NSFloatingWindowLevel : NSNormalWindowLevel];
            
            return S_OK;
        }
    }
    
    virtual HRESULT Close() override
    {
        @autoreleasepool
        {
            [Window close];
            return S_OK;
        }
    }
    
    virtual HRESULT GetClientSize(AvnSize* ret) override
    {
        @autoreleasepool
        {
            if(ret == nullptr)
                return E_POINTER;
            auto frame = [View frame];
            ret->Width = frame.size.width;
            ret->Height = frame.size.height;
            return S_OK;
        }
    }
    
    virtual HRESULT GetScaling (double* ret) override
    {
        @autoreleasepool
        {
            if(ret == nullptr)
                return E_POINTER;
            
            if(Window == nullptr)
            {
                *ret = 1;
                return S_OK;
            }
            
            *ret = [Window backingScaleFactor];
            return S_OK;
        }
    }
    
    virtual HRESULT SetMinMaxSize (AvnSize minSize, AvnSize maxSize) override
    {
        @autoreleasepool
        {
            [Window setMinSize: ToNSSize(minSize)];
            [Window setMaxSize: ToNSSize(maxSize)];
        
            return S_OK;
        }
    }
    
    virtual HRESULT Resize(double x, double y) override
    {
        @autoreleasepool
        {
            [Window setContentSize:NSSize{x, y}];
            
            return S_OK;
        }
    }
    
    virtual HRESULT Invalidate (AvnRect rect) override
    {
        @autoreleasepool
        {
            [View setNeedsDisplayInRect:[View frame]];
            
            return S_OK;
        }
    }
    
    virtual bool TryLock() override
    {
        @autoreleasepool
        {
            return [View lockFocusIfCanDraw] == YES;
        }
    }
    
    virtual void Unlock() override
    {
        @autoreleasepool
        {
            [View unlockFocus];
        }
    }
    
    virtual HRESULT BeginMoveDrag () override
    {
        @autoreleasepool
        {
            auto lastEvent = [View lastMouseDownEvent];
            
            if(lastEvent == nullptr)
            {
                return S_OK;
            }
            
            [Window performWindowDragWithEvent:lastEvent];
            
            return S_OK;
        }
    }
    
    virtual HRESULT BeginResizeDrag (AvnWindowEdge edge) override
    {
        return S_OK;
    }
    
    virtual HRESULT GetPosition (AvnPoint* ret) override
    {
        @autoreleasepool
        {
            if(ret == nullptr)
            {
                return E_POINTER;
            }
            
            auto frame = [Window frame];
            
            ret->X = frame.origin.x;
            ret->Y = frame.origin.y + frame.size.height;
            
            *ret = ConvertPointY(*ret);
            
            return S_OK;
        }
    }
    
    virtual HRESULT SetPosition (AvnPoint point) override
    {
        @autoreleasepool
        {
            lastPositionSet = point;
            [Window setFrameTopLeftPoint:ToNSPoint(ConvertPointY(point))];
            
            return S_OK;
        }
    }
    
    virtual HRESULT PointToClient (AvnPoint point, AvnPoint* ret) override
    {
        @autoreleasepool
        {
            if(ret == nullptr)
            {
                return E_POINTER;
            }
            
            point = ConvertPointY(point);
            auto viewPoint = [Window convertScreenToBase:ToNSPoint(point)];
            
            *ret = [View translateLocalPoint:ToAvnPoint(viewPoint)];
            
            return S_OK;
        }
    }
    
    virtual HRESULT PointToScreen (AvnPoint point, AvnPoint* ret) override
    {
        @autoreleasepool
        {
            if(ret == nullptr)
            {
                return E_POINTER;
            }
            
            auto cocoaViewPoint =  ToNSPoint([View translateLocalPoint:point]);
            auto cocoaScreenPoint = [Window convertBaseToScreen:cocoaViewPoint];
            *ret = ConvertPointY(ToAvnPoint(cocoaScreenPoint));
            
            return S_OK;
        }
    }
    
    virtual HRESULT ThreadSafeSetSwRenderedFrame(AvnFramebuffer* fb, IUnknown* dispose) override
    {
        [View setSwRenderedFrame: fb dispose: dispose];
        return S_OK;
    }
    
    virtual HRESULT GetSoftwareFramebuffer(AvnFramebuffer*ret) override
    {
        if(![[NSThread currentThread] isMainThread])
            return E_FAIL;
        if(CurrentSwDrawingOperation.Data == NULL)
            CurrentSwDrawingOperation.Alloc(View);
        *ret = CurrentSwDrawingOperation.Desc;
        return S_OK;
    }
    
    virtual HRESULT SetCursor(IAvnCursor* cursor) override
    {
        @autoreleasepool
        {
            Cursor* avnCursor = dynamic_cast<Cursor*>(cursor);
            this->cursor = avnCursor->GetNative();
            UpdateCursor();
            
            if(avnCursor->IsHidden())
            {
                [NSCursor hide];
            }
            else
            {
                [NSCursor unhide];
            }
            
            return S_OK;
        }
    }

    virtual void UpdateCursor()
    {
        if (cursor != nil)
        {
            [cursor set];
        }
    }
    
    virtual HRESULT CreateGlRenderTarget(IAvnGlSurfaceRenderTarget** ppv) override
    {
        if(View == NULL)
            return E_FAIL;
        *ppv = ::CreateGlRenderTarget(Window, View);
        return S_OK;
    }

protected:
    virtual NSWindowStyleMask GetStyle()
    {
        return NSWindowStyleMaskBorderless;
    }
    
    void UpdateStyle()
    {
        [Window setStyleMask:GetStyle()];
    }
    
    virtual void OnResized ()
    {
        
    }
};

class WindowImpl : public virtual WindowBaseImpl, public virtual IAvnWindow, public IWindowStateChanged
{
private:
    bool _canResize = true;
    bool _hasDecorations = true;
    CGRect _lastUndecoratedFrame;
    AvnWindowState _lastWindowState;
    
    FORWARD_IUNKNOWN()
    BEGIN_INTERFACE_MAP()
    INHERIT_INTERFACE_MAP(WindowBaseImpl)
    INTERFACE_MAP_ENTRY(IAvnWindow, IID_IAvnWindow)
    END_INTERFACE_MAP()
<<<<<<< HEAD
    virtual ~WindowImpl(){
=======
    virtual ~WindowImpl()
    {
>>>>>>> adecc8ec
    }
    
    ComPtr<IAvnWindowEvents> WindowEvents;
    WindowImpl(IAvnWindowEvents* events) : WindowBaseImpl(events)
    {
        WindowEvents = events;
        [Window setCanBecomeKeyAndMain];
        [Window disableCursorRects];
    }
    
    virtual HRESULT Show () override
    {
        @autoreleasepool
        {
            if([Window parentWindow] != nil)
                [[Window parentWindow] removeChildWindow:Window];
            WindowBaseImpl::Show();
            
            return SetWindowState(Normal);
        }
    }
    
    virtual HRESULT ShowDialog (IAvnWindow* parent) override
    {
        @autoreleasepool
        {
            if(parent == nullptr)
                return E_POINTER;

            auto cparent = dynamic_cast<WindowImpl*>(parent);
            if(cparent == nullptr)
                return E_INVALIDARG;
            
            [cparent->Window addChildWindow:Window ordered:NSWindowAbove];
            WindowBaseImpl::Show();
            
            return S_OK;
        }
    }
    
    void WindowStateChanged () override
    {
        AvnWindowState state;
        GetWindowState(&state);
        WindowEvents->WindowStateChanged(state);
    }
    
    bool UndecoratedIsMaximized ()
    {
        return CGRectEqualToRect([Window frame], [Window screen].visibleFrame);
    }
    
    bool IsZoomed ()
    {
        return _hasDecorations ? [Window isZoomed] : UndecoratedIsMaximized();
    }
    
    void DoZoom()
    {
        if (_hasDecorations)
        {
            [Window performZoom:Window];
        }
        else
        {
            if (!UndecoratedIsMaximized())
            {
                _lastUndecoratedFrame = [Window frame];
            }
            
            [Window zoom:Window];
        }
    }
    
    virtual HRESULT SetCanResize(bool value) override
    {
        @autoreleasepool
        {
            _canResize = value;
            UpdateStyle();
            return S_OK;
        }
    }
    
    virtual HRESULT SetHasDecorations(bool value) override
    {
        @autoreleasepool
        {
            _hasDecorations = value;
            UpdateStyle();
            
            return S_OK;
        }
    }
    
    virtual HRESULT SetTitle (void* utf8title) override
    {
        @autoreleasepool
        {
            _lastTitle = [NSString stringWithUTF8String:(const char*)utf8title];
            [Window setTitle:_lastTitle];
            [Window setTitleVisibility:NSWindowTitleVisible];
            
            return S_OK;
        }
    }
    
    virtual HRESULT SetTitleBarColor(AvnColor color) override
    {
        @autoreleasepool
        {
            float a = (float)color.Alpha / 255.0f;
            float r = (float)color.Red / 255.0f;
            float g = (float)color.Green / 255.0f;
            float b = (float)color.Blue / 255.0f;
            
            auto nscolor = [NSColor colorWithSRGBRed:r green:g blue:b alpha:a];
            
            // Based on the titlebar color we have to choose either light or dark
            // OSX doesnt let you set a foreground color for titlebar.
            if ((r*0.299 + g*0.587 + b*0.114) > 186.0f / 255.0f)
            {
                [Window setAppearance:[NSAppearance appearanceNamed:NSAppearanceNameVibrantLight]];
            }
            else
            {
                [Window setAppearance:[NSAppearance appearanceNamed:NSAppearanceNameVibrantDark]];
            }
            
            [Window setTitlebarAppearsTransparent:true];
            [Window setBackgroundColor:nscolor];
        }
        
        return S_OK;
    }
    
    virtual HRESULT GetWindowState (AvnWindowState*ret) override
    {
        @autoreleasepool
        {
            if(ret == nullptr)
            {
                return E_POINTER;
            }
            
            if([Window isMiniaturized])
            {
                *ret = Minimized;
                return S_OK;
            }
            
            if([Window isZoomed])
            {
                *ret = Maximized;
                return S_OK;
            }
            
            *ret = Normal;
            
            return S_OK;
        }
    }
    
    virtual HRESULT SetWindowState (AvnWindowState state) override
    {
        @autoreleasepool
        {
            _lastWindowState = state;
            
            switch (state) {
                case Maximized:
                    lastPositionSet.X = 0;
                    lastPositionSet.Y = 0;
                    
                    if([Window isMiniaturized])
                    {
                        [Window deminiaturize:Window];
                    }
                    
                    if(!IsZoomed())
                    {
                        DoZoom();
                    }
                    break;
                    
                case Minimized:
                    [Window miniaturize:Window];
                    break;
                    
                default:
                    if([Window isMiniaturized])
                    {
                        [Window deminiaturize:Window];
                    }
                    
                    if(IsZoomed())
                    {
                        DoZoom();
                    }
                    break;
            }
            
            return S_OK;
        }
    }
    
protected:
    virtual void OnResized () override
    {
        auto windowState = [Window isMiniaturized] ? Minimized
        : (IsZoomed() ? Maximized : Normal);
        
        if (windowState != _lastWindowState)
        {
            _lastWindowState = windowState;
            
            WindowEvents->WindowStateChanged(windowState);
        }
    }
    
    virtual NSWindowStyleMask GetStyle() override
    {
        unsigned long s = NSWindowStyleMaskBorderless;
        if(_hasDecorations)
            s = s | NSWindowStyleMaskTitled | NSWindowStyleMaskClosable | NSWindowStyleMaskMiniaturizable;
        if(_canResize)
            s = s | NSWindowStyleMaskResizable;
        return s;
    }
};

NSArray* AllLoopModes = [NSArray arrayWithObjects: NSDefaultRunLoopMode, NSEventTrackingRunLoopMode, NSModalPanelRunLoopMode, NSRunLoopCommonModes, NSConnectionReplyMode, nil];

@implementation AvnView
{
    ComPtr<WindowBaseImpl> _parent;
    ComPtr<IUnknown> _swRenderedFrame;
    AvnFramebuffer _swRenderedFrameBuffer;
    bool _queuedDisplayFromThread;
    NSTrackingArea* _area;
    bool _isLeftPressed, _isMiddlePressed, _isRightPressed, _isMouseOver;
    NSEvent* _lastMouseDownEvent;
    bool _lastKeyHandled;
}

- (void)dealloc
{
}

- (void)onClosed
{
    _parent = NULL;
}

- (NSEvent*) lastMouseDownEvent
{
    return _lastMouseDownEvent;
}

-(AvnView*)  initWithParent: (WindowBaseImpl*) parent
{
    self = [super init];
    [self setWantsBestResolutionOpenGLSurface:true];
    _parent = parent;
    _area = nullptr;
    return self;
}

- (BOOL)isOpaque
{
    return YES;
}

- (BOOL)acceptsFirstResponder
{
    return true;
}

- (BOOL)acceptsFirstMouse:(NSEvent *)event
{
    return true;
}

- (BOOL)canBecomeKeyView
{
    return true;
}

-(void)setFrameSize:(NSSize)newSize
{
    [super setFrameSize:newSize];
    
    if(_area != nullptr)
    {
        [self removeTrackingArea:_area];
        _area = nullptr;
    }
    
    NSRect rect = NSZeroRect;
    rect.size = newSize;
    
    NSTrackingAreaOptions options = NSTrackingActiveAlways | NSTrackingMouseMoved | NSTrackingEnabledDuringMouseDrag;
    _area = [[NSTrackingArea alloc] initWithRect:rect options:options owner:self userInfo:nullptr];
    [self addTrackingArea:_area];
    
    _parent->UpdateCursor();

    _parent->BaseEvents->Resized(AvnSize{newSize.width, newSize.height});
}

- (void) drawFb: (AvnFramebuffer*) fb
{
    auto colorSpace = CGColorSpaceCreateDeviceRGB();
    auto dataProvider = CGDataProviderCreateWithData(NULL, fb->Data, fb->Height*fb->Stride, NULL);

    
    auto image = CGImageCreate(fb->Width, fb->Height, 8, 32, fb->Stride, colorSpace, kCGBitmapByteOrderDefault | kCGImageAlphaPremultipliedLast,
                               dataProvider, nullptr, false, kCGRenderingIntentDefault);
    
    auto ctx = [NSGraphicsContext currentContext];
    
    [ctx saveGraphicsState];
    auto cgc = [ctx CGContext];
    
    CGContextDrawImage(cgc, CGRect{0,0, fb->Width/(fb->Dpi.X/96), fb->Height/(fb->Dpi.Y/96)}, image);
    CGImageRelease(image);
    CGColorSpaceRelease(colorSpace);
    CGDataProviderRelease(dataProvider);
    
    [ctx restoreGraphicsState];

}

- (void)drawRect:(NSRect)dirtyRect
{
    _parent->BaseEvents->RunRenderPriorityJobs();
    @synchronized (self) {
        if(_swRenderedFrame != NULL)
        {
            [self drawFb: &_swRenderedFrameBuffer];
            return;
        }
    }
    
    auto swOp = &_parent->CurrentSwDrawingOperation;
    _parent->BaseEvents->Paint();
    if(swOp->Data != NULL)
        [self drawFb: &swOp->Desc];
    
    swOp->Dealloc();
    return;
}

-(void) redrawSelf
{
    @autoreleasepool
    {
        @synchronized(self)
        {
            if(!_queuedDisplayFromThread)
                return;
            _queuedDisplayFromThread = false;
        }
        [self setNeedsDisplayInRect:[self frame]];
        [self display];
        
    }
}

-(void) setSwRenderedFrame: (AvnFramebuffer*) fb dispose: (IUnknown*) dispose
{
    @autoreleasepool {
        @synchronized (self) {
            _swRenderedFrame = dispose;
            _swRenderedFrameBuffer = *fb;
            if(!_queuedDisplayFromThread)
            {
                _queuedDisplayFromThread = true;
                [self performSelector:@selector(redrawSelf) onThread:[NSThread mainThread] withObject:NULL waitUntilDone:false modes: AllLoopModes];
            }
        }
    }
}

- (AvnPoint) translateLocalPoint:(AvnPoint)pt
{
    pt.Y = [self bounds].size.height - pt.Y;
    return pt;
}

- (AvnPoint)toAvnPoint:(CGPoint)p
{
    AvnPoint result;
    
    result.X = p.x;
    result.Y = p.y;
    
    return result;
}

- (void) viewDidChangeBackingProperties
{
    _parent->BaseEvents->ScalingChanged([_parent->Window backingScaleFactor]);
    [super viewDidChangeBackingProperties];
}

- (bool) ignoreUserInput
{
    auto parentWindow = objc_cast<AvnWindow>([self window]);
    if(parentWindow == nil || ![parentWindow shouldTryToHandleEvents])
        return TRUE;
    return FALSE;
}

- (void)mouseEvent:(NSEvent *)event withType:(AvnRawMouseEventType) type
{
    if([self ignoreUserInput])
        return;
    
    [self becomeFirstResponder];
    auto localPoint = [self convertPoint:[event locationInWindow] toView:self];
    auto avnPoint = [self toAvnPoint:localPoint];
    auto point = [self translateLocalPoint:avnPoint];
    AvnVector delta;
    
    if(type == Wheel)
    {
        delta.X = [event scrollingDeltaX] / 5;
        delta.Y = [event scrollingDeltaY] / 5;
        
        if(delta.X == 0 && delta.Y == 0)
        {
            return;
        }
    }
    
    auto timestamp = [event timestamp] * 1000;
    auto modifiers = [self getModifiers:[event modifierFlags]];
    
    [self becomeFirstResponder];
    _parent->BaseEvents->RawMouseEvent(type, timestamp, modifiers, point, delta);
    [super mouseMoved:event];
}

- (void)mouseMoved:(NSEvent *)event
{
    [self mouseEvent:event withType:Move];
}

- (void)mouseDown:(NSEvent *)event
{
    _isLeftPressed = true;
    _lastMouseDownEvent = event;
    [self mouseEvent:event withType:LeftButtonDown];
}

- (void)otherMouseDown:(NSEvent *)event
{
    _isMiddlePressed = true;
    _lastMouseDownEvent = event;
    [self mouseEvent:event withType:MiddleButtonDown];
}

- (void)rightMouseDown:(NSEvent *)event
{
    _isRightPressed = true;
    _lastMouseDownEvent = event;
    [self mouseEvent:event withType:RightButtonDown];
}

- (void)mouseUp:(NSEvent *)event
{
    _isLeftPressed = false;
    [self mouseEvent:event withType:LeftButtonUp];
}

- (void)otherMouseUp:(NSEvent *)event
{
    _isMiddlePressed = false;
    [self mouseEvent:event withType:MiddleButtonUp];
}

- (void)rightMouseUp:(NSEvent *)event
{
    _isRightPressed = false;
    [self mouseEvent:event withType:RightButtonUp];
}

- (void)mouseDragged:(NSEvent *)event
{
    [self mouseEvent:event withType:Move];
    [super mouseDragged:event];
}

- (void)otherMouseDragged:(NSEvent *)event
{
    [self mouseEvent:event withType:Move];
    [super otherMouseDragged:event];
}

- (void)rightMouseDragged:(NSEvent *)event
{
    [self mouseEvent:event withType:Move];
    [super rightMouseDragged:event];
}

- (void)scrollWheel:(NSEvent *)event
{
    [self mouseEvent:event withType:Wheel];
    [super scrollWheel:event];
}

- (void)mouseEntered:(NSEvent *)event
{
    _isMouseOver = true;
    [super mouseEntered:event];
}

- (void)mouseExited:(NSEvent *)event
{
    _isMouseOver = false;
    [self mouseEvent:event withType:LeaveWindow];
    [super mouseExited:event];
} 

- (void) keyboardEvent: (NSEvent *) event withType: (AvnRawKeyEventType)type
{
    if([self ignoreUserInput])
        return;
    auto key = s_KeyMap[[event keyCode]];
    
    auto timestamp = [event timestamp] * 1000;
    auto modifiers = [self getModifiers:[event modifierFlags]];
     
    _lastKeyHandled = _parent->BaseEvents->RawKeyEvent(type, timestamp, modifiers, key);
}

- (BOOL)performKeyEquivalent:(NSEvent *)event
{
    bool result = _lastKeyHandled;
    
    _lastKeyHandled = false;
    
    return result;
}

- (void)keyDown:(NSEvent *)event
{
    [self keyboardEvent:event withType:KeyDown];
    [[self inputContext] handleEvent:event];
    [super keyDown:event];
}

- (void)keyUp:(NSEvent *)event
{
    [self keyboardEvent:event withType:KeyUp];
    [super keyUp:event];
}

- (AvnInputModifiers)getModifiers:(NSEventModifierFlags)mod
{
    unsigned int rv = 0;
    
    if (mod & NSEventModifierFlagControl)
        rv |= Control;
    if (mod & NSEventModifierFlagShift)
        rv |= Shift;
    if (mod & NSEventModifierFlagOption)
        rv |= Alt;
    if (mod & NSEventModifierFlagCommand)
        rv |= Windows;
    
    if (_isLeftPressed)
        rv |= LeftMouseButton;
    if (_isMiddlePressed)
        rv |= MiddleMouseButton;
    if (_isRightPressed)
        rv |= RightMouseButton;
    
    return (AvnInputModifiers)rv;
}

- (BOOL)hasMarkedText
{
    return _lastKeyHandled;
}

- (NSRange)markedRange
{
    return NSMakeRange(NSNotFound, 0);
}

- (NSRange)selectedRange
{
    return NSMakeRange(NSNotFound, 0);
}

- (void)setMarkedText:(id)string selectedRange:(NSRange)selectedRange replacementRange:(NSRange)replacementRange
{
    
}

- (void)unmarkText
{
    
}

- (NSArray<NSString *> *)validAttributesForMarkedText
{
    return [NSArray new];
}

- (NSAttributedString *)attributedSubstringForProposedRange:(NSRange)range actualRange:(NSRangePointer)actualRange
{
    return [NSAttributedString new];
}

- (void)insertText:(id)string replacementRange:(NSRange)replacementRange
{
    if(!_lastKeyHandled)
    {
        _lastKeyHandled = _parent->BaseEvents->RawTextInputEvent(0, [string UTF8String]);
    }
}

- (NSUInteger)characterIndexForPoint:(NSPoint)point
{
    return 0;
}

- (NSRect)firstRectForCharacterRange:(NSRange)range actualRange:(NSRangePointer)actualRange
{
    CGRect result;
    
    return result;
}
@end


@implementation AvnWindow
{
    ComPtr<WindowBaseImpl> _parent;
    bool _canBecomeKeyAndMain;
    bool _closed;
}

- (void)dealloc
{
}

- (void)pollModalSession:(nonnull NSModalSession)session
{
    auto response = [NSApp runModalSession:session];
    
    if(response == NSModalResponseContinue)
    {
        dispatch_async(dispatch_get_main_queue(), ^{
            [self pollModalSession:session];
        });
    }
    else if (!_closed)
    {
        [self orderOut:self];
        [NSApp endModalSession:session];
    }
}

-(void) setCanBecomeKeyAndMain
{
    _canBecomeKeyAndMain = true;
}

-(AvnWindow*)  initWithParent: (WindowBaseImpl*) parent
{
    self = [super init];
    [self setReleasedWhenClosed:false];
    _parent = parent;
    [self setDelegate:self];
    return self;
}

- (BOOL)windowShouldClose:(NSWindow *)sender
{
    auto window = dynamic_cast<WindowImpl*>(_parent.getRaw());
    
    if(window != nullptr)
    {
        return !window->WindowEvents->Closing();
    }
    
    return true;
}

- (void)windowWillClose:(NSNotification *)notification
{
    _closed = true;
    if(_parent)
    {
        ComPtr<WindowBaseImpl> parent = _parent;
        _parent = NULL;
        [self restoreParentWindow];
        parent->BaseEvents->Closed();
        [parent->View onClosed];
        dispatch_async(dispatch_get_main_queue(), ^{
            [self setContentView: nil];
        });
    }
}

-(BOOL)canBecomeKeyWindow
{
    return _canBecomeKeyAndMain;
}

-(BOOL)canBecomeMainWindow
{
    return _canBecomeKeyAndMain;
}

-(bool) activateAppropriateChild: (bool)activating
{
    for(NSWindow* uch in [self childWindows])
    {
        auto ch = objc_cast<AvnWindow>(uch);
        if(ch == nil)
            continue;
        [ch activateAppropriateChild:false];
        return FALSE;
    }
    
    if(!activating)
        [self makeKeyAndOrderFront:self];
    return TRUE;
}

-(bool)shouldTryToHandleEvents
{
    for(NSWindow* uch in [self childWindows])
    {
        auto ch = objc_cast<AvnWindow>(uch);
        if(ch == nil)
            continue;
        return FALSE;
    }
    return TRUE;
}

-(void)makeKeyWindow
{
    if([self activateAppropriateChild: true])
    {
        [super makeKeyWindow];
    }
}

-(void)becomeKeyWindow
{
    if([self activateAppropriateChild: true])
    {
        _parent->BaseEvents->Activated();
        [super becomeKeyWindow];
    }
}

-(void) restoreParentWindow;
{
    auto parent = objc_cast<AvnWindow>([self parentWindow]);
    if(parent != nil)
    {
        [parent removeChildWindow:self];
        [parent activateAppropriateChild: false];
    }
}

- (void)windowDidMiniaturize:(NSNotification *)notification
{
    auto parent = dynamic_cast<IWindowStateChanged*>(_parent.operator->());
    
    if(parent != nullptr)
    {
        parent->WindowStateChanged();
    }
}

- (void)windowDidDeminiaturize:(NSNotification *)notification
{
    auto parent = dynamic_cast<IWindowStateChanged*>(_parent.operator->());
    
    if(parent != nullptr)
    {
        parent->WindowStateChanged();
    }
}

- (BOOL)windowShouldZoom:(NSWindow *)window toFrame:(NSRect)newFrame
{
    return true;
}

-(void)resignKeyWindow
{
    if(_parent)
        _parent->BaseEvents->Deactivated();
    [super resignKeyWindow];
}

- (void)windowDidMove:(NSNotification *)notification
{
    AvnPoint position;
    _parent->GetPosition(&position);
    _parent->BaseEvents->PositionChanged(position);
}

// TODO this breaks resizing.
/*- (void)windowDidResize:(NSNotification *)notification
{
    
    auto parent = dynamic_cast<IWindowStateChanged*>(_parent.operator->());
    
    if(parent != nullptr)
    {
        parent->WindowStateChanged();
    }
}*/
@end

class PopupImpl : public virtual WindowBaseImpl, public IAvnPopup
{
private:
    BEGIN_INTERFACE_MAP()
    INHERIT_INTERFACE_MAP(WindowBaseImpl)
    INTERFACE_MAP_ENTRY(IAvnPopup, IID_IAvnPopup)
    END_INTERFACE_MAP()
    virtual ~PopupImpl(){}
    ComPtr<IAvnWindowEvents> WindowEvents;
    PopupImpl(IAvnWindowEvents* events) : WindowBaseImpl(events)
    {
        WindowEvents = events;
        [Window setLevel:NSPopUpMenuWindowLevel];
    }
    
protected:
    virtual NSWindowStyleMask GetStyle() override
    {
        return NSWindowStyleMaskBorderless;
    }
    
    virtual HRESULT Resize(double x, double y) override
    {
        @autoreleasepool
        {
            [Window setContentSize:NSSize{x, y}];
            
            [Window setFrameTopLeftPoint:ToNSPoint(ConvertPointY(lastPositionSet))];
            return S_OK;
        }
    }
};

extern IAvnPopup* CreateAvnPopup(IAvnWindowEvents*events)
{
    @autoreleasepool
    {
        IAvnPopup* ptr = dynamic_cast<IAvnPopup*>(new PopupImpl(events));
        return ptr;
    }
}

extern IAvnWindow* CreateAvnWindow(IAvnWindowEvents*events)
{
    @autoreleasepool
    {
        IAvnWindow* ptr = (IAvnWindow*)new WindowImpl(events);
        return ptr;
    }
}<|MERGE_RESOLUTION|>--- conflicted
+++ resolved
@@ -396,12 +396,8 @@
     INHERIT_INTERFACE_MAP(WindowBaseImpl)
     INTERFACE_MAP_ENTRY(IAvnWindow, IID_IAvnWindow)
     END_INTERFACE_MAP()
-<<<<<<< HEAD
-    virtual ~WindowImpl(){
-=======
     virtual ~WindowImpl()
     {
->>>>>>> adecc8ec
     }
     
     ComPtr<IAvnWindowEvents> WindowEvents;
