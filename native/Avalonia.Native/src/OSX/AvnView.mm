//
// Created by Dan Walmsley on 05/05/2022.
// Copyright (c) 2022 Avalonia. All rights reserved.
//

#import <AppKit/AppKit.h>
#include "AvnView.h"
#include "automation.h"
#import "WindowInterfaces.h"
#import "WindowImpl.h"

@implementation AvnView
{
    ComPtr<TopLevelImpl> _parent;
    NSTrackingArea* _area;
    bool _isLeftPressed, _isMiddlePressed, _isRightPressed, _isXButton1Pressed, _isXButton2Pressed;
    AvnInputModifiers _modifierState;
    NSEvent* _lastMouseDownEvent;
    AvnPixelSize _lastPixelSize;
    NSObject<IRenderTarget>* _currentRenderTarget;
    AvnPlatformResizeReason _resizeReason;
    NSRect _cursorRect;
    NSMutableAttributedString* _text;
    NSRange _selectedRange;
    NSRange _markedRange;
    NSEvent* _lastKeyDownEvent;
    NSMutableArray* _accessibilityChildren;
}

- (void)onClosed
{
    @synchronized (self)
    {
        _parent = nullptr;
    }
}

- (NSEvent*) lastMouseDownEvent
{
    return _lastMouseDownEvent;
}

- (void) updateRenderTarget
{
    if(_currentRenderTarget) {
        [_currentRenderTarget resize:_lastPixelSize withScale:static_cast<float>([[self window] backingScaleFactor])];
        [self setNeedsDisplayInRect:[self frame]];
    }
}


-(void) setRenderTarget:(NSObject<IRenderTarget>*)target
{
    if([self layer])
    {
        [self layer].delegate = nil;
    }
    _currentRenderTarget = target;
    auto layer = [target layer];
    [self setLayer: layer];
    [layer setDelegate: self];
    layer.needsDisplayOnBoundsChange = YES;
    [self updateRenderTarget];
}

-(void)displayLayer: (CALayer*)layer
{
    [self updateLayer];
}

-(AvnView*)  initWithParent: (TopLevelImpl*) parent
{
    self = [super init];
    [self setWantsLayer:YES];
    [self setLayerContentsPlacement: NSViewLayerContentsPlacementTopLeft];

    [self setCanDrawSubviewsIntoLayer: NO];
    [self setLayerContentsRedrawPolicy: NSViewLayerContentsRedrawDuringViewResize];

    _parent = parent;
    _area = nullptr;
    _lastPixelSize.Height = 100;
    _lastPixelSize.Width = 100;
    [self registerForDraggedTypes: @[@"public.data", GetAvnCustomDataType()]];

    _modifierState = AvnInputModifiersNone;
    
    _text = [[NSMutableAttributedString alloc] initWithString:@""];
    _markedRange = NSMakeRange(0, 0);
    _selectedRange = NSMakeRange(0, 0);
    
    return self;
}

- (BOOL)isFlipped
{
    return YES;
}

- (BOOL)wantsUpdateLayer
{
    return YES;
}

- (BOOL)isOpaque
{
    return YES;
}

- (BOOL)acceptsFirstResponder
{
    return true;
}

- (BOOL)acceptsFirstMouse:(NSEvent *)event
{
    return true;
}

- (BOOL)canBecomeKeyView
{
    return true;
}

-(void)setFrameSize:(NSSize)newSize
{
    [super setFrameSize:newSize];

    if(_area != nullptr)
    {
        [self removeTrackingArea:_area];
        _area = nullptr;
    }

    if (_parent == nullptr)
    {
        return;
    }

    NSRect rect = NSZeroRect;
    rect.size = newSize;

    NSTrackingAreaOptions options = NSTrackingActiveAlways | NSTrackingMouseMoved | NSTrackingMouseEnteredAndExited | NSTrackingEnabledDuringMouseDrag;
    _area = [[NSTrackingArea alloc] initWithRect:rect options:options owner:self userInfo:nullptr];
    [self addTrackingArea:_area];

    _parent->UpdateCursor();

    auto fsize = [self convertSizeToBacking: [self frame].size];

    if(_lastPixelSize.Width != (int)fsize.width || _lastPixelSize.Height != (int)fsize.height)
    {
        _lastPixelSize.Width = (int)fsize.width;
        _lastPixelSize.Height = (int)fsize.height;
        [self updateRenderTarget];

        auto reason = [self inLiveResize] ? ResizeUser : _resizeReason;

        _parent->TopLevelEvents->Resized(FromNSSize(newSize), reason);
    }
}

- (void)updateLayer
{
    AvnInsidePotentialDeadlock deadlock;
    if (_parent == nullptr)
    {
        return;
    }

    _parent->TopLevelEvents->RunRenderPriorityJobs();

    if (_parent == nullptr)
    {
        return;
    }

    _parent->TopLevelEvents->Paint();
}

- (void)drawRect:(NSRect)dirtyRect
{
    return;
}

- (AvnPoint) translateLocalPoint:(AvnPoint)pt
{
    pt.Y = [self bounds].size.height - pt.Y;
    return pt;
}

+ (AvnPoint)toAvnPoint:(CGPoint)p
{
    AvnPoint result;

    result.X = p.x;
    result.Y = p.y;

    return result;
}

- (void) viewDidChangeBackingProperties
{
    auto fsize = [self convertSizeToBacking: [self frame].size];
    _lastPixelSize.Width = (int)fsize.width;
    _lastPixelSize.Height = (int)fsize.height;
    [self updateRenderTarget];

    if(_parent != nullptr)
    {
        _parent->TopLevelEvents->ScalingChanged([[self window] backingScaleFactor]);
    }

    [super viewDidChangeBackingProperties];
}

- (bool) ignoreUserInput:(bool)trigerInputWhenDisabled
{
    if(_parent == nullptr)
    {
        return TRUE;
    }
    
    id<AvnWindowProtocol> parentWindow = nullptr;

    if([[self window] conformsToProtocol:@protocol(AvnWindowProtocol)]){
        parentWindow = (id<AvnWindowProtocol>)[self window];
    }

    if(parentWindow != nullptr && ![parentWindow shouldTryToHandleEvents])
    {
        if(trigerInputWhenDisabled)
        {
            WindowImpl* windowImpl = dynamic_cast<WindowImpl*>(_parent.getRaw());
            
            if(windowImpl == nullptr){
                return FALSE;
            }
            
            windowImpl->WindowEvents->GotInputWhenDisabled();
        }

        return TRUE;
    }

    return FALSE;
}

- (void)mouseEvent:(NSEvent *)event withType:(AvnRawMouseEventType) type
{
    bool triggerInputWhenDisabled = type != Move && type != LeaveWindow;

    if([self ignoreUserInput: triggerInputWhenDisabled])
    {
        return;
    }

    auto localPoint = [self convertPoint:[event locationInWindow] toView:self];
    auto avnPoint = [AvnView toAvnPoint:localPoint];
    auto point = [self translateLocalPoint:avnPoint];
    AvnVector delta = { 0, 0};

    if(type == Wheel)
    {
        auto speed = 5;

        if([event hasPreciseScrollingDeltas])
        {
            speed = 50;
        }

        delta.X = [event scrollingDeltaX] / speed;
        delta.Y = [event scrollingDeltaY] / speed;

        if(delta.X == 0 && delta.Y == 0)
        {
            return;
        }
    }
    else if (type == Magnify)
    {
        delta.X = delta.Y = [event magnification];
    }
    else if (type == Rotate)
    {
        delta.X = delta.Y = [event rotation];
    }
    else if (type == Swipe)
    {
        delta.X = [event deltaX];
        delta.Y = [event deltaY];
    }

    uint64_t timestamp = static_cast<uint64_t>([event timestamp] * 1000);
    auto modifiers = [self getModifiers:[event modifierFlags]];

    if(type != Move ||
            (
                    [self window] != nil &&
                            (
                                    [[self window] firstResponder] == nil
                                            || ![[[self window] firstResponder] isKindOfClass: [NSView class]]
                            )
            )
            )
        [self becomeFirstResponder];

    if(_parent != nullptr)
    {
        _parent->TopLevelEvents->RawMouseEvent(type, timestamp, modifiers, point, delta);
    }

    [super mouseMoved:event];
}

- (BOOL) resignFirstResponder
{
    _parent->TopLevelEvents->LostFocus();
    return YES;
}

- (void)mouseMoved:(NSEvent *)event
{
    [self mouseEvent:event withType:Move];
}

- (void)mouseDown:(NSEvent *)event
{
    _isLeftPressed = true;
    _lastMouseDownEvent = event;
    [self mouseEvent:event withType:LeftButtonDown];
}

- (void)otherMouseDown:(NSEvent *)event
{
    _lastMouseDownEvent = event;

    switch(event.buttonNumber)
    {
        case 2:
        case 3:
            _isMiddlePressed = true;
            [self mouseEvent:event withType:MiddleButtonDown];
            break;
        case 4:
            _isXButton1Pressed = true;
            [self mouseEvent:event withType:XButton1Down];
            break;
        case 5:
            _isXButton2Pressed = true;
            [self mouseEvent:event withType:XButton2Down];
            break;

        default:
            break;
    }
}

- (void)rightMouseDown:(NSEvent *)event
{
    _isRightPressed = true;
    _lastMouseDownEvent = event;
    [self mouseEvent:event withType:RightButtonDown];
}

- (void)mouseUp:(NSEvent *)event
{
    _isLeftPressed = false;
    [self mouseEvent:event withType:LeftButtonUp];
}

- (void)otherMouseUp:(NSEvent *)event
{
    switch(event.buttonNumber)
    {
        case 2:
        case 3:
            _isMiddlePressed = false;
            [self mouseEvent:event withType:MiddleButtonUp];
            break;
        case 4:
            _isXButton1Pressed = false;
            [self mouseEvent:event withType:XButton1Up];
            break;
        case 5:
            _isXButton2Pressed = false;
            [self mouseEvent:event withType:XButton2Up];
            break;

        default:
            break;
    }
}

- (void)rightMouseUp:(NSEvent *)event
{
    _isRightPressed = false;
    [self mouseEvent:event withType:RightButtonUp];
}

- (void)mouseDragged:(NSEvent *)event
{
    [self mouseEvent:event withType:Move];
    [super mouseDragged:event];
}

- (void)otherMouseDragged:(NSEvent *)event
{
    [self mouseEvent:event withType:Move];
    [super otherMouseDragged:event];
}

- (void)rightMouseDragged:(NSEvent *)event
{
    [self mouseEvent:event withType:Move];
    [super rightMouseDragged:event];
}

- (void)scrollWheel:(NSEvent *)event
{
    [self mouseEvent:event withType:Wheel];
    [super scrollWheel:event];
}

- (void)magnifyWithEvent:(NSEvent *)event
{
    [self mouseEvent:event withType:Magnify];
    [super magnifyWithEvent:event];
}

- (void)rotateWithEvent:(NSEvent *)event
{
    [self mouseEvent:event withType:Rotate];
    [super rotateWithEvent:event];
}

- (void)swipeWithEvent:(NSEvent *)event
{
    [self mouseEvent:event withType:Swipe];
    [super swipeWithEvent:event];
}

- (void)mouseEntered:(NSEvent *)event
{
    [super mouseEntered:event];
}

- (void)mouseExited:(NSEvent *)event
{
    [self mouseEvent:event withType:LeaveWindow];
    [super mouseExited:event];
}

- (void) keyboardEvent: (NSEvent *) event withType: (AvnRawKeyEventType)type
{
    if([self ignoreUserInput: false] || _parent == nullptr)
    {
        return;
    }

    auto scanCode = [event keyCode];
    auto key = VirtualKeyFromScanCode(scanCode, [event modifierFlags]);
    auto physicalKey = PhysicalKeyFromScanCode(scanCode);
    auto keySymbol = KeySymbolFromScanCode(scanCode, [event modifierFlags]);
    auto keySymbolUtf8 = keySymbol == nullptr ? nullptr : [keySymbol UTF8String];
    
    auto timestamp = static_cast<uint64_t>([event timestamp] * 1000);
    auto modifiers = [self getModifiers:[event modifierFlags]];

    _parent->TopLevelEvents->RawKeyEvent(type, timestamp, modifiers, key, physicalKey, keySymbolUtf8);
}

- (void)flagsChanged:(NSEvent *)event
{
    auto newModifierState = [self getModifiers:[event modifierFlags]];

    bool isAltCurrentlyPressed = (_modifierState & Alt) == Alt;
    bool isControlCurrentlyPressed = (_modifierState & Control) == Control;
    bool isShiftCurrentlyPressed = (_modifierState & Shift) == Shift;
    bool isCommandCurrentlyPressed = (_modifierState & Windows) == Windows;

    bool isAltPressed = (newModifierState & Alt) == Alt;
    bool isControlPressed = (newModifierState & Control) == Control;
    bool isShiftPressed = (newModifierState & Shift) == Shift;
    bool isCommandPressed = (newModifierState & Windows) == Windows;

    if (isAltPressed && !isAltCurrentlyPressed)
    {
        [self keyboardEvent:event withType:KeyDown];
    }
    else if (isAltCurrentlyPressed && !isAltPressed)
    {
        [self keyboardEvent:event withType:KeyUp];
    }

    if (isControlPressed && !isControlCurrentlyPressed)
    {
        [self keyboardEvent:event withType:KeyDown];
    }
    else if (isControlCurrentlyPressed && !isControlPressed)
    {
        [self keyboardEvent:event withType:KeyUp];
    }

    if (isShiftPressed && !isShiftCurrentlyPressed)
    {
        [self keyboardEvent:event withType:KeyDown];
    }
    else if(isShiftCurrentlyPressed && !isShiftPressed)
    {
        [self keyboardEvent:event withType:KeyUp];
    }

    if(isCommandPressed && !isCommandCurrentlyPressed)
    {
        [self keyboardEvent:event withType:KeyDown];
    }
    else if(isCommandCurrentlyPressed && ! isCommandPressed)
    {
        [self keyboardEvent:event withType:KeyUp];
    }

    _modifierState = newModifierState;

    [[self inputContext] handleEvent:event];
    [super flagsChanged:event];
}

- (bool) handleKeyDown: (NSTimeInterval) timestamp withKey:(AvnKey)key withPhysicalKey:(AvnPhysicalKey)physicalKey withModifiers:(AvnInputModifiers)modifiers withKeySymbol:(NSString*)keySymbol {
    return _parent->TopLevelEvents->RawKeyEvent(KeyDown, timestamp, modifiers, key, physicalKey, [keySymbol UTF8String]);
}

- (void)keyDown:(NSEvent *)event
{
    if([self ignoreUserInput: false] || _parent == nullptr)
    {
        return;
    }
    
    _lastKeyDownEvent = event;
    
    auto timestamp = static_cast<uint64_t>([event timestamp] * 1000);
    
    auto scanCode = [event keyCode];
    auto key = VirtualKeyFromScanCode(scanCode, [event modifierFlags]);
    auto physicalKey = PhysicalKeyFromScanCode(scanCode);
    auto keySymbol = KeySymbolFromScanCode(scanCode, [event modifierFlags]);
    
    auto modifiers = [self getModifiers:[event modifierFlags]];
    
    //InputMethod is active
    if(_parent->InputMethod->IsActive()){
        auto hasInputModifier = modifiers != AvnInputModifiersNone;
        
        //Handle keyDown first if an input modifier is present
        if(hasInputModifier){
            if([self handleKeyDown:timestamp withKey:key withPhysicalKey:physicalKey withModifiers:modifiers withKeySymbol:keySymbol]){
                //User code has handled the event
                _lastKeyDownEvent = nullptr;
                
                return;
            }
        }
        
        if([[self inputContext] handleEvent:event] == NO){
            //KeyDown has not been consumed by the input context
                
            //Only raise a keyDown if we don't have a modifier
            if(!hasInputModifier){
                [self handleKeyDown:timestamp withKey:key withPhysicalKey:physicalKey withModifiers:modifiers withKeySymbol:keySymbol];
            }
        }
        
    }
    //InputMethod not active
    else{
        auto keyDownHandled = [self handleKeyDown:timestamp withKey:key withPhysicalKey:physicalKey withModifiers:modifiers withKeySymbol:keySymbol];
            
        //Raise text input event for unhandled key down
        if(!keyDownHandled){
            if(keySymbol != nullptr && key != AvnKeyEnter){
                auto timestamp = static_cast<uint64_t>([event timestamp] * 1000);
                
                _parent->TopLevelEvents->RawTextInputEvent(timestamp, [keySymbol UTF8String]);
            }
        }
    }
    
    _lastKeyDownEvent = nullptr;
}

- (void)keyUp:(NSEvent *)event
{
    [self keyboardEvent:event withType:KeyUp];
    [super keyUp:event];
}

- (void) doCommandBySelector:(SEL)selector{
    if(_lastKeyDownEvent != nullptr){
        [self keyboardEvent:_lastKeyDownEvent withType:KeyDown];
    }
}

- (AvnInputModifiers)getModifiers:(NSEventModifierFlags)mod
{
    unsigned int rv = 0;

    if (mod & NSEventModifierFlagControl)
        rv |= Control;
    if (mod & NSEventModifierFlagShift)
        rv |= Shift;
    if (mod & NSEventModifierFlagOption)
        rv |= Alt;
    if (mod & NSEventModifierFlagCommand)
        rv |= Windows;

    if (_isLeftPressed)
        rv |= LeftMouseButton;
    if (_isMiddlePressed)
        rv |= MiddleMouseButton;
    if (_isRightPressed)
        rv |= RightMouseButton;
    if (_isXButton1Pressed)
        rv |= XButton1MouseButton;
    if (_isXButton2Pressed)
        rv |= XButton2MouseButton;

    return (AvnInputModifiers)rv;
}

- (BOOL)hasMarkedText
{
    return _markedRange.length > 0;
}

- (NSRange)markedRange
{
    return _markedRange;
}

- (NSRange)selectedRange
{
    return _selectedRange;
}

- (void)setMarkedText:(id)string selectedRange:(NSRange)selectedRange replacementRange:(NSRange)replacementRange
{
    NSString* markedText;
        
    if([string isKindOfClass:[NSAttributedString class]])
    {
        markedText = [string string];
    }
    else
    {
        markedText = (NSString*) string;
    }
    
    _markedRange = NSMakeRange(_selectedRange.location, [markedText length]);
        
    if(_parent->InputMethod->IsActive()){
        _parent->InputMethod->Client->SetPreeditText((char*)[markedText UTF8String]);
    }
}

- (void)unmarkText
{
    if(_parent->InputMethod->IsActive()){
        _parent->InputMethod->Client->SetPreeditText(nullptr);
    }
    
    _markedRange = NSMakeRange(_selectedRange.location, 0);
    
    if([self inputContext]) {
        [[self inputContext] discardMarkedText];
    }
}

- (NSArray<NSString *> *)validAttributesForMarkedText
{
    return [NSArray new];
}

- (NSAttributedString *)attributedSubstringForProposedRange:(NSRange)range actualRange:(NSRangePointer)actualRange
{
    if(actualRange){
        range = *actualRange;
    }
    
    NSAttributedString* subString = [_text attributedSubstringFromRange:range];
    
    return subString;
}

- (void)insertText:(id)string replacementRange:(NSRange)replacementRange
{
    if(_parent == nullptr){
        return;
    }
    
    NSString* text;
        
    if([string isKindOfClass:[NSAttributedString class]])
    {
        text = [string string];
    }
    else
    {
        text = (NSString*) string;
    }
    
    [self unmarkText];
        
    uint64_t timestamp = static_cast<uint64_t>([NSDate timeIntervalSinceReferenceDate] * 1000);
        
    _parent->TopLevelEvents->RawTextInputEvent(timestamp, [text UTF8String]);
}

- (NSUInteger)characterIndexForPoint:(NSPoint)point
{
    return NSNotFound;
}

- (NSRect)firstRectForCharacterRange:(NSRange)range actualRange:(NSRangePointer)actualRange
{
    if(!_parent->InputMethod->IsActive()){
        return NSZeroRect;
    }
    
    return _cursorRect;
}

- (NSDragOperation)triggerAvnDragEvent: (AvnDragEventType) type info: (id <NSDraggingInfo>)info
{
    auto localPoint = [self convertPoint:[info draggingLocation] toView:self];
    auto avnPoint = [AvnView toAvnPoint:localPoint];
    auto point = [self translateLocalPoint:avnPoint];
    auto modifiers = [self getModifiers:[[NSApp currentEvent] modifierFlags]];
    NSDragOperation nsop = [info draggingSourceOperationMask];

    auto effects = ConvertDragDropEffects(nsop);
    int reffects = (int)_parent->TopLevelEvents
            ->DragEvent(type, point, modifiers, effects,
                    CreateClipboard([info draggingPasteboard], nil),
                    GetAvnDataObjectHandleFromDraggingInfo(info));

    NSDragOperation ret = static_cast<NSDragOperation>(0);

    // Ensure that the managed part didn't add any new effects
    reffects = (int)effects & reffects;

    // OSX requires exactly one operation
    if((reffects & (int)AvnDragDropEffects::Copy) != 0)
        ret = NSDragOperationCopy;
    else if((reffects & (int)AvnDragDropEffects::Move) != 0)
        ret = NSDragOperationMove;
    else if((reffects & (int)AvnDragDropEffects::Link) != 0)
        ret = NSDragOperationLink;
    if(ret == 0)
        ret = NSDragOperationNone;
    return ret;
}

- (NSDragOperation)draggingEntered:(id <NSDraggingInfo>)sender
{
    return [self triggerAvnDragEvent: AvnDragEventType::Enter info:sender];
}

- (NSDragOperation)draggingUpdated:(id <NSDraggingInfo>)sender
{
    return [self triggerAvnDragEvent: AvnDragEventType::Over info:sender];
}

- (void)draggingExited:(id <NSDraggingInfo>)sender
{
    [self triggerAvnDragEvent: AvnDragEventType::Leave info:sender];
}

- (BOOL)prepareForDragOperation:(id <NSDraggingInfo>)sender
{
    return [self triggerAvnDragEvent: AvnDragEventType::Over info:sender] != NSDragOperationNone;
}

- (BOOL)performDragOperation:(id <NSDraggingInfo>)sender
{
    return [self triggerAvnDragEvent: AvnDragEventType::Drop info:sender] != NSDragOperationNone;
}

- (void)concludeDragOperation:(nullable id <NSDraggingInfo>)sender
{

}

- (AvnPlatformResizeReason)getResizeReason
{
    return _resizeReason;
}

- (void)setResizeReason:(AvnPlatformResizeReason)reason
{
    _resizeReason = reason;
}

- (NSArray *)accessibilityChildren
{
<<<<<<< HEAD
    if (_accessibilityChildren == nil)
        [self recalculateAccessibiltyChildren];
    return _accessibilityChildren;
}
=======
    if (_accessibilityChild == nil)
    {
        auto peer = _parent->TopLevelEvents->GetAutomationPeer();
>>>>>>> f90afbb0

- (id _Nullable) accessibilityHitTest:(NSPoint)point
{
    if (![[self window] isKindOfClass:[AvnWindow class]])
        return self;

    auto window = (AvnWindow*)[self window];
    auto peer = [window automationPeer];

    if (!peer->IsRootProvider())
        return nil;

    auto clientPoint = [window convertPointFromScreen:point];
    auto localPoint = [self translateLocalPoint:ToAvnPoint(clientPoint)];
    auto hit = peer->RootProvider_GetPeerFromPoint(localPoint);
    return [AvnAccessibilityElement acquire:hit];
}

- (void)raiseAccessibilityChildrenChanged
{
    auto changed = _accessibilityChildren ? [NSMutableSet setWithArray:_accessibilityChildren] : [NSMutableSet set];

    [self recalculateAccessibiltyChildren];

    if (_accessibilityChildren)
        [changed addObjectsFromArray:_accessibilityChildren];

    NSAccessibilityPostNotificationWithUserInfo(
        self,
        NSAccessibilityLayoutChangedNotification,
        @{ NSAccessibilityUIElementsKey: [changed allObjects]});
}

- (void)recalculateAccessibiltyChildren
{
    _accessibilityChildren = [[NSMutableArray alloc] init];

    if (![[self window] isKindOfClass:[AvnWindow class]])
    {
        return;
    }

    // The accessibility children of the Window are exposed as children
    // of the AvnView.
    auto window = (AvnWindow*)[self window];
    auto peer = [window automationPeer];
    auto childPeers = peer->GetChildren();
    auto childCount = childPeers != nullptr ? childPeers->GetCount() : 0;

    if (childCount > 0)
    {
        for (int i = 0; i < childCount; ++i)
        {
            IAvnAutomationPeer* child;

            if (childPeers->Get(i, &child) == S_OK)
            {
                id element = [AvnAccessibilityElement acquire:child];
                [_accessibilityChildren addObject:element];
            }
        }
    }
}

- (void) setText:(NSString *)text{
    [[_text mutableString] setString:text];
}

- (void) setSelection:(int)start :(int)end{
    _selectedRange = NSMakeRange(start, end - start);
}

- (void) setCursorRect:(AvnRect)rect{
    NSRect cursorRect = ToNSRect(rect);
    NSRect windowRectOnScreen = [[self window] convertRectToScreen:self.frame];
    
    windowRectOnScreen.size = cursorRect.size;
    windowRectOnScreen.origin = NSMakePoint(windowRectOnScreen.origin.x + cursorRect.origin.x, windowRectOnScreen.origin.y + self.frame.size.height - cursorRect.origin.y - cursorRect.size.height);
    
    _cursorRect = windowRectOnScreen;
    
    if([self inputContext]) {
        [[self inputContext] invalidateCharacterCoordinates];
    }
}

@end<|MERGE_RESOLUTION|>--- conflicted
+++ resolved
@@ -803,16 +803,10 @@
 
 - (NSArray *)accessibilityChildren
 {
-<<<<<<< HEAD
     if (_accessibilityChildren == nil)
         [self recalculateAccessibiltyChildren];
     return _accessibilityChildren;
 }
-=======
-    if (_accessibilityChild == nil)
-    {
-        auto peer = _parent->TopLevelEvents->GetAutomationPeer();
->>>>>>> f90afbb0
 
 - (id _Nullable) accessibilityHitTest:(NSPoint)point
 {
