--- conflicted
+++ resolved
@@ -13,11 +13,7 @@
     NSMutableArray* _children;
 }
 
-<<<<<<< HEAD
 + (NSAccessibilityElement *)acquire:(IAvnAutomationPeer *)peer
-=======
-+ (id _Nullable)acquire:(IAvnAutomationPeer *)peer
->>>>>>> d3f234ba
 {
     if (peer == nullptr)
         return nil;
