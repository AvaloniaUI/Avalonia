--- conflicted
+++ resolved
@@ -6,7 +6,6 @@
 #import <AppKit/AppKit.h>
 #import <Cocoa/Cocoa.h>
 #include "common.h"
-#include "clipboard.h"
 #include "AvnView.h"
 #include "menu.h"
 #include "automation.h"
@@ -412,65 +411,6 @@
     return S_OK;
 }
 
-<<<<<<< HEAD
-HRESULT WindowBaseImpl::BeginDragAndDropOperation(
-    AvnDragDropEffects effects,
-    AvnPoint point,
-    IAvnClipboardDataSource* source,
-    IAvnDndResultCallback* callback,
-    void* sourceHandle)
-{
-    START_COM_CALL;
-
-    if (View == NULL)
-        return E_FAIL;
-
-    auto nsevent = [NSApp currentEvent];
-    auto nseventType = [nsevent type];
-
-    // If current event isn't a mouse one (probably due to malfunctioning user app)
-    // attempt to forge a new one
-    if (!((nseventType >= NSEventTypeLeftMouseDown && nseventType <= NSEventTypeMouseExited)
-            || (nseventType >= NSEventTypeOtherMouseDown && nseventType <= NSEventTypeOtherMouseDragged))) {
-        NSRect convertRect = [Window convertRectToScreen:NSMakeRect(point.X, point.Y, 0.0, 0.0)];
-        auto nspoint = NSMakePoint(convertRect.origin.x, convertRect.origin.y);
-        CGPoint cgpoint = NSPointToCGPoint(nspoint);
-        auto cgevent = CGEventCreateMouseEvent(NULL, kCGEventLeftMouseDown, cgpoint, kCGMouseButtonLeft);
-        nsevent = [NSEvent eventWithCGEvent:cgevent];
-        CFRelease(cgevent);
-    }
-    
-    auto itemCount = source->GetItemCount();
-    auto draggingItems = [NSMutableArray<NSDraggingItem*> arrayWithCapacity:itemCount];
-    auto dragItemImage = [NSImage imageNamed:NSImageNameMultipleDocuments];
-    NSRect dragItemRect = {(float) point.X, (float) point.Y, [dragItemImage size].width, [dragItemImage size].height};
-    
-    for (auto i = 0; i < itemCount; ++i)
-    {
-        auto item = source->GetItem(i);
-        auto writeableItem = [[WriteableClipboardItem alloc] initWithItem:item source:source];
-        auto draggingItem = [[NSDraggingItem alloc] initWithPasteboardWriter:writeableItem];
-        [draggingItem setDraggingFrame:dragItemRect contents:dragItemImage];
-        [draggingItems addObject:draggingItem];
-    }
-
-    int op = 0;
-    int ieffects = (int) effects;
-    if ((ieffects & (int) AvnDragDropEffects::Copy) != 0)
-        op |= NSDragOperationCopy;
-    if ((ieffects & (int) AvnDragDropEffects::Link) != 0)
-        op |= NSDragOperationLink;
-    if ((ieffects & (int) AvnDragDropEffects::Move) != 0)
-        op |= NSDragOperationMove;
-    
-    [View beginDraggingSessionWithItems:draggingItems
-                                  event:nsevent
-                                 source:CreateDraggingSource((NSDragOperation) op, callback, sourceHandle)];
-    return S_OK;
-}
-
-=======
->>>>>>> 382e1f7f
 bool WindowBaseImpl::IsModal() {
     return false;
 }
