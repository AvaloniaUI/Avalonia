--- conflicted
+++ resolved
@@ -167,11 +167,7 @@
     displayName: 'Install Workloads'
     inputs:
       script: |
-<<<<<<< HEAD
-       dotnet workload install android ios macos wasm-tools
-=======
-       dotnet workload install android ios tvos wasm-tools wasm-experimental
->>>>>>> bad2e8db
+       dotnet workload install android ios tvos wasm-tools
 
   - task: PowerShell@2
     displayName: 'Install Tizen Workload'
