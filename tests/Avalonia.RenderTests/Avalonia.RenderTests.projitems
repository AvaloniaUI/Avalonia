--- conflicted
+++ resolved
@@ -9,12 +9,9 @@
     <Import_RootNamespace>Avalonia.RenderTests</Import_RootNamespace>
   </PropertyGroup>
   <ItemGroup>
-<<<<<<< HEAD
     <Compile Include="$(MSBuildThisFileDirectory)GeometryClippingTests.cs" />
     <Compile Include="$(MSBuildThisFileDirectory)OpacityMaskTests.cs" />
-=======
     <Compile Include="Media\FormattedTextImplTests.cs" />
->>>>>>> 3eb6901d
     <Compile Include="Controls\ImageTests.cs" />
     <Compile Include="Controls\BorderTests.cs" />
     <Compile Include="Media\ImageBrushTests.cs" />
