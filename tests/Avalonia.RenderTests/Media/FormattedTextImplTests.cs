--- conflicted
+++ resolved
@@ -36,20 +36,12 @@
 " at sagittis mollis, tellus est malesuada tellus, at luctus turpis elit sit amet quam. Vivamus " +
 "pretium ornare est.";
 #if AVALONIA_SKIA
-<<<<<<< HEAD
-        private static Uri s_fontUri = new Uri("resm:Avalonia.Skia.RenderTests.Assets?assembly=Avalonia.Skia.RenderTests", UriKind.RelativeOrAbsolute);
-#else
-        private static Uri s_fontUri = new Uri("resm:Avalonia.Direct2D1.RenderTests.Assets?assembly=Avalonia.Direct2D1.RenderTests", UriKind.RelativeOrAbsolute);
-#endif
-        private static FontFamily s_testFontFamily = new FontFamily("Noto Mono", s_fontUri);
-=======
         private static string s_fontUri = "resm:Avalonia.Skia.RenderTests.Assets?assembly=Avalonia.Skia.RenderTests#Noto Mono";
 #else
         private static string s_fontUri =
             "resm:Avalonia.Direct2D1.RenderTests.Assets?assembly=Avalonia.Direct2D1.RenderTests#Noto Mono";
 #endif
         private static FontFamily s_testFontFamily = new FontFamily(s_fontUri);
->>>>>>> f4e0af90
 
         public FormattedTextImplTests()
             : base(@"Media\FormattedText")
@@ -78,11 +70,6 @@
 
         private IFormattedTextImpl Create(string text, double fontSize)
         {
-<<<<<<< HEAD
-            return Create(text, fontSize,
-                FontStyle.Normal, TextAlignment.Left,
-                FontWeight.Normal, TextWrapping.NoWrap,
-=======
             return Create(
                 text,
                 fontSize,
@@ -91,17 +78,11 @@
                 FontWeight.Normal,
                 TextWrapping.NoWrap,
                 TextTrimming.None,
->>>>>>> f4e0af90
                 -1);
         }
 
         private IFormattedTextImpl Create(string text, double fontSize, TextAlignment alignment, double widthConstraint)
         {
-<<<<<<< HEAD
-            return Create(text, fontSize,
-                FontStyle.Normal, alignment,
-                FontWeight.Normal, TextWrapping.NoWrap,
-=======
             return Create(
                 text,
                 fontSize,
@@ -110,17 +91,11 @@
                 FontWeight.Normal,
                 TextWrapping.NoWrap,
                 TextTrimming.None,
->>>>>>> f4e0af90
                 widthConstraint);
         }
 
         private IFormattedTextImpl Create(string text, double fontSize, TextWrapping wrap, TextTrimming trimming, double widthConstraint)
         {
-<<<<<<< HEAD
-            return Create(text, fontSize,
-                FontStyle.Normal, TextAlignment.Left,
-                FontWeight.Normal, wrap,
-=======
             return Create(text,
                 fontSize,
                 FontStyle.Normal,
@@ -128,7 +103,6 @@
                 FontWeight.Normal,
                 wrap,
                 trimming,
->>>>>>> f4e0af90
                 widthConstraint);
         }
 
