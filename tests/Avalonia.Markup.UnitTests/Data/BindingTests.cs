using System;
using System.Collections.Generic;
using System.ComponentModel;
using System.Reactive.Linq;
using System.Runtime.CompilerServices;
using Avalonia.Controls;
using Avalonia.Data;
using Avalonia.Data.Converters;
using Avalonia.Threading;
using Moq;
using Xunit;

namespace Avalonia.Markup.UnitTests.Data
{
    public class BindingTests
    {
        [Fact]
        public void OneWay_Binding_Should_Be_Set_Up()
        {
            var source = new Source { Foo = "foo" };
            var target = new TextBlock { DataContext = source };
            var binding = new Binding
            {
                Path = "Foo",
                Mode = BindingMode.OneWay,
            };

            target.Bind(TextBox.TextProperty, binding);

            Assert.Equal("foo", target.Text);
            source.Foo = "bar";
            Assert.Equal("bar", target.Text);
            target.Text = "baz";
            Assert.Equal("bar", source.Foo);
        }

        [Fact]
        public void TwoWay_Binding_Should_Be_Set_Up()
        {
            var source = new Source { Foo = "foo" };
            var target = new TextBlock { DataContext = source };
            var binding = new Binding
            {
                Path = "Foo",
                Mode = BindingMode.TwoWay,
            };

            target.Bind(TextBox.TextProperty, binding);

            Assert.Equal("foo", target.Text);
            source.Foo = "bar";
            Assert.Equal("bar", target.Text);
            target.Text = "baz";
            Assert.Equal("baz", source.Foo);
        }

        [Fact]
        public void TwoWay_Binding_Should_Be_Set_Up_GC_Collect()
        {
            var source = new WeakRefSource { Foo = null };
            var target = new TestControl { DataContext = source };

            var binding = new Binding
            {
                Path = "Foo",
                Mode = BindingMode.TwoWay
            };

            target.Bind(TestControl.ValueProperty, binding);

            var ref1 = AssignValue(target, "ref1");

            Assert.Equal(ref1.Target, source.Foo);

            GC.Collect();
            GC.WaitForPendingFinalizers();

            var ref2 = AssignValue(target, "ref2");

            GC.Collect();
            GC.WaitForPendingFinalizers();

            target.Value = null;

            Assert.Null(source.Foo);
        }

        private class DummyObject : ICloneable
        {
            private readonly string _val;

            public DummyObject(string val)
            {
                _val = val;
            }

            public object Clone()
            {
                return new DummyObject(_val);
            }

            protected bool Equals(DummyObject other)
            {
                return string.Equals(_val, other._val);
            }

            public override bool Equals(object obj)
            {
                if (ReferenceEquals(null, obj))
                    return false;
                if (ReferenceEquals(this, obj))
                    return true;
                if (obj.GetType() != this.GetType())
                    return false;
                return Equals((DummyObject)obj);
            }

            public override int GetHashCode()
            {
                return (_val != null ? _val.GetHashCode() : 0);
            }
        }

        [MethodImpl(MethodImplOptions.NoInlining)]
        private static WeakReference AssignValue(TestControl source, string val)
        {
            var obj = new DummyObject(val);

            source.Value = obj;

            return new WeakReference(obj);
        }

        [Fact]
        public void OneTime_Binding_Should_Be_Set_Up()
        {
            var source = new Source { Foo = "foo" };
            var target = new TextBlock { DataContext = source };
            var binding = new Binding
            {
                Path = "Foo",
                Mode = BindingMode.OneTime,
            };

            target.Bind(TextBox.TextProperty, binding);

            Assert.Equal("foo", target.Text);
            source.Foo = "bar";
            Assert.Equal("foo", target.Text);
            target.Text = "baz";
            Assert.Equal("bar", source.Foo);
        }

        [Fact]
        public void OneTime_Binding_Releases_Subscription_If_DataContext_Set_Later()
        {
            var target = new TextBlock();
            var source = new Source { Foo = "foo" };

            target.Bind(TextBlock.TextProperty, new Binding("Foo", BindingMode.OneTime));
            target.DataContext = source;

            // Forces WeakEvent compact
            Dispatcher.UIThread.RunJobs();

            Assert.Equal(0, source.SubscriberCount);
        }

        [Fact]
        public void OneWayToSource_Binding_Should_Be_Set_Up()
        {
            var source = new Source { Foo = "foo" };
            var target = new TextBlock { DataContext = source, Text = "bar" };
            var binding = new Binding
            {
                Path = "Foo",
                Mode = BindingMode.OneWayToSource,
            };

            target.Bind(TextBox.TextProperty, binding);

            Assert.Equal("bar", source.Foo);
            target.Text = "baz";
            Assert.Equal("baz", source.Foo);
            source.Foo = "quz";
            Assert.Equal("baz", target.Text);
        }

        [Fact]
        public void OneWayToSource_Binding_Should_React_To_DataContext_Changed()
        {
            var target = new TextBlock { Text = "bar" };
            var binding = new Binding
            {
                Path = "Foo",
                Mode = BindingMode.OneWayToSource,
            };

            target.Bind(TextBox.TextProperty, binding);

            var source = new Source { Foo = "foo" };
            target.DataContext = source;

            Assert.Equal("bar", source.Foo);
            target.Text = "baz";
            Assert.Equal("baz", source.Foo);
            source.Foo = "quz";
            Assert.Equal("baz", target.Text);
        }

        [Fact]
        public void OneWayToSource_Binding_Should_Not_StackOverflow_With_Null_Value()
        {
            // Issue #2912
            var target = new TextBlock { Text = null };
            var binding = new Binding
            {
                Path = "Foo",
                Mode = BindingMode.OneWayToSource,
            };

            target.Bind(TextBox.TextProperty, binding);

            var source = new Source { Foo = "foo" };
            target.DataContext = source;

            Assert.Null(source.Foo);

            // When running tests under NCrunch, NCrunch replaces the standard StackOverflowException
            // with its own, which will be caught by our code. Detect the stackoverflow anyway, by
            // making sure the target property was only set once.
            Assert.Equal(2, source.FooSetCount);
        }

        [Fact]
        public void Default_BindingMode_Should_Be_Used()
        {
            var source = new Source { Foo = "foo" };
            var target = new TwoWayBindingTest { DataContext = source };
            var binding = new Binding
            {
                Path = "Foo",
            };

            target.Bind(TwoWayBindingTest.TwoWayProperty, binding);

            Assert.Equal("foo", target.TwoWay);
            source.Foo = "bar";
            Assert.Equal("bar", target.TwoWay);
            target.TwoWay = "baz";
            Assert.Equal("baz", source.Foo);
        }

        [Fact]
        public void DataContext_Binding_Should_Use_Parent_DataContext()
        {
            var parentDataContext = Mock.Of<IHeadered>(x => x.Header == (object)"Foo");

            var parent = new Decorator
            {
                Child = new Control(),
                DataContext = parentDataContext,
            };

            var binding = new Binding
            {
                Path = "Header",
            };

            parent.Child.Bind(Control.DataContextProperty, binding);

            Assert.Equal("Foo", parent.Child.DataContext);

            parentDataContext = Mock.Of<IHeadered>(x => x.Header == (object)"Bar");
            parent.DataContext = parentDataContext;
            Assert.Equal("Bar", parent.Child.DataContext);
        }

        [Fact]
        public void DataContext_Binding_Should_Track_Parent()
        {
            var parent = new Decorator
            {
                DataContext = new { Foo = "foo" },
            };

            var child = new Control();

            var binding = new Binding
            {
                Path = "Foo",
            };

            child.Bind(Control.DataContextProperty, binding);

            Assert.Null(child.DataContext);
            parent.Child = child;
            Assert.Equal("foo", child.DataContext);
        }

        [Fact]
        public void DataContext_Binding_Should_Produce_Correct_Results()
        {
            var viewModel = new { Foo = "bar" };
            var root = new Decorator
            {
                DataContext = viewModel,
            };

            var child = new Control();
            var values = new List<object>();

            child.GetObservable(Control.DataContextProperty).Subscribe(x => values.Add(x));
            child.Bind(Control.DataContextProperty, new Binding("Foo"));

            // When binding to DataContext and the target isn't found, the binding should produce
            // null rather than UnsetValue in order to not propagate incorrect DataContexts from
            // parent controls while things are being set up. This logic is implemented in 
            // `Avalonia.Markup.Data.Binding.Initiate`.
            Assert.True(child.IsSet(Control.DataContextProperty));

            root.Child = child;

            Assert.Equal(new[] { null, "bar" }, values);
        }

        [Fact]
        public void Should_Return_FallbackValue_When_Path_Not_Resolved()
        {
            var target = new TextBlock();
            var source = new Source();
            var binding = new Binding
            {
                Source = source,
                Path = "BadPath",
                FallbackValue = "foofallback",
            };

            target.Bind(TextBlock.TextProperty, binding);

            Assert.Equal("foofallback", target.Text);
        }

        [Fact]
        public void Should_Return_FallbackValue_When_Invalid_Source_Type()
        {
            var target = new ProgressBar();
            var source = new Source { Foo = "foo" };
            var binding = new Binding
            {
                Source = source,
                Path = "Foo",
                FallbackValue = 42,
            };

            target.Bind(ProgressBar.ValueProperty, binding);

            Assert.Equal(42, target.Value);
        }

        [Fact]
        public void Should_Return_TargetNullValue_When_Value_Is_Null()
        {
            var target = new TextBlock();
            var source = new Source { Foo = null };

            var binding = new Binding
            {
                Source = source,
                Path = "Foo",
                TargetNullValue = "(null)",
            };

            target.Bind(TextBlock.TextProperty, binding);

            Assert.Equal("(null)", target.Text);
        }

        [Fact]
        public void Null_Path_Should_Bind_To_DataContext()
        {
            var target = new TextBlock { DataContext = "foo" };
            var binding = new Binding();

            target.Bind(TextBlock.TextProperty, binding);

            Assert.Equal("foo", target.Text);
        }

        [Fact]
        public void Empty_Path_Should_Bind_To_DataContext()
        {
            var target = new TextBlock { DataContext = "foo" };
            var binding = new Binding { Path = string.Empty };

            target.Bind(TextBlock.TextProperty, binding);

            Assert.Equal("foo", target.Text);
        }

        [Fact]
        public void Dot_Path_Should_Bind_To_DataContext()
        {
            var target = new TextBlock { DataContext = "foo" };
            var binding = new Binding { Path = "." };

            target.Bind(TextBlock.TextProperty, binding);

            Assert.Equal("foo", target.Text);
        }

        /// <summary>
        /// Tests a problem discovered with ListBox with selection.
        /// </summary>
        /// <remarks>
        /// - Items is bound to DataContext first, followed by say SelectedIndex
        /// - When the ListBox is removed from the logical tree, DataContext becomes null (as it's
        ///   inherited)
        /// - This changes Items to null, which changes SelectedIndex to null as there are no
        ///   longer any items
        /// - However, the news that DataContext is now null hasn't yet reached the SelectedIndex
        ///   binding and so the unselection is sent back to the ViewModel
        /// </remarks>
        [Fact]
        public void Should_Not_Write_To_Old_DataContext()
        {
            var vm = new OldDataContextViewModel();
            var target = new OldDataContextTest();

            var fooBinding = new Binding
            {
                Path = "Foo",
                Mode = BindingMode.TwoWay,
            };

            var barBinding = new Binding
            {
                Path = "Bar",
                Mode = BindingMode.TwoWay,
            };

            // Bind Foo and Bar to the VM.
            target.Bind(OldDataContextTest.FooProperty, fooBinding);
            target.Bind(OldDataContextTest.BarProperty, barBinding);
            target.DataContext = vm;

            // Make sure the control's Foo and Bar properties are read from the VM
            Assert.Equal(1, target.GetValue(OldDataContextTest.FooProperty));
            Assert.Equal(2, target.GetValue(OldDataContextTest.BarProperty));

            // Set DataContext to null.
            target.DataContext = null;

            // Foo and Bar are no longer bound so they return 0, their default value.
            Assert.Equal(0, target.GetValue(OldDataContextTest.FooProperty));
            Assert.Equal(0, target.GetValue(OldDataContextTest.BarProperty));

            // The problem was here - DataContext is now null, setting Foo to 0. Bar is bound to 
            // Foo so Bar also gets set to 0. However the Bar binding still had a reference to
            // the VM and so vm.Bar was set to 0 erroneously.
            Assert.Equal(1, vm.Foo);
            Assert.Equal(2, vm.Bar);
        }

        [Fact]
        public void AvaloniaObject_this_Operator_Accepts_Binding()
        {
            var target = new ContentControl
            {
                DataContext = new { Foo = "foo" }
            };

            target[!ContentControl.ContentProperty] = new Binding("Foo");

            Assert.Equal("foo", target.Content);
        }

        [Fact]
        public void StyledProperty_SetValue_Should_Not_Cause_StackOverflow_And_Have_Correct_Values()
        {
            var viewModel = new TestStackOverflowViewModel()
            {
                Value = 50
            };

            var target = new StyledPropertyClass();

            target.Bind(StyledPropertyClass.DoubleValueProperty,
                new Binding("Value") { Mode = BindingMode.TwoWay, Source = viewModel });

            var child = new StyledPropertyClass();

            child.Bind(StyledPropertyClass.DoubleValueProperty,
                new Binding("DoubleValue")
                {
                    Mode = BindingMode.TwoWay,
                    Source = target
                });

            Assert.Equal(1, viewModel.SetterInvokedCount);

            //here in real life stack overflow exception is thrown issue #855 and #824
            target.DoubleValue = 51.001;

            Assert.Equal(2, viewModel.SetterInvokedCount);

            double expected = 51;

            Assert.Equal(expected, viewModel.Value);
            Assert.Equal(expected, target.DoubleValue);
            Assert.Equal(expected, child.DoubleValue);
        }

        [Fact]
        public void SetValue_Should_Not_Cause_StackOverflow_And_Have_Correct_Values()
        {
            var viewModel = new TestStackOverflowViewModel()
            {
                Value = 50
            };

            var target = new DirectPropertyClass();

            target.Bind(DirectPropertyClass.DoubleValueProperty, new Binding("Value")
            {
                Mode = BindingMode.TwoWay,
                Source = viewModel
            });

            var child = new DirectPropertyClass();

            child.Bind(DirectPropertyClass.DoubleValueProperty,
                new Binding("DoubleValue")
                {
                    Mode = BindingMode.TwoWay,
                    Source = target
                });

            Assert.Equal(1, viewModel.SetterInvokedCount);

            //here in real life stack overflow exception is thrown issue #855 and #824
            target.DoubleValue = 51.001;

            Assert.Equal(2, viewModel.SetterInvokedCount);

            double expected = 51;

            Assert.Equal(expected, viewModel.Value);
            Assert.Equal(expected, target.DoubleValue);
            Assert.Equal(expected, child.DoubleValue);
        }

        [Fact]
        public void Combined_OneTime_And_OneWayToSource_Bindings_Should_Release_Subscriptions()
        {
            var target1 = new TextBlock();
            var target2 = new TextBlock();
            var root = new Panel { Children = { target1, target2 } };
            var source = new Source { Foo = "foo" };

            using (target1.Bind(TextBlock.TextProperty, new Binding("Foo", BindingMode.OneTime)))
            using (target2.Bind(TextBlock.TextProperty, new Binding("Foo", BindingMode.OneWayToSource)))
            {
                root.DataContext = source;
            }

            // Forces WeakEvent compact
            Dispatcher.UIThread.RunJobs();

            Assert.Equal(0, source.SubscriberCount);
        }

        [Fact]
        public void Binding_Can_Resolve_Property_From_IReflectableType_Type()
        {
            var source = new DynamicReflectableType { ["Foo"] = "foo" };
            var target = new TwoWayBindingTest { DataContext = source };
            var binding = new Binding
            {
                Path = "Foo",
            };

            target.Bind(TwoWayBindingTest.TwoWayProperty, binding);

            Assert.Equal("foo", target.TwoWay);
            source["Foo"] = "bar";
            Assert.Equal("bar", target.TwoWay);
            target.TwoWay = "baz";
            Assert.Equal("baz", source["Foo"]);
        }

        [Fact]
        public void Binding_To_Types_Should_Work()
        {
            var type = typeof(string);
            var textBlock = new TextBlock() { DataContext = type };
            using (textBlock.Bind(TextBlock.TextProperty, new Binding("Name")))
            {
                Assert.Equal("String", textBlock.Text);
            };
        }

        [Fact]
        public void Binding_Producing_Default_Value_Should_Result_In_Correct_Priority()
        {
            var defaultValue = StyledPropertyClass.NullableDoubleProperty.GetDefaultValue(typeof(StyledPropertyClass));

            var vm = new NullableValuesViewModel() { NullableDouble = defaultValue };
            var target = new StyledPropertyClass();

            target.Bind(StyledPropertyClass.NullableDoubleProperty, new Binding(nameof(NullableValuesViewModel.NullableDouble)) { Source = vm });

            Assert.Equal(BindingPriority.LocalValue, target.GetDiagnosticInternal(StyledPropertyClass.NullableDoubleProperty).Priority);
            Assert.Equal(defaultValue, target.GetValue(StyledPropertyClass.NullableDoubleProperty));
        }

        [Fact]
        public void Binding_Non_Nullable_ValueType_To_Null_Reverts_To_Default_Value()
        {
            var source = new NullableValuesViewModel { NullableDouble = 42 };
            var target = new StyledPropertyClass();
            var binding = new Binding(nameof(source.NullableDouble)) { Source = source };

            target.Bind(StyledPropertyClass.DoubleValueProperty, binding);
            Assert.Equal(42, target.DoubleValue);

            source.NullableDouble = null;

            Assert.Equal(12.3, target.DoubleValue);
        }

        [Fact]
        public void Binding_Nullable_ValueType_To_Null_Sets_Value_To_Null()
        {
            var source = new NullableValuesViewModel { NullableDouble = 42 };
            var target = new StyledPropertyClass();
            var binding = new Binding(nameof(source.NullableDouble)) { Source = source };

            target.Bind(StyledPropertyClass.NullableDoubleProperty, binding);
            Assert.Equal(42, target.NullableDouble);

            source.NullableDouble = null;

            Assert.Null(target.NullableDouble);
        }

        [Fact]
        public void OneWayToSource_Binding_Does_Not_Override_TwoWay_Binding()
        {
            // Issue #2983
            var target1 = new TextBlock();
            var target2 = new TextBlock { Text = "OneWayToSource" };
            var source = new Source { Foo = "foo" };
            var root = new Panel
            {
                DataContext = source,
                Children = { target1, target2 }
            };

            target1.Bind(TextBlock.TextProperty, new Binding("Foo", BindingMode.TwoWay));
            target2.Bind(TextBlock.TextProperty, new Binding("Foo", BindingMode.OneWayToSource));

            Assert.Equal("OneWayToSource", source.Foo);

            target1.Text = "TwoWay";

            Assert.Equal("TwoWay", source.Foo);
        }

        private class StyledPropertyClass : AvaloniaObject
        {
            public static readonly StyledProperty<double> DoubleValueProperty =
                        AvaloniaProperty.Register<StyledPropertyClass, double>(nameof(DoubleValue), 12.3);

            public double DoubleValue
            {
                get => GetValue(DoubleValueProperty);
                set => SetValue(DoubleValueProperty, value);
            }

<<<<<<< HEAD
            public static StyledProperty<double?> NullableDoubleProperty =
=======
            public static StyledProperty<double?> NullableDoubleProperty = 
>>>>>>> dca8cd4f
                AvaloniaProperty.Register<StyledPropertyClass, double?>(nameof(NullableDoubleProperty), -1);

            public double? NullableDouble
            {
                get => GetValue(NullableDoubleProperty);
                set => SetValue(NullableDoubleProperty, value);
            }
        }

        private class DirectPropertyClass : AvaloniaObject
        {
            public static readonly DirectProperty<DirectPropertyClass, double> DoubleValueProperty =
                AvaloniaProperty.RegisterDirect<DirectPropertyClass, double>(
                    nameof(DoubleValue),
                    o => o.DoubleValue,
                    (o, v) => o.DoubleValue = v);

            private double _doubleValue;
            public double DoubleValue
            {
                get => _doubleValue;
                set => SetAndRaise(DoubleValueProperty, ref _doubleValue, value);
            }
        }

        private class NullableValuesViewModel : INotifyPropertyChanged
        {
            public event PropertyChangedEventHandler PropertyChanged;

            private double? _nullableDouble;
            public double? NullableDouble
            {
                get => _nullableDouble; set
                {
                    _nullableDouble = value;
                    PropertyChanged?.Invoke(this, new PropertyChangedEventArgs(nameof(NullableDouble)));
                }
            }
        }

        private class TestStackOverflowViewModel : INotifyPropertyChanged
        {
            public int SetterInvokedCount { get; private set; }

            public const int MaxInvokedCount = 1000;

            private double _value;

            public event PropertyChangedEventHandler PropertyChanged;

            public double Value
            {
                get => _value;
                set
                {
                    if (_value != value)
                    {
                        SetterInvokedCount++;
                        if (SetterInvokedCount < MaxInvokedCount)
                        {
                            _value = (int)value;
                            if (_value > 75)
                                _value = 75;
                            if (_value < 25)
                                _value = 25;
                        }
                        else
                        {
                            _value = value;
                        }

                        PropertyChanged?.Invoke(this, new PropertyChangedEventArgs(nameof(Value)));
                    }
                }
            }
        }

        private class TwoWayBindingTest : Control
        {
            public static readonly StyledProperty<string> TwoWayProperty =
                AvaloniaProperty.Register<TwoWayBindingTest, string>(
                    "TwoWay",
                    defaultBindingMode: BindingMode.TwoWay);

            public string TwoWay
            {
                get => GetValue(TwoWayProperty);
                set => SetValue(TwoWayProperty, value);
            }
        }

        public class Source : INotifyPropertyChanged
        {
            private PropertyChangedEventHandler _propertyChanged;
            private string _foo;

            public string Foo
            {
                get => _foo;
                set
                {
                    _foo = value;
                    ++FooSetCount;
                    RaisePropertyChanged();
                }
            }

            public int FooSetCount { get; private set; }


            public int SubscriberCount { get; private set; }

            public event PropertyChangedEventHandler PropertyChanged
            {
                add { _propertyChanged += value; ++SubscriberCount; }
                remove { _propertyChanged += value; --SubscriberCount; }
            }

            private void RaisePropertyChanged([CallerMemberName] string prop = "")
            {
                _propertyChanged?.Invoke(this, new PropertyChangedEventArgs(prop));
            }
        }

        public class WeakRefSource : INotifyPropertyChanged
        {
            private WeakReference<object> _foo;

            public object Foo
            {
                get
                {
                    if (_foo == null)
                    {
                        return null;
                    }

                    if (_foo.TryGetTarget(out object target))
                    {
                        if (target is ICloneable cloneable)
                        {
                            return cloneable.Clone();
                        }

                        return target;
                    }

                    return null;
                }
                set
                {
                    _foo = new WeakReference<object>(value);

                    RaisePropertyChanged();
                }
            }

            public event PropertyChangedEventHandler PropertyChanged;

            private void RaisePropertyChanged([CallerMemberName] string prop = "")
            {
                PropertyChanged?.Invoke(this, new PropertyChangedEventArgs(prop));
            }
        }

        private class OldDataContextViewModel
        {
            public int Foo { get; set; } = 1;
            public int Bar { get; set; } = 2;
        }

        private class TestControl : Control
        {
            public static readonly DirectProperty<TestControl, object> ValueProperty =
                AvaloniaProperty.RegisterDirect<TestControl, object>(
                    nameof(Value),
                    o => o.Value,
                    (o, v) => o.Value = v);

            private object _value;

            public object Value
            {
                get => _value;
                set => SetAndRaise(ValueProperty, ref _value, value);
            }
        }

        private class OldDataContextTest : Control
        {
            public static readonly StyledProperty<int> FooProperty =
                AvaloniaProperty.Register<OldDataContextTest, int>("Foo");

            public static readonly StyledProperty<int> BarProperty =
              AvaloniaProperty.Register<OldDataContextTest, int>("Bar");

            public OldDataContextTest()
            {
                this.Bind(BarProperty, this.GetObservable(FooProperty));
            }
        }

        private class InheritanceTest : Decorator
        {
            public static readonly StyledProperty<int> BazProperty =
                AvaloniaProperty.Register<InheritanceTest, int>(nameof(Baz), defaultValue: 6, inherits: true);

            public int Baz
            {
                get => GetValue(BazProperty);
                set => SetValue(BazProperty, value);
            }
        }
    }
}<|MERGE_RESOLUTION|>--- conflicted
+++ resolved
@@ -678,11 +678,7 @@
                 set => SetValue(DoubleValueProperty, value);
             }
 
-<<<<<<< HEAD
             public static StyledProperty<double?> NullableDoubleProperty =
-=======
-            public static StyledProperty<double?> NullableDoubleProperty = 
->>>>>>> dca8cd4f
                 AvaloniaProperty.Register<StyledPropertyClass, double?>(nameof(NullableDoubleProperty), -1);
 
             public double? NullableDouble
