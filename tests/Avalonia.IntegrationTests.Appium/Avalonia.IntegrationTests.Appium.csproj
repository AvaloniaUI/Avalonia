--- conflicted
+++ resolved
@@ -14,12 +14,9 @@
   </ItemGroup>
 
   <ItemGroup>
-<<<<<<< HEAD
     <PackageReference Include="Appium.WebDriver" Version="5.0.0-rc.8" />
-=======
     <PackageReference Include="Appium.WebDriver" Version="4.4.0" Condition="'$(IsRunningAppium2)' == 'false'" />
     <PackageReference Include="Appium.WebDriver" Version="5.0.0-rc.8" Condition="'$(IsRunningAppium2)' == 'true'" />
->>>>>>> 9be975b0
     <PackageReference Include="Xunit.Extensions.Ordering" Version="1.4.5" />
   </ItemGroup>
 
