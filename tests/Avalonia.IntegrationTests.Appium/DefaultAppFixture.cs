--- conflicted
+++ resolved
@@ -27,11 +27,7 @@
             {
                 ConfigureMacOptions(options);
                 Session = new MacDriver(
-<<<<<<< HEAD
                     new Uri("http://127.0.0.1:4723"),
-=======
-                    new Uri("http://127.0.0.1:4723/wd/hub"),
->>>>>>> 9be975b0
                     options);
             }
             else
