--- conflicted
+++ resolved
@@ -1901,7 +1901,6 @@
                     , textBlock.GetValue(TextBlock.TextProperty));
             }
         }
-<<<<<<< HEAD
 
         [Theory]
         [InlineData(true)]
@@ -1970,14 +1969,7 @@
 
             throw new Exception("Expected " + type);
         }
-
-        static void ThrowsXamlParseException(Action cb) => Throws("XamlParseException", cb);
-        static void ThrowsXamlTransformException(Action cb) => Throws("XamlTransformException", cb);
-
-
-=======
         
->>>>>>> 2c72343d
         static void PerformClick(Button button)
         {
             button.RaiseEvent(new KeyEventArgs
@@ -2030,12 +2022,8 @@
     
     public class TestDataContext : TestDataContextBaseClass, IHasPropertyDerived, IHasExplicitProperty
     {
-<<<<<<< HEAD
         public bool BoolProperty { get; set; }
-        public string StringProperty { get; set; }
-=======
         public string? StringProperty { get; set; }
->>>>>>> 2c72343d
 
         public Task<string>? TaskProperty { get; set; }
 
