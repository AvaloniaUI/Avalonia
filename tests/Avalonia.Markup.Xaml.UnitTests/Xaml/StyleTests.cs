using System.Xml;
using Avalonia.Controls;
using Avalonia.Markup.Data;
using Avalonia.Markup.Xaml.Styling;
using Avalonia.Markup.Xaml.Templates;
using Avalonia.Media;
using Avalonia.Styling;
using Avalonia.UnitTests;
using Xunit;

namespace Avalonia.Markup.Xaml.UnitTests.Xaml
{
    public class StyleTests : XamlTestBase
    {
        [Fact]
        public void Color_Can_Be_Added_To_Style_Resources()
        {
            using (UnitTestApplication.Start(TestServices.MockPlatformWrapper))
            {
                var xaml = @"
<UserControl xmlns='https://github.com/avaloniaui'
             xmlns:x='http://schemas.microsoft.com/winfx/2006/xaml'>
    <UserControl.Styles>
        <Style>
            <Style.Resources>
                <Color x:Key='color'>#ff506070</Color>
            </Style.Resources>
        </Style>
    </UserControl.Styles>
</UserControl>";
                var userControl = (UserControl)AvaloniaRuntimeXamlLoader.Load(xaml);
                var color = (Color)((Style)userControl.Styles[0]).Resources["color"];

                Assert.Equal(0xff506070, color.ToUint32());
            }
        }

        [Fact]
        public void DataTemplate_Can_Be_Added_To_Style_Resources()
        {
            using (UnitTestApplication.Start(TestServices.MockPlatformWrapper))
            {
                var xaml = @"
<UserControl xmlns='https://github.com/avaloniaui'
             xmlns:x='http://schemas.microsoft.com/winfx/2006/xaml'>
    <UserControl.Styles>
        <Style>
            <Style.Resources>
                <DataTemplate x:Key='dataTemplate'><TextBlock/></DataTemplate>
            </Style.Resources>
        </Style>
    </UserControl.Styles>
</UserControl>";
<<<<<<< HEAD
                var loader = new AvaloniaXamlLoader();
                var userControl = (UserControl)loader.Load(xaml);
=======
                var userControl = (UserControl)AvaloniaRuntimeXamlLoader.Load(xaml);
>>>>>>> 023b25f0
                var dataTemplate = (DataTemplate)((Style)userControl.Styles[0]).Resources["dataTemplate"];

                Assert.NotNull(dataTemplate);
            }
        }

        [Fact]
        public void ControlTemplate_Can_Be_Added_To_Style_Resources()
        {
            using (UnitTestApplication.Start(TestServices.MockPlatformWrapper))
            {
                var xaml = @"
<UserControl xmlns='https://github.com/avaloniaui'
             xmlns:x='http://schemas.microsoft.com/winfx/2006/xaml'>
    <UserControl.Styles>
        <Style>
            <Style.Resources>
                 <ControlTemplate x:Key='controlTemplate' TargetType='{x:Type Button}'>
                    <ContentPresenter Content='{TemplateBinding Content}'/>
                 </ControlTemplate>
            </Style.Resources>
        </Style>
    </UserControl.Styles>
</UserControl>";
<<<<<<< HEAD
                var loader = new AvaloniaXamlLoader();
                var userControl = (UserControl)loader.Load(xaml);
=======
                var userControl = (UserControl)AvaloniaRuntimeXamlLoader.Load(xaml);
>>>>>>> 023b25f0
                var controlTemplate = (ControlTemplate)((Style)userControl.Styles[0]).Resources["controlTemplate"];

                Assert.NotNull(controlTemplate);
                Assert.Equal(typeof(Button), controlTemplate.TargetType);
            }
        }

        [Fact]
        public void SolidColorBrush_Can_Be_Added_To_Style_Resources()
        {
            using (UnitTestApplication.Start(TestServices.MockPlatformWrapper))
            {
                var xaml = @"
<UserControl xmlns='https://github.com/avaloniaui'
             xmlns:x='http://schemas.microsoft.com/winfx/2006/xaml'>
    <UserControl.Styles>
        <Style>
            <Style.Resources>
                <SolidColorBrush x:Key='brush'>#ff506070</SolidColorBrush>
            </Style.Resources>
        </Style>
    </UserControl.Styles>
</UserControl>";
                var userControl = (UserControl)AvaloniaRuntimeXamlLoader.Load(xaml);
                var brush = (SolidColorBrush)((Style)userControl.Styles[0]).Resources["brush"];

                Assert.Equal(0xff506070, brush.Color.ToUint32());
            }
        }

        [Fact]
        public void StyleInclude_Is_Built()
        {
            using (UnitTestApplication.Start(TestServices.StyledWindow
                                              .With(theme: () => new Styles())))
            {
                var xaml = @"
<ContentControl xmlns='https://github.com/avaloniaui'>
    <ContentControl.Styles>
        <StyleInclude Source='resm:Avalonia.Markup.Xaml.UnitTests.Xaml.Style1.xaml?assembly=Avalonia.Markup.Xaml.UnitTests'/>
    </ContentControl.Styles>
</ContentControl>";

                var window = AvaloniaRuntimeXamlLoader.Parse<ContentControl>(xaml);

                Assert.Single(window.Styles);

                var styleInclude = window.Styles[0] as StyleInclude;

                Assert.NotNull(styleInclude);
                Assert.NotNull(styleInclude.Source);
                Assert.NotNull(styleInclude.Loaded);
            }
        }

        [Fact]
        public void Setter_Can_Contain_Template()
        {
            using (UnitTestApplication.Start(TestServices.StyledWindow))
            {
                var xaml = @"
<Window xmlns='https://github.com/avaloniaui'
        xmlns:x='http://schemas.microsoft.com/winfx/2006/xaml'>
    <Window.Styles>
        <Style Selector='ContentControl'>
            <Setter Property='Content'>
                <Template>
                    <TextBlock>Hello World!</TextBlock>
                </Template>
            </Setter>
        </Style>
    </Window.Styles>

    <ContentControl Name='target'/>
</Window>";

                var window = (Window)AvaloniaRuntimeXamlLoader.Load(xaml);
                var target = window.Find<ContentControl>("target");

                Assert.IsType<TextBlock>(target.Content);
                Assert.Equal("Hello World!", ((TextBlock)target.Content).Text);
            }
        }

        [Fact]
        public void Setter_Value_Is_Bound_Directly_If_The_Target_Type_Derives_From_ITemplate()
        {
            using (UnitTestApplication.Start(TestServices.StyledWindow))
            {
                var xaml = @"
<Window xmlns='https://github.com/avaloniaui'
        xmlns:x='http://schemas.microsoft.com/winfx/2006/xaml'>
    <Window.Styles>
        <Style Selector=':is(Control)'>
		  <Setter Property='FocusAdorner'>
			<FocusAdornerTemplate>
			  <Rectangle Stroke='Black'
						 StrokeThickness='1'
						 StrokeDashArray='1,2'/>
			</FocusAdornerTemplate>
		  </Setter>
		</Style>
	</Window.Styles>

    <TextBlock Name='target'/>
</Window>";

                var window = (Window)AvaloniaRuntimeXamlLoader.Load(xaml);
                var target = window.Find<TextBlock>("target");

                Assert.NotNull(target.FocusAdorner);
            }
        }

        [Fact]
        public void Setter_Can_Set_Attached_Property()
        {
            using (UnitTestApplication.Start(TestServices.StyledWindow))
            {
                var xaml = @"
<Window xmlns='https://github.com/avaloniaui'
        xmlns:x='http://schemas.microsoft.com/winfx/2006/xaml'
        xmlns:local='clr-namespace:Avalonia.Markup.Xaml.UnitTests.Xaml;assembly=Avalonia.Markup.Xaml.UnitTests'>
    <Window.Styles>
        <Style Selector='TextBlock'>
            <Setter Property='DockPanel.Dock' Value='Right'/>
        </Style>
    </Window.Styles>
    <TextBlock/>
</Window>";
                var window = (Window)AvaloniaRuntimeXamlLoader.Load(xaml);
                var textBlock = (TextBlock)window.Content;

                window.ApplyTemplate();

                Assert.Equal(Dock.Right, DockPanel.GetDock(textBlock));
            }
        }

        [Fact(Skip = "The animation system currently needs to be able to set any property on any object")]
        public void Disallows_Setting_Non_Registered_Property()
        {
            using (UnitTestApplication.Start(TestServices.StyledWindow))
            {
                var xaml = @"
<Window xmlns='https://github.com/avaloniaui'
        xmlns:x='http://schemas.microsoft.com/winfx/2006/xaml'
        xmlns:local='clr-namespace:Avalonia.Markup.Xaml.UnitTests.Xaml;assembly=Avalonia.Markup.Xaml.UnitTests'>
    <Window.Styles>
        <Style Selector='TextBlock'>
            <Setter Property='Button.IsDefault' Value='True'/>
        </Style>
    </Window.Styles>
    <TextBlock/>
</Window>";
                var ex = Assert.Throws<XmlException>(() => AvaloniaRuntimeXamlLoader.Load(xaml));

                Assert.Equal(
                    "Property 'Button.IsDefault' is not registered on 'Avalonia.Controls.TextBlock'.",
                    ex.InnerException.Message);
            }
        }

        [Fact]
        public void Style_Can_Use_Not_Selector()
        {
            using (UnitTestApplication.Start(TestServices.StyledWindow))
            {
                var xaml = @"
<Window xmlns='https://github.com/avaloniaui'
             xmlns:x='http://schemas.microsoft.com/winfx/2006/xaml'>
    <Window.Styles>
        <Style Selector='Border:not(.foo)'>
            <Setter Property='Background' Value='Red'/>
        </Style>
    </Window.Styles>
    <StackPanel>
        <Border Name='foo' Classes='foo bar'/>
        <Border Name='notFoo' Classes='bar'/>
    </StackPanel>
</Window>";
                var window = (Window)AvaloniaRuntimeXamlLoader.Load(xaml);
                var foo = window.FindControl<Border>("foo");
                var notFoo = window.FindControl<Border>("notFoo");

                Assert.Null(foo.Background);
                Assert.Equal(Colors.Red, ((ISolidColorBrush)notFoo.Background).Color);
            }
        }

        [Fact]
        public void Style_Can_Use_Or_Selector_1()
        {
            using (UnitTestApplication.Start(TestServices.StyledWindow))
            {
                var xaml = @"
<Window xmlns='https://github.com/avaloniaui'
             xmlns:x='http://schemas.microsoft.com/winfx/2006/xaml'>
    <Window.Styles>
        <Style Selector='Border.foo, Border.bar'>
            <Setter Property='Background' Value='Red'/>
        </Style>
    </Window.Styles>
    <StackPanel>
        <Border Name='foo' Classes='foo'/>
        <Border Name='bar' Classes='bar'/>
        <Border Name='baz' Classes='baz'/>
    </StackPanel>
</Window>";
<<<<<<< HEAD
                var loader = new AvaloniaXamlLoader();
                var window = (Window)loader.Load(xaml);
=======
                var window = (Window)AvaloniaRuntimeXamlLoader.Load(xaml);
>>>>>>> 023b25f0
                var foo = window.FindControl<Border>("foo");
                var bar = window.FindControl<Border>("bar");
                var baz = window.FindControl<Border>("baz");

                Assert.Equal(Brushes.Red, foo.Background);
                Assert.Equal(Brushes.Red, bar.Background);
                Assert.Null(baz.Background);
            }
        }

        [Fact]
        public void Style_Can_Use_Or_Selector_2()
        {
            using (UnitTestApplication.Start(TestServices.StyledWindow))
            {
                var xaml = @"
<Window xmlns='https://github.com/avaloniaui'
             xmlns:x='http://schemas.microsoft.com/winfx/2006/xaml'>
    <Window.Styles>
        <Style Selector='Button,Carousel,ListBox'>
            <Setter Property='Background' Value='Red'/>
        </Style>
    </Window.Styles>
    <StackPanel>
        <Button Name='button'/>
        <Carousel Name='carousel'/>
        <ListBox Name='listBox'/>
    </StackPanel>
</Window>";
<<<<<<< HEAD
                var loader = new AvaloniaXamlLoader();
                var window = (Window)loader.Load(xaml);
=======
                var window = (Window)AvaloniaRuntimeXamlLoader.Load(xaml);
>>>>>>> 023b25f0
                var button = window.FindControl<Button>("button");
                var carousel = window.FindControl<Carousel>("carousel");
                var listBox = window.FindControl<ListBox>("listBox");

                Assert.Equal(Brushes.Red, button.Background);
                Assert.Equal(Brushes.Red, carousel.Background);
                Assert.Equal(Brushes.Red, listBox.Background);
            }
        }
<<<<<<< HEAD
=======

        [Fact]
        public void Transitions_Can_Be_Styled()
        {
            using (UnitTestApplication.Start(TestServices.StyledWindow))
            {
                var xaml = @"
<Window xmlns='https://github.com/avaloniaui'
             xmlns:x='http://schemas.microsoft.com/winfx/2006/xaml'>
    <Window.Styles>
        <Style Selector='Border'>
            <Setter Property='Transitions'>
                <Transitions>
                    <DoubleTransition Property='Width' Duration='0:0:1'/>
                </Transitions>
            </Setter>
        </Style>
        <Style Selector='Border.foo'>
            <Setter Property='Transitions'>
                <Transitions>
                    <DoubleTransition Property='Height' Duration='0:0:1'/>
                </Transitions>
            </Setter>
        </Style>
    </Window.Styles>
    <Border/>
</Window>";
                var window = (Window)AvaloniaRuntimeXamlLoader.Load(xaml);
                var border = (Border)window.Content;

                Assert.Equal(1, border.Transitions.Count);
                Assert.Equal(Border.WidthProperty, border.Transitions[0].Property);

                border.Classes.Add("foo");

                Assert.Equal(1, border.Transitions.Count);
                Assert.Equal(Border.HeightProperty, border.Transitions[0].Property);

                border.Classes.Remove("foo");

                Assert.Equal(1, border.Transitions.Count);
                Assert.Equal(Border.WidthProperty, border.Transitions[0].Property);
            }
        }

        [Fact]
        public void Style_Can_Use_Class_Selector_With_Dash()
        {
            using (UnitTestApplication.Start(TestServices.StyledWindow))
            {
                var xaml = @"
<Window xmlns='https://github.com/avaloniaui'
             xmlns:x='http://schemas.microsoft.com/winfx/2006/xaml'>
    <Window.Styles>
        <Style Selector='Border.foo-bar'>
            <Setter Property='Background' Value='Red'/>
        </Style>
    </Window.Styles>
    <StackPanel>
        <Border Name='foo' Classes='foo-bar'/>
    </StackPanel>
</Window>";
                var window = (Window)AvaloniaRuntimeXamlLoader.Load(xaml);
                var foo = window.FindControl<Border>("foo");

                Assert.Equal(Colors.Red, ((ISolidColorBrush)foo.Background).Color);
            }
        }

        [Fact]
        public void Style_Can_Use_Pseudolass_Selector_With_Dash()
        {
            using (UnitTestApplication.Start(TestServices.StyledWindow))
            {
                var xaml = @"
<Window xmlns='https://github.com/avaloniaui'
             xmlns:x='http://schemas.microsoft.com/winfx/2006/xaml'>
    <Window.Styles>
        <Style Selector='Border:foo-bar'>
            <Setter Property='Background' Value='Red'/>
        </Style>
    </Window.Styles>
    <StackPanel>
        <Border Name='foo'/>
    </StackPanel>
</Window>";
                var window = (Window)AvaloniaRuntimeXamlLoader.Load(xaml);
                var foo = window.FindControl<Border>("foo");

                Assert.Null(foo.Background);

                ((IPseudoClasses)foo.Classes).Add(":foo-bar");

                Assert.Equal(Colors.Red, ((ISolidColorBrush)foo.Background).Color);
            }
        }
>>>>>>> 023b25f0
    }
}<|MERGE_RESOLUTION|>--- conflicted
+++ resolved
@@ -51,12 +51,7 @@
         </Style>
     </UserControl.Styles>
 </UserControl>";
-<<<<<<< HEAD
-                var loader = new AvaloniaXamlLoader();
-                var userControl = (UserControl)loader.Load(xaml);
-=======
                 var userControl = (UserControl)AvaloniaRuntimeXamlLoader.Load(xaml);
->>>>>>> 023b25f0
                 var dataTemplate = (DataTemplate)((Style)userControl.Styles[0]).Resources["dataTemplate"];
 
                 Assert.NotNull(dataTemplate);
@@ -81,12 +76,7 @@
         </Style>
     </UserControl.Styles>
 </UserControl>";
-<<<<<<< HEAD
-                var loader = new AvaloniaXamlLoader();
-                var userControl = (UserControl)loader.Load(xaml);
-=======
                 var userControl = (UserControl)AvaloniaRuntimeXamlLoader.Load(xaml);
->>>>>>> 023b25f0
                 var controlTemplate = (ControlTemplate)((Style)userControl.Styles[0]).Resources["controlTemplate"];
 
                 Assert.NotNull(controlTemplate);
@@ -296,12 +286,7 @@
         <Border Name='baz' Classes='baz'/>
     </StackPanel>
 </Window>";
-<<<<<<< HEAD
-                var loader = new AvaloniaXamlLoader();
-                var window = (Window)loader.Load(xaml);
-=======
-                var window = (Window)AvaloniaRuntimeXamlLoader.Load(xaml);
->>>>>>> 023b25f0
+                var window = (Window)AvaloniaRuntimeXamlLoader.Load(xaml);
                 var foo = window.FindControl<Border>("foo");
                 var bar = window.FindControl<Border>("bar");
                 var baz = window.FindControl<Border>("baz");
@@ -331,12 +316,7 @@
         <ListBox Name='listBox'/>
     </StackPanel>
 </Window>";
-<<<<<<< HEAD
-                var loader = new AvaloniaXamlLoader();
-                var window = (Window)loader.Load(xaml);
-=======
-                var window = (Window)AvaloniaRuntimeXamlLoader.Load(xaml);
->>>>>>> 023b25f0
+                var window = (Window)AvaloniaRuntimeXamlLoader.Load(xaml);
                 var button = window.FindControl<Button>("button");
                 var carousel = window.FindControl<Carousel>("carousel");
                 var listBox = window.FindControl<ListBox>("listBox");
@@ -346,8 +326,6 @@
                 Assert.Equal(Brushes.Red, listBox.Background);
             }
         }
-<<<<<<< HEAD
-=======
 
         [Fact]
         public void Transitions_Can_Be_Styled()
@@ -444,6 +422,5 @@
                 Assert.Equal(Colors.Red, ((ISolidColorBrush)foo.Background).Color);
             }
         }
->>>>>>> 023b25f0
     }
 }