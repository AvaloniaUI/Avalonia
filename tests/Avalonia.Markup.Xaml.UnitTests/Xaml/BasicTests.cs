using System;
using Avalonia.Collections;
using Avalonia.Controls;
using Avalonia.Controls.Presenters;
using Avalonia.Data;
using Avalonia.Data.Converters;
using Avalonia.Markup.Data;
using Avalonia.Markup.Xaml.Styling;
using Avalonia.Markup.Xaml.Templates;
using Avalonia.Media;
using Avalonia.Media.Immutable;
using Avalonia.Styling;
using Avalonia.UnitTests;
using System.Collections;
using System.ComponentModel;
using System.Linq;
using System.Xml;
using Xunit;

namespace Avalonia.Markup.Xaml.UnitTests.Xaml
{
    public class BasicTests : XamlTestBase
    {
        [Fact]
        public void Simple_Property_Is_Set()
        {
            var xaml = @"<ContentControl xmlns='https://github.com/avaloniaui' Content='Foo'/>";

            var target = AvaloniaRuntimeXamlLoader.Parse<ContentControl>(xaml);

            Assert.NotNull(target);
            Assert.Equal("Foo", target.Content);
        }

        [Fact]
        public void Default_Content_Property_Is_Set()
        {
            var xaml = @"<ContentControl xmlns='https://github.com/avaloniaui'>Foo</ContentControl>";

            var target = AvaloniaRuntimeXamlLoader.Parse<ContentControl>(xaml);

            Assert.NotNull(target);
            Assert.Equal("Foo", target.Content);
        }

        [Fact]
        public void Attached_Property_Is_Set()
        {
            var xaml =
        @"<ContentControl xmlns='https://github.com/avaloniaui' TextBlock.FontSize='21'/>";

            var target = AvaloniaRuntimeXamlLoader.Parse<ContentControl>(xaml);

            Assert.NotNull(target);
            Assert.Equal(21.0, TextBlock.GetFontSize(target));
        }

        [Fact]
        public void Attached_Property_Is_Set_On_Control_Outside_Avalonia_Namspace()
        {
            // Test for issue #1548
            var xaml =
@"<UserControl xmlns='https://github.com/avaloniaui'
    xmlns:local='clr-namespace:Avalonia.Markup.Xaml.UnitTests.Xaml;assembly=Avalonia.Markup.Xaml.UnitTests'>
  <local:TestControl Grid.Column='2' />
</UserControl>";

            var target = AvaloniaRuntimeXamlLoader.Parse<UserControl>(xaml);

            Assert.Equal(2, Grid.GetColumn((TestControl)target.Content));
        }

        [Fact]
        public void Attached_Property_With_Namespace_Is_Set()
        {
            var xaml =
                @"<ContentControl xmlns='https://github.com/avaloniaui' 
                    xmlns:test='clr-namespace:Avalonia.Markup.Xaml.UnitTests.Xaml;assembly=Avalonia.Markup.Xaml.UnitTests'
                    test:BasicTestsAttachedPropertyHolder.Foo='Bar'/>";

            var target = AvaloniaRuntimeXamlLoader.Parse<ContentControl>(xaml);

            Assert.NotNull(target);
            Assert.Equal("Bar", BasicTestsAttachedPropertyHolder.GetFoo(target));
        }

        [Fact]
        public void Attached_Property_Supports_Binding()
        {
            using (UnitTestApplication.Start(TestServices.MockWindowingPlatform))
            {
                var xaml =
            @"<Window xmlns='https://github.com/avaloniaui' TextBlock.FontSize='{Binding}'/>";

                var target = AvaloniaRuntimeXamlLoader.Parse<ContentControl>(xaml);

                target.DataContext = 21.0;

                Assert.Equal(21.0, TextBlock.GetFontSize(target));
            }
        }

        [Fact]
        public void Attached_Property_In_Panel_Is_Set()
        {
            var xaml = @"
<Panel xmlns='https://github.com/avaloniaui'>
    <ToolTip.Tip>Foo</ToolTip.Tip>
</Panel>";

            var target = AvaloniaRuntimeXamlLoader.Parse<Panel>(xaml);

            Assert.Empty(target.Children);

            Assert.Equal("Foo", ToolTip.GetTip(target));
        }
        
        [Fact]
        public void NonExistent_Property_Throws()
        {
            var xaml =
        @"<ContentControl xmlns='https://github.com/avaloniaui' DoesntExist='foo'/>";

            XamlTestHelpers.AssertThrowsXamlException(() => AvaloniaRuntimeXamlLoader.Parse<ContentControl>(xaml));
        }

        [Fact]
        public void ContentControl_ContentTemplate_Is_Functional()
        {
            var xaml =
@"<ContentControl xmlns='https://github.com/avaloniaui'>
    <ContentControl.ContentTemplate>
        <DataTemplate>
            <TextBlock Text='Foo' />
        </DataTemplate>
    </ContentControl.ContentTemplate>
</ContentControl>";

            var contentControl = AvaloniaRuntimeXamlLoader.Parse<ContentControl>(xaml);
            var target = contentControl.ContentTemplate;

            Assert.NotNull(target);

            var txt = (TextBlock)target.Build(null);

            Assert.Equal("Foo", txt.Text);
        }

        [Fact]
        public void Named_Control_Is_Added_To_NameScope_Simple()
        {
            var xaml = @"
<UserControl xmlns='https://github.com/avaloniaui'>
    <Button Name='button'>Foo</Button>
</UserControl>";

            var control = AvaloniaRuntimeXamlLoader.Parse<UserControl>(xaml);
            var button = control.FindControl<Button>("button");

            Assert.Equal("Foo", button.Content);
        }

        [Fact]
        public void Direct_Content_In_ItemsControl_Is_Operational()
        {
            using (UnitTestApplication.Start(TestServices.StyledWindow))
            {
                var xaml = @"
<Window xmlns='https://github.com/avaloniaui'>
     <ItemsControl Name='items'>
         <ContentControl>Foo</ContentControl>
         <ContentControl>Bar</ContentControl>
      </ItemsControl>
</Window>";

                var control = AvaloniaRuntimeXamlLoader.Parse<Window>(xaml);

                var itemsControl = control.FindControl<ItemsControl>("items");

                Assert.NotNull(itemsControl);

                var items = itemsControl.Items.Cast<ContentControl>().ToArray();

                Assert.Equal("Foo", items[0].Content);
                Assert.Equal("Bar", items[1].Content);
            }
        }

        [Fact]
        public void Panel_Children_Are_Added()
        {
            var xaml = @"
<UserControl xmlns='https://github.com/avaloniaui'>
    <Panel Name='panel'>
        <ContentControl Name='Foo' />
        <ContentControl Name='Bar' />
    </Panel>
</UserControl>";

            var control = AvaloniaRuntimeXamlLoader.Parse<UserControl>(xaml);

            var panel = control.FindControl<Panel>("panel");

            Assert.Equal(2, panel.Children.Count);

            var foo = control.FindControl<ContentControl>("Foo");
            var bar = control.FindControl<ContentControl>("Bar");

            Assert.Contains(foo, panel.Children);
            Assert.Contains(bar, panel.Children);
        }

        [Fact]
        public void Grid_Row_Col_Definitions_Are_Built()
        {
            var xaml = @"
<Grid xmlns='https://github.com/avaloniaui'>
    <Grid.ColumnDefinitions>
        <ColumnDefinition Width='100' />
        <ColumnDefinition Width='Auto' />
        <ColumnDefinition Width='*' />
        <ColumnDefinition Width='100*' />
    </Grid.ColumnDefinitions>
    <Grid.RowDefinitions>
        <RowDefinition Height='100' />
        <RowDefinition Height='Auto' />
        <RowDefinition Height='*' />
        <RowDefinition Height='100*' />
    </Grid.RowDefinitions>
</Grid>";

            var grid = AvaloniaRuntimeXamlLoader.Parse<Grid>(xaml);

            Assert.Equal(4, grid.ColumnDefinitions.Count);
            Assert.Equal(4, grid.RowDefinitions.Count);

            var expected1 = new GridLength(100);
            var expected2 = GridLength.Auto;
            var expected3 = new GridLength(1, GridUnitType.Star);
            var expected4 = new GridLength(100, GridUnitType.Star);

            Assert.Equal(expected1, grid.ColumnDefinitions[0].Width);
            Assert.Equal(expected2, grid.ColumnDefinitions[1].Width);
            Assert.Equal(expected3, grid.ColumnDefinitions[2].Width);
            Assert.Equal(expected4, grid.ColumnDefinitions[3].Width);

            Assert.Equal(expected1, grid.RowDefinitions[0].Height);
            Assert.Equal(expected2, grid.RowDefinitions[1].Height);
            Assert.Equal(expected3, grid.RowDefinitions[2].Height);
            Assert.Equal(expected4, grid.RowDefinitions[3].Height);
        }

        [Fact]
        public void Grid_Row_Col_Definitions_Are_Parsed()
        {
            var xaml = @"
<Grid xmlns='https://github.com/avaloniaui'
        ColumnDefinitions='100,Auto,*,100*'
        RowDefinitions='100,Auto,*,100*'>
</Grid>";

            var grid = AvaloniaRuntimeXamlLoader.Parse<Grid>(xaml);


            Assert.Equal(4, grid.ColumnDefinitions.Count);
            Assert.Equal(4, grid.RowDefinitions.Count);

            var expected1 = new GridLength(100);
            var expected2 = GridLength.Auto;
            var expected3 = new GridLength(1, GridUnitType.Star);
            var expected4 = new GridLength(100, GridUnitType.Star);

            Assert.Equal(expected1, grid.ColumnDefinitions[0].Width);
            Assert.Equal(expected2, grid.ColumnDefinitions[1].Width);
            Assert.Equal(expected3, grid.ColumnDefinitions[2].Width);
            Assert.Equal(expected4, grid.ColumnDefinitions[3].Width);

            Assert.Equal(expected1, grid.RowDefinitions[0].Height);
            Assert.Equal(expected2, grid.RowDefinitions[1].Height);
            Assert.Equal(expected3, grid.RowDefinitions[2].Height);
            Assert.Equal(expected4, grid.RowDefinitions[3].Height);
        }

        [Fact]
        public void ControlTemplate_With_Nested_Child_Is_Operational()
        {
            var xaml = @"
<ControlTemplate xmlns='https://github.com/avaloniaui'>
    <ContentControl Name='parent'>
        <ContentControl Name='child' />
    </ContentControl>
</ControlTemplate>
";
            var template = AvaloniaRuntimeXamlLoader.Parse<ControlTemplate>(xaml);

            var parent = (ContentControl)template.Build(new ContentControl()).Control;

            Assert.Equal("parent", parent.Name);

            var child = parent.Content as ContentControl;

            Assert.NotNull(child);

            Assert.Equal("child", child.Name);
        }

        [Fact]
        public void ControlTemplate_With_TargetType_Is_Operational()
        {
            var xaml = @"
<ControlTemplate xmlns='https://github.com/avaloniaui' 
                 xmlns:x='http://schemas.microsoft.com/winfx/2006/xaml'
                 TargetType='{x:Type ContentControl}'>
    <ContentPresenter Content='{TemplateBinding Content}' />
</ControlTemplate>
";
<<<<<<< HEAD
            var template = AvaloniaXamlLoader.Parse<ControlTemplate>(xaml);
=======
            var template = AvaloniaRuntimeXamlLoader.Parse<ControlTemplate>(xaml);
>>>>>>> 023b25f0

            Assert.Equal(typeof(ContentControl), template.TargetType);

            Assert.IsType(typeof(ContentPresenter), template.Build(new ContentControl()).Control);
        }

        [Fact]
        public void ControlTemplate_With_Panel_Children_Are_Added()
        {
            var xaml = @"
<ControlTemplate xmlns='https://github.com/avaloniaui'>
    <Panel Name='panel'>
        <ContentControl Name='Foo' />
        <ContentControl Name='Bar' />
    </Panel>
</ControlTemplate>
";
            var template = AvaloniaRuntimeXamlLoader.Parse<ControlTemplate>(xaml);

            var panel = (Panel)template.Build(new ContentControl()).Control;

            Assert.Equal(2, panel.Children.Count);

            var foo = panel.Children[0];
            var bar = panel.Children[1];

            Assert.Equal("Foo", foo.Name);
            Assert.Equal("Bar", bar.Name);
        }

        [Fact]
        public void Named_x_Control_Is_Added_To_NameScope_Simple()
        {
            var xaml = @"
<UserControl xmlns='https://github.com/avaloniaui'
             xmlns:x='http://schemas.microsoft.com/winfx/2006/xaml'>
    <Button x:Name='button'>Foo</Button>
</UserControl>";

            var control = AvaloniaRuntimeXamlLoader.Parse<UserControl>(xaml);
            var button = control.FindControl<Button>("button");

            Assert.Equal("Foo", button.Content);
        }

        [Fact]
        public void Standart_TypeConverter_Is_Used()
        {
            var xaml = @"<UserControl xmlns='https://github.com/avaloniaui' Width='200.5' />";

            var control = AvaloniaRuntimeXamlLoader.Parse<UserControl>(xaml);
            Assert.Equal(200.5, control.Width);
        }

        [Fact]
        public void Avalonia_TypeConverter_Is_Used()
        {
            var xaml = @"<UserControl xmlns='https://github.com/avaloniaui' Background='White' />";

            var control = AvaloniaRuntimeXamlLoader.Parse<UserControl>(xaml);
            var bk = control.Background;
            Assert.IsType<ImmutableSolidColorBrush>(bk);
            Assert.Equal(Colors.White, (bk as ISolidColorBrush).Color);
        }

        [Fact]
        public void Simple_Style_Is_Parsed()
        {
            var xaml = @"
<Styles xmlns='https://github.com/avaloniaui'
        xmlns:x='http://schemas.microsoft.com/winfx/2006/xaml'>
    <Style Selector='TextBlock'>
        <Setter Property='Background' Value='White'/>
        <Setter Property='Width' Value='100'/>
    </Style>
</Styles>";

            var styles = AvaloniaRuntimeXamlLoader.Parse<Styles>(xaml);

            Assert.Single(styles);

            var style = (Style)styles[0];

            var setters = style.Setters.Cast<Setter>().ToArray();

            Assert.Equal(2, setters.Length);

            Assert.Equal(TextBlock.BackgroundProperty, setters[0].Property);
            Assert.Equal(Brushes.White.Color, ((ISolidColorBrush)setters[0].Value).Color);

            Assert.Equal(TextBlock.WidthProperty, setters[1].Property);
            Assert.Equal(100.0, setters[1].Value);
        }

        [Fact]
        public void Style_Setter_With_AttachedProperty_Is_Parsed()
        {
            var xaml = @"
<Styles xmlns='https://github.com/avaloniaui'
        xmlns:x='http://schemas.microsoft.com/winfx/2006/xaml'>
    <Style Selector='ContentControl'>
        <Setter Property='TextBlock.FontSize' Value='21'/>
    </Style>
</Styles>";

            var styles = AvaloniaRuntimeXamlLoader.Parse<Styles>(xaml);

            Assert.Single(styles);

            var style = (Style)styles[0];

            var setters = style.Setters.Cast<Setter>().ToArray();

            Assert.Single(setters);

            Assert.Equal(TextBlock.FontSizeProperty, setters[0].Property);
            Assert.Equal(21.0, setters[0].Value);
        }

        [Fact]
        public void Complex_Style_Is_Parsed()
        {
            using (UnitTestApplication.Start(TestServices.StyledWindow))
            {
                var xaml = @"
<Styles xmlns='https://github.com/avaloniaui'>
  <Style Selector='CheckBox'>
    <Setter Property='BorderBrush' Value='{DynamicResource ThemeBorderMidBrush}'/>
    <Setter Property='BorderThickness' Value='{DynamicResource ThemeBorderThickness}'/>
    <Setter Property='Template'>
      <ControlTemplate>
        <Grid ColumnDefinitions='Auto,*'>
          <Border Name='border'
                  BorderBrush='{TemplateBinding BorderBrush}'
                  BorderThickness='{TemplateBinding BorderThickness}'
                  Width='18'
                  Height='18'
                  VerticalAlignment='Center'>
            <Path Name='checkMark'
                  Fill='{StaticResource HighlightBrush}'
                  Width='11'
                  Height='10'
                  Stretch='Uniform'
                  HorizontalAlignment='Center'
                  VerticalAlignment='Center'
                  Data='M 1145.607177734375,430 C1145.607177734375,430 1141.449951171875,435.0772705078125 1141.449951171875,435.0772705078125 1141.449951171875,435.0772705078125 1139.232177734375,433.0999755859375 1139.232177734375,433.0999755859375 1139.232177734375,433.0999755859375 1138,434.5538330078125 1138,434.5538330078125 1138,434.5538330078125 1141.482177734375,438 1141.482177734375,438 1141.482177734375,438 1141.96875,437.9375 1141.96875,437.9375 1141.96875,437.9375 1147,431.34619140625 1147,431.34619140625 1147,431.34619140625 1145.607177734375,430 1145.607177734375,430 z'/>
          </Border>
          <ContentPresenter Name='PART_ContentPresenter'
                            Content='{TemplateBinding Content}'
                            ContentTemplate='{TemplateBinding ContentTemplate}'
                            Margin='4,0,0,0'
                            VerticalAlignment='Center'
                            Grid.Column='1'/>
        </Grid>
      </ControlTemplate>
    </Setter>
  </Style>
</Styles>
";
                var styles = AvaloniaRuntimeXamlLoader.Parse<Styles>(xaml);

                Assert.Single(styles);

                var style = (Style)styles[0];

                var setters = style.Setters.Cast<Setter>().ToArray();

                Assert.Equal(3, setters.Length);

                Assert.Equal(CheckBox.BorderBrushProperty, setters[0].Property);
                Assert.Equal(CheckBox.BorderThicknessProperty, setters[1].Property);
                Assert.Equal(CheckBox.TemplateProperty, setters[2].Property);

                Assert.IsType<ControlTemplate>(setters[2].Value);
            }
        }

        [Fact]
        public void Style_Resources_Are_Built()
        {
            var xaml = @"
<Style xmlns='https://github.com/avaloniaui'
        xmlns:x='http://schemas.microsoft.com/winfx/2006/xaml'
        xmlns:sys='clr-namespace:System;assembly=netstandard'>
    <Style.Resources>
        <SolidColorBrush x:Key='Brush'>White</SolidColorBrush>
        <sys:Double x:Key='Double'>10</sys:Double>
    </Style.Resources>
</Style>";

            var style = AvaloniaRuntimeXamlLoader.Parse<Style>(xaml);

            Assert.True(style.Resources.Count > 0);

            style.TryGetResource("Brush", out var brush);

            Assert.NotNull(brush);
            Assert.IsType<SolidColorBrush>(brush);
            Assert.Equal(Colors.White, ((ISolidColorBrush)brush).Color);

            style.TryGetResource("Double", out var d);

            Assert.Equal(10.0, d);
        }

        [Fact]
        public void StyleInclude_Is_Built()
        {
            using (UnitTestApplication.Start(TestServices.StyledWindow))
            {
                var xaml = @"
<Styles xmlns='https://github.com/avaloniaui'
        xmlns:x='http://schemas.microsoft.com/winfx/2006/xaml'>
    <StyleInclude Source='resm:Avalonia.Themes.Default.ContextMenu.xaml?assembly=Avalonia.Themes.Default'/>
</Styles>";

                var styles = AvaloniaRuntimeXamlLoader.Parse<Styles>(xaml);

                Assert.True(styles.Count == 1);

                var styleInclude = styles.First() as StyleInclude;

                Assert.NotNull(styleInclude);

                var style = styleInclude.Loaded;

                Assert.NotNull(style);
            }
        }

        [Fact]
        public void Simple_Xaml_Binding_Is_Operational()
        {
            using (UnitTestApplication.Start(TestServices.MockPlatformWrapper
                                    .With(windowingPlatform: new MockWindowingPlatform())))
            {
                var xaml =
@"<Window xmlns='https://github.com/avaloniaui' Content='{Binding}'/>";

                var target = AvaloniaRuntimeXamlLoader.Parse<ContentControl>(xaml);

                Assert.Null(target.Content);

                target.DataContext = "Foo";

                Assert.Equal("Foo", target.Content);
            }
        }

        [Fact]
        public void Double_Xaml_Binding_Is_Operational()
        {
            using (UnitTestApplication.Start(TestServices.MockPlatformWrapper
                                    .With(windowingPlatform: new MockWindowingPlatform())))
            {
                var xaml =
@"<Window xmlns='https://github.com/avaloniaui' Width='{Binding}'/>";

                var target = AvaloniaRuntimeXamlLoader.Parse<ContentControl>(xaml);

                Assert.Null(target.Content);

                target.DataContext = 55.0;

                Assert.Equal(55.0, target.Width);
            }
        }

        [Fact]
        public void Collection_Xaml_Binding_Is_Operational()
        {
            using (UnitTestApplication.Start(TestServices.MockPlatformWrapper
                                    .With(windowingPlatform: new MockWindowingPlatform())))
            {
                var xaml = @"
<Window xmlns='https://github.com/avaloniaui'>
    <ItemsControl Name='itemsControl' Items='{Binding}'>
    </ItemsControl>
</Window>
";

                var target = AvaloniaRuntimeXamlLoader.Parse<Window>(xaml);

                Assert.NotNull(target.Content);

                var itemsControl = target.FindControl<ItemsControl>("itemsControl");

                var items = new string[] { "Foo", "Bar" };

                //DelayedBinding.ApplyBindings(itemsControl);

                target.DataContext = items;

                Assert.Equal(items, itemsControl.Items);
            }
        }

        [Fact]
        public void Multi_Xaml_Binding_Is_Parsed()
        {
            var xaml =
@"<MultiBinding xmlns='https://github.com/avaloniaui' xmlns:x='http://schemas.microsoft.com/winfx/2006/xaml'
    Converter ='{x:Static BoolConverters.And}'>
     <Binding Path='Foo' />
     <Binding Path='Bar' />
</MultiBinding>";

            var target = AvaloniaRuntimeXamlLoader.Parse<MultiBinding>(xaml);

            Assert.Equal(2, target.Bindings.Count);

            Assert.Equal(BoolConverters.And, target.Converter);

            var bindings = target.Bindings.Cast<Binding>().ToArray();

            Assert.Equal("Foo", bindings[0].Path);
            Assert.Equal("Bar", bindings[1].Path);
        }

        [Fact]
        public void Control_Template_Is_Operational()
        {
            using (UnitTestApplication.Start(TestServices.MockPlatformWrapper
                                    .With(windowingPlatform: new MockWindowingPlatform())))
            {
                var xaml = @"
<Window xmlns='https://github.com/avaloniaui'
                xmlns:x='http://schemas.microsoft.com/winfx/2006/xaml'>
    <Window.Template>
        <ControlTemplate TargetType='Window'>
            <ContentPresenter Name='PART_ContentPresenter'
                        Content='{TemplateBinding Content}'/>
        </ControlTemplate>
    </Window.Template>
</Window>";

                var target = AvaloniaRuntimeXamlLoader.Parse<ContentControl>(xaml);

                Assert.NotNull(target.Template);

                Assert.Null(target.Presenter);

                target.ApplyTemplate();

                Assert.NotNull(target.Presenter);

                target.Content = "Foo";

                Assert.Equal("Foo", target.Presenter.Content);
            }
        }

        [Fact]
        public void Style_ControlTemplate_Is_Built()
        {
            var xaml = @"
<Style xmlns='https://github.com/avaloniaui' Selector='ContentControl'>
  <Setter Property='Template'>
     <ControlTemplate>
        <ContentPresenter Name='PART_ContentPresenter'
                       Content='{TemplateBinding Content}'
                       ContentTemplate='{TemplateBinding ContentTemplate}' />
      </ControlTemplate>
  </Setter>
</Style> ";

            var style = AvaloniaRuntimeXamlLoader.Parse<Style>(xaml);

            Assert.Single(style.Setters);

            var setter = (Setter)style.Setters.First();

            Assert.Equal(ContentControl.TemplateProperty, setter.Property);

            Assert.IsType<ControlTemplate>(setter.Value);

            var template = (ControlTemplate)setter.Value;

            var control = new ContentControl();

            var result = (ContentPresenter)template.Build(control).Control;

            Assert.NotNull(result);
        }

        [Fact]
        public void Named_Control_Is_Added_To_NameScope()
        {
            using (UnitTestApplication.Start(TestServices.StyledWindow))
            {
                var xaml = @"
<Window xmlns='https://github.com/avaloniaui'
             xmlns:x='http://schemas.microsoft.com/winfx/2006/xaml'>
    <Button Name='button'>Foo</Button>
</Window>";

                var window = AvaloniaRuntimeXamlLoader.Parse<Window>(xaml);
                var button = window.FindControl<Button>("button");

                Assert.Equal("Foo", button.Content);
            }
        }

        [Fact]
        public void Control_Is_Added_To_Parent_Before_Properties_Are_Set()
        {
            using (UnitTestApplication.Start(TestServices.StyledWindow))
            {
                var xaml = @"
<Window xmlns='https://github.com/avaloniaui'
             xmlns:x='http://schemas.microsoft.com/winfx/2006/xaml'
             xmlns:local='clr-namespace:Avalonia.Markup.Xaml.UnitTests.Xaml;assembly=Avalonia.Markup.Xaml.UnitTests'>
    <local:InitializationOrderTracker Width='100'/>
</Window>";

                var window = AvaloniaRuntimeXamlLoader.Parse<Window>(xaml);
                var tracker = (InitializationOrderTracker)window.Content;

                var attached = tracker.Order.IndexOf("AttachedToLogicalTree");
                var widthChanged = tracker.Order.IndexOf("Property Width Changed");

                Assert.NotEqual(-1, attached);
                Assert.NotEqual(-1, widthChanged);
                Assert.True(attached < widthChanged);
            }
        }

        [Fact]
        public void Control_Is_Added_To_Parent_Before_Final_EndInit()
        {
            using (UnitTestApplication.Start(TestServices.StyledWindow))
            {
                var xaml = @"
<Window xmlns='https://github.com/avaloniaui'
             xmlns:x='http://schemas.microsoft.com/winfx/2006/xaml'
             xmlns:local='clr-namespace:Avalonia.Markup.Xaml.UnitTests.Xaml;assembly=Avalonia.Markup.Xaml.UnitTests'>
    <local:InitializationOrderTracker Width='100'/>
</Window>";

                var window = AvaloniaRuntimeXamlLoader.Parse<Window>(xaml);
                var tracker = (InitializationOrderTracker)window.Content;

                var attached = tracker.Order.IndexOf("AttachedToLogicalTree");
                var endInit = tracker.Order.IndexOf("EndInit 0");

                Assert.NotEqual(-1, attached);
                Assert.NotEqual(-1, endInit);
                Assert.True(attached < endInit);
            }
        }

        [Fact]
        public void All_Properties_Are_Set_Before_Final_EndInit()
        {
            using (UnitTestApplication.Start(TestServices.StyledWindow))
            {
                var xaml = @"
<Window xmlns='https://github.com/avaloniaui'
                xmlns:x='http://schemas.microsoft.com/winfx/2006/xaml'
                xmlns:local='clr-namespace:Avalonia.Markup.Xaml.UnitTests.Xaml;assembly=Avalonia.Markup.Xaml.UnitTests'>
    <local:InitializationOrderTracker Width='100' Height='100'
        Tag='{Binding Height, RelativeSource={RelativeSource Self}}' />
</Window>";


                var window = AvaloniaRuntimeXamlLoader.Parse<Window>(xaml);
                var tracker = (InitializationOrderTracker)window.Content;

                //ensure binding is set and operational first
                Assert.Equal(100.0, tracker.Tag);

                Assert.Equal("EndInit 0", tracker.Order.Last());
            }
        }

        [Fact]
        public void BeginInit_Matches_EndInit()
        {
            using (UnitTestApplication.Start(TestServices.StyledWindow))
            {
                var xaml = @"
<Window xmlns='https://github.com/avaloniaui'
             xmlns:x='http://schemas.microsoft.com/winfx/2006/xaml'
             xmlns:local='clr-namespace:Avalonia.Markup.Xaml.UnitTests.Xaml;assembly=Avalonia.Markup.Xaml.UnitTests'>
    <local:InitializationOrderTracker />
</Window>";

                var window = AvaloniaRuntimeXamlLoader.Parse<Window>(xaml);
                var tracker = (InitializationOrderTracker)window.Content;

                Assert.Equal(0, tracker.InitState);
            }
        }

        [Fact]
        public void DeferedXamlLoader_Should_Preserve_NamespacesContext()
        {
            var xaml =
@"<ContentControl xmlns='https://github.com/avaloniaui'
            xmlns:x='http://schemas.microsoft.com/winfx/2006/xaml'
            xmlns:local='clr-namespace:Avalonia.Markup.Xaml.UnitTests.Xaml;assembly=Avalonia.Markup.Xaml.UnitTests'>
    <ContentControl.ContentTemplate>
        <DataTemplate>
            <TextBlock  Tag='{x:Static local:NonControl.StringProperty}'/>
        </DataTemplate>
    </ContentControl.ContentTemplate>
</ContentControl>";

            var contentControl = AvaloniaRuntimeXamlLoader.Parse<ContentControl>(xaml);
            var template = contentControl.ContentTemplate;

            Assert.NotNull(template);

            var txt = (TextBlock)template.Build(null);

            Assert.Equal((object)NonControl.StringProperty, txt.Tag);
        }

        [Fact]
        public void Binding_To_List_AvaloniaProperty_Is_Operational()
        {
            using (UnitTestApplication.Start(TestServices.MockWindowingPlatform))
            {
                var xaml = @"
<Window xmlns='https://github.com/avaloniaui'>
    <ListBox Items='{Binding Items}' SelectedItems='{Binding SelectedItems}'/>
</Window>";

                var window = AvaloniaRuntimeXamlLoader.Parse<Window>(xaml);
                var listBox = (ListBox)window.Content;

                var vm = new SelectedItemsViewModel()
                {
                    Items = new string[] { "foo", "bar", "baz" }
                };

                window.DataContext = vm;

                Assert.Equal(vm.Items, listBox.Items);

                Assert.Equal(vm.SelectedItems, listBox.SelectedItems);
            }
        }

        [Fact]
        public void Element_Whitespace_Should_Be_Trimmed()
        {
            using (UnitTestApplication.Start(TestServices.MockWindowingPlatform))
            {
                var xaml = @"
<Window xmlns='https://github.com/avaloniaui'>
    <TextBlock>
        Hello World!
    </TextBlock>
</Window>";

                var window = AvaloniaRuntimeXamlLoader.Parse<Window>(xaml);
                var textBlock = (TextBlock)window.Content;

                Assert.Equal("Hello World!", textBlock.Text);
            }
        }

        [Fact]
        public void Design_Mode_Properties_Should_Be_Ignored_At_Runtime_And_Set_In_Design_Mode()
        {
            using (UnitTestApplication.Start(TestServices.MockWindowingPlatform))
            {
                var xaml = @"
<Window xmlns='https://github.com/avaloniaui' 
    xmlns:d='http://schemas.microsoft.com/expression/blend/2008'
    xmlns:mc='http://schemas.openxmlformats.org/markup-compatibility/2006'
    mc:Ignorable='d'
    d:DataContext='data-context'
    d:DesignWidth='123'
    d:DesignHeight='321'
>

</Window>";
                foreach (var designMode in new[] {true, false})
                {
                    var obj = (Window)AvaloniaRuntimeXamlLoader.Load(xaml, designMode: designMode);
                    var context = Design.GetDataContext(obj);
                    var width = Design.GetWidth(obj);
                    var height = Design.GetHeight(obj);
                    if (designMode)
                    {
                        Assert.Equal("data-context", context);
                        Assert.Equal(123, width);
                        Assert.Equal(321, height);
                    }
                    else
                    {
                        Assert.False(obj.IsSet(Design.DataContextProperty));
                        Assert.False(obj.IsSet(Design.WidthProperty));
                        Assert.False(obj.IsSet(Design.HeightProperty));
                    }
                }
            }
        }

        [Fact]
        public void Slider_Properties_Can_Be_Set_In_Any_Order()
        {
            using (UnitTestApplication.Start(TestServices.MockWindowingPlatform))
            {
                var xaml = @"
<Window xmlns='https://github.com/avaloniaui'>
    <Slider Width='400' Value='500' Minimum='0' Maximum='1000'/>
</Window>";

                var window = AvaloniaRuntimeXamlLoader.Parse<Window>(xaml);
                var slider = (Slider)window.Content;

                Assert.Equal(0, slider.Minimum);
                Assert.Equal(1000, slider.Maximum);
                Assert.Equal(500, slider.Value);
            }
        }

        private class SelectedItemsViewModel : INotifyPropertyChanged
        {
            public string[] Items { get; set; }

            public event PropertyChangedEventHandler PropertyChanged;

            private IList _selectedItems = new AvaloniaList<string>();

            public IList SelectedItems
            {
                get { return _selectedItems; }
                set
                {
                    _selectedItems = value;
                    PropertyChanged?.Invoke(this, new PropertyChangedEventArgs(nameof(SelectedItems)));
                }
            }
        }
    }
    public class BasicTestsAttachedPropertyHolder
    {
        public static AvaloniaProperty<string> FooProperty =
            AvaloniaProperty.RegisterAttached<BasicTestsAttachedPropertyHolder, AvaloniaObject, string>("Foo");

        public static void SetFoo(AvaloniaObject target, string value) => target.SetValue(FooProperty, value);
        public static string GetFoo(AvaloniaObject target) => (string)target.GetValue(FooProperty);

    }
}<|MERGE_RESOLUTION|>--- conflicted
+++ resolved
@@ -314,11 +314,7 @@
     <ContentPresenter Content='{TemplateBinding Content}' />
 </ControlTemplate>
 ";
-<<<<<<< HEAD
-            var template = AvaloniaXamlLoader.Parse<ControlTemplate>(xaml);
-=======
             var template = AvaloniaRuntimeXamlLoader.Parse<ControlTemplate>(xaml);
->>>>>>> 023b25f0
 
             Assert.Equal(typeof(ContentControl), template.TargetType);
 
