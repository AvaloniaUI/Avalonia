--- conflicted
+++ resolved
@@ -1,10 +1,7 @@
 ﻿<Project Sdk="Microsoft.NET.Sdk" ToolsVersion="15.0">
   <PropertyGroup>
     <TargetFrameworks>netcoreapp3.1</TargetFrameworks>
-<<<<<<< HEAD
-=======
     <LangVersion>latest</LangVersion>
->>>>>>> 023b25f0
   </PropertyGroup>
   <Import Project="..\..\build\UnitTests.NetCore.targets" />
   <Import Project="..\..\build\Moq.props" />
