﻿using System;
using System.Collections.Generic;
using System.Globalization;
using System.Linq;
using System.Runtime.InteropServices;
using Avalonia.Headless;
using Avalonia.Media;
using Avalonia.Media.TextFormatting;
using Avalonia.Media.TextFormatting.Unicode;
using Avalonia.UnitTests;
using Avalonia.Utilities;
using Xunit;
namespace Avalonia.Skia.UnitTests.Media.TextFormatting
{
    public class TextLayoutTests
    {
        private const string SingleLineText = "0123456789";
        private const string MultiLineText = "01 23 45 678\r\rabc def gh ij";
        private const string RightToLeftText = "זה כיף סתם לשמוע איך תנצח קרפד עץ טוב בגן";

        [InlineData("01234\r01234\r", 3)]
        [InlineData("01234\r01234", 2)]
        [Theory]
        public void Should_Break_Lines(string text, int numberOfLines)
        {
            using (Start())
            {
                var layout = new TextLayout(
                    text,
                    Typeface.Default,
                    12.0f,
                    Brushes.Black);

                Assert.Equal(numberOfLines, layout.TextLines.Count);
            }
        }

        [Fact]
        public void Should_Apply_TextStyleSpan_To_Text_In_Between()
        {
            using (Start())
            {
                var foreground = new SolidColorBrush(Colors.Red).ToImmutable();

                var spans = new[]
                {
                    new ValueSpan<TextRunProperties>(1, 2,
                        new GenericTextRunProperties(Typeface.Default, 12, foregroundBrush: foreground))
                };

                var layout = new TextLayout(
                    MultiLineText,
                    Typeface.Default,
                    12.0f,
                    Brushes.Black.ToImmutable(),
                    textStyleOverrides: spans);

                var textLine = layout.TextLines[0];

                Assert.Equal(3, textLine.TextRuns.Count);

                var textRun = textLine.TextRuns[1];

                Assert.Equal(2, textRun.Length);

                var actual = textRun.Text.ToString();

                Assert.Equal("1 ", actual);

                Assert.Equal(foreground, textRun.Properties.ForegroundBrush);
            }
        }

        [InlineData(27)]
        [InlineData(22)]
        [Theory]
        public void Should_Wrap_And_Apply_Style(int length)
        {
            using (Start())
            {
                var text = "Multiline TextBox with TextWrapping.";

                var foreground = new SolidColorBrush(Colors.Red).ToImmutable();

                var expected = new TextLayout(
                    text,
                    Typeface.Default,
                    12.0f,
                    Brushes.Black.ToImmutable(),
                    textWrapping: TextWrapping.Wrap,
                    maxWidth: 200);

                var expectedLines = expected.TextLines.Select(x => text.Substring(x.FirstTextSourceIndex,
                    x.Length)).ToList();

                var spans = new[]
                {
                    new ValueSpan<TextRunProperties>(0, length,
                        new GenericTextRunProperties(Typeface.Default, 12, foregroundBrush: foreground))
                };

                var actual = new TextLayout(
                    text,
                    Typeface.Default,
                    12.0f,
                    Brushes.Black.ToImmutable(),
                    textWrapping: TextWrapping.Wrap,
                    maxWidth: 200,
                    textStyleOverrides: spans);

                var actualLines = actual.TextLines.Select(x => text.Substring(x.FirstTextSourceIndex,
                    x.Length)).ToList();

                Assert.Equal(expectedLines.Count, actualLines.Count);

                for (var j = 0; j < actual.TextLines.Count; j++)
                {
                    var expectedText = expectedLines[j];

                    var actualText = actualLines[j];

                    Assert.Equal(expectedText, actualText);
                }

            }
        }

        [Fact]
        public void Should_Not_Alter_Lines_After_TextStyleSpan_Was_Applied()
        {
            using (Start())
            {
                const string text = "אחד !\ntwo !\nשְׁלוֹשָׁה !";

                var red = new SolidColorBrush(Colors.Red).ToImmutable();
                var black = Brushes.Black.ToImmutable();

                var expected = new TextLayout(
                    text,
                    Typeface.Default,
                    12.0f,
                    black,
                    textWrapping: TextWrapping.Wrap);

                var expectedGlyphs = GetGlyphs(expected);

                var outer = new GraphemeEnumerator(text);
                var inner = new GraphemeEnumerator(text);
                var i = 0;
                var j = 0;

                while (true)
                {
                    Grapheme grapheme;
                    while (inner.MoveNext(out grapheme))
                    {
                        j += grapheme.Length;

                        if (j + i > text.Length)
                        {
                            break;
                        }

                        var spans = new[]
                        {
                            new ValueSpan<TextRunProperties>(i, j,
                                new GenericTextRunProperties(Typeface.Default, 12, foregroundBrush: red))
                        };

                        var actual = new TextLayout(
                            text,
                            Typeface.Default,
                            12.0f,
                            black,
                            textWrapping: TextWrapping.Wrap,
                            textStyleOverrides: spans);

                        var actualGlyphs = GetGlyphs(actual);

                        Assert.Equal(expectedGlyphs.Count, actualGlyphs.Count);

                        for (var k = 0; k < expectedGlyphs.Count; k++)
                        {
                            Assert.Equal(expectedGlyphs[k], actualGlyphs[k]);
                        }
                    }

                    if (!outer.MoveNext(out grapheme))
                    {
                        break;
                    }

                    inner = new GraphemeEnumerator(text);

                    i += grapheme.Length;
                }
            }

            static List<string> GetGlyphs(TextLayout textLayout)
                => textLayout.TextLines
                    .Select(line => string.Join('|', line.TextRuns
                        .Cast<ShapedTextRun>()
                        .SelectMany(run => run.ShapedBuffer, (_, glyph) => glyph.GlyphIndex)))
                    .ToList();
        }

        [Fact]
        public void Should_Apply_TextStyleSpan_To_Text_At_Start()
        {
            using (Start())
            {
                var foreground = new SolidColorBrush(Colors.Red).ToImmutable();

                var spans = new[]
                {
                    new ValueSpan<TextRunProperties>(0, 2,
                        new GenericTextRunProperties(Typeface.Default, 12, foregroundBrush: foreground))
                };

                var layout = new TextLayout(
                    SingleLineText,
                    Typeface.Default,
                    12.0f,
                    Brushes.Black.ToImmutable(),
                    textStyleOverrides: spans);

                var textLine = layout.TextLines[0];

                Assert.Equal(2, textLine.TextRuns.Count);

                var textRun = textLine.TextRuns[0];

                Assert.Equal(2, textRun.Length);

                var actual = SingleLineText[..textRun.Length];

                Assert.Equal("01", actual);

                Assert.Equal(foreground, textRun.Properties.ForegroundBrush);
            }
        }

        [Fact]
        public void Should_Apply_TextStyleSpan_To_Text_At_End()
        {
            using (Start())
            {
                var foreground = new SolidColorBrush(Colors.Red).ToImmutable();

                var spans = new[]
                {
                    new ValueSpan<TextRunProperties>(8, 2,
                        new GenericTextRunProperties(Typeface.Default, 12, foregroundBrush: foreground)),
                };

                var layout = new TextLayout(
                    SingleLineText,
                    Typeface.Default,
                    12.0f,
                    Brushes.Black.ToImmutable(),
                    textStyleOverrides: spans);

                var textLine = layout.TextLines[0];

                Assert.Equal(2, textLine.TextRuns.Count);

                var textRun = textLine.TextRuns[1];

                Assert.Equal(2, textRun.Length);

                var actual = textRun.Text.ToString();

                Assert.Equal("89", actual);

                Assert.Equal(foreground, textRun.Properties.ForegroundBrush);
            }
        }

        [Fact]
        public void Should_Apply_TextStyleSpan_To_Single_Character()
        {
            using (Start())
            {
                var foreground = new SolidColorBrush(Colors.Red).ToImmutable();

                var spans = new[]
                {
                    new ValueSpan<TextRunProperties>(0, 1,
                        new GenericTextRunProperties(Typeface.Default, 12, foregroundBrush: foreground))
                };

                var layout = new TextLayout(
                    "0",
                    Typeface.Default,
                    12.0f,
                    Brushes.Black.ToImmutable(),
                    textStyleOverrides: spans);

                var textLine = layout.TextLines[0];

                Assert.Equal(1, textLine.TextRuns.Count);

                var textRun = textLine.TextRuns[0];

                Assert.Equal(1, textRun.Length);

                Assert.Equal(foreground, textRun.Properties.ForegroundBrush);
            }
        }

        [Fact]
        public void Should_Apply_TextSpan_To_Unicode_String_In_Between()
        {
            using (Start())
            {
                const string text = "😄😄😄😄";

                var foreground = new SolidColorBrush(Colors.Red).ToImmutable();

                var spans = new[]
                {
                    new ValueSpan<TextRunProperties>(2, 2,
                        new GenericTextRunProperties(Typeface.Default, 12, foregroundBrush: foreground))
                };

                var layout = new TextLayout(
                    text,
                    Typeface.Default,
                    12.0f,
                    Brushes.Black.ToImmutable(),
                    textStyleOverrides: spans);

                var textLine = layout.TextLines[0];

                Assert.Equal(3, textLine.TextRuns.Count);

                var textRun = textLine.TextRuns[1];

                Assert.Equal(2, textRun.Length);

                var actual = textRun.Text.ToString();

                Assert.Equal("😄", actual);

                Assert.Equal(foreground, textRun.Properties.ForegroundBrush);
            }
        }

        [Fact]
        public void TextLength_Should_Be_Equal_To_TextLine_Length_Sum()
        {
            using (Start())
            {
                var layout = new TextLayout(
                    MultiLineText,
                    Typeface.Default,
                    12.0f,
                    Brushes.Black.ToImmutable());

                Assert.Equal(MultiLineText.Length, layout.TextLines.Sum(x => x.Length));
            }
        }

        [Fact]
        public void TextLength_Should_Be_Equal_To_TextRun_TextLength_Sum()
        {
            using (Start())
            {
                var layout = new TextLayout(
                    MultiLineText,
                    Typeface.Default,
                    12.0f,
                    Brushes.Black.ToImmutable());

                Assert.Equal(
                    MultiLineText.Length,
                    layout.TextLines.Select(textLine =>
                            textLine.TextRuns.Sum(textRun => textRun.Length))
                        .Sum());
            }
        }

        [Fact]
        public void TextLength_Should_Be_Equal_To_TextRun_TextLength_Sum_After_Wrap_With_Style_Applied()
        {
            using (Start())
            {
                const string text =
                    "Multiline TextBox with TextWrapping.\r\rLorem ipsum dolor sit amet";

                var foreground = new SolidColorBrush(Colors.Red).ToImmutable();

                var spans = new[]
                {
                    new ValueSpan<TextRunProperties>(0, 24,
                        new GenericTextRunProperties(Typeface.Default, 12, foregroundBrush: foreground))
                };

                var layout = new TextLayout(
                    text,
                    Typeface.Default,
                    12.0f,
                    Brushes.Black.ToImmutable(),
                    textWrapping: TextWrapping.Wrap,
                    maxWidth: 180,
                    textStyleOverrides: spans);

                Assert.Equal(
                    text.Length,
                    layout.TextLines.Select(textLine =>
                            textLine.TextRuns.Sum(textRun => textRun.Length))
                        .Sum());
            }
        }

        [Fact]
        public void Should_Apply_TextStyleSpan_To_MultiLine()
        {
            using (Start())
            {
                var foreground = new SolidColorBrush(Colors.Red).ToImmutable();

                var spans = new[]
                {
                    new ValueSpan<TextRunProperties>(5, 20,
                        new GenericTextRunProperties(Typeface.Default, 12, foregroundBrush: foreground))
                };

                var layout = new TextLayout(
                    MultiLineText,
                    Typeface.Default,
                    12.0f,
                    Brushes.Black.ToImmutable(),
                    maxWidth: 200,
                    maxHeight: 125,
                    textStyleOverrides: spans);

                Assert.Equal(foreground, layout.TextLines[0].TextRuns[1].Properties.ForegroundBrush);
                Assert.Equal(foreground, layout.TextLines[1].TextRuns[0].Properties.ForegroundBrush);
                Assert.Equal(foreground, layout.TextLines[2].TextRuns[0].Properties.ForegroundBrush);
            }
        }

        [Fact]
        public void Should_Hit_Test_SurrogatePair()
        {
            using (Start())
            {
                const string text = "😄😄";

                var layout = new TextLayout(
                    text,
                    Typeface.Default,
                    12.0f,
                    Brushes.Black.ToImmutable());

                var shapedRun = (ShapedTextRun)layout.TextLines[0].TextRuns[0];

                var glyphRun = shapedRun.GlyphRun;

                var width = glyphRun.Bounds.Width;

                var characterHit = glyphRun.GetCharacterHitFromDistance(width, out _);

                Assert.Equal(2, characterHit.FirstCharacterIndex);

                Assert.Equal(2, characterHit.TrailingLength);
            }
        }

        [Theory]
        [InlineData("☝🏿", new int[] { 0 })]
        [InlineData("☝🏿 ab", new int[] { 0, 3, 4, 5 })]
        [InlineData("ab ☝🏿", new int[] { 0, 1, 2, 3 })]
        public void Should_Create_Valid_Clusters_For_Text(string text, int[] clusters)
        {
            using (Start())
            {
                var layout = new TextLayout(
                    text,
                    Typeface.Default,
                    12.0f,
                    Brushes.Black.ToImmutable());

                var textLine = layout.TextLines[0];

                var index = 0;

                foreach (var textRun in textLine.TextRuns)
                {
                    var shapedRun = (ShapedTextRun)textRun;

                    var glyphClusters = shapedRun.ShapedBuffer.Select(glyph => glyph.GlyphCluster).ToArray();

                    var expected = clusters.Skip(index).Take(glyphClusters.Length).ToArray();

                    Assert.Equal(expected, glyphClusters);

                    index += glyphClusters.Length;
                }
            }
        }

        [Theory]
        [InlineData("abcde\r\n", 7)] // Carriage Return + Line Feed
        [InlineData("abcde\u000A", 6)] // Line Feed
        [InlineData("abcde\u000B", 6)] // Vertical Tab
        [InlineData("abcde\u000C", 6)] // Form Feed
        [InlineData("abcde\u000D", 6)] // Carriage Return
        public void Should_Break_With_BreakChar(string text, int expectedLength)
        {
            using (Start())
            {
                var layout = new TextLayout(
                    text,
                    Typeface.Default,
                    12.0f,
                    Brushes.Black.ToImmutable());

                Assert.Equal(2, layout.TextLines.Count);

                Assert.Equal(1, layout.TextLines[0].TextRuns.Count);

                Assert.Equal(expectedLength, ((ShapedTextRun)layout.TextLines[0].TextRuns[0]).GlyphRun.GlyphInfos.Count);

                Assert.Equal(5, ((ShapedTextRun)layout.TextLines[0].TextRuns[0]).ShapedBuffer[5].GlyphCluster);

                if (expectedLength == 7)
                {
                    Assert.Equal(5, ((ShapedTextRun)layout.TextLines[0].TextRuns[0]).ShapedBuffer[6].GlyphCluster);
                }
            }
        }

        [Fact]
        public void Should_Have_One_Run_With_Common_Script()
        {
            using (Start())
            {
                var layout = new TextLayout(
                    "abcde\r\n",
                    Typeface.Default,
                    12.0f,
                    Brushes.Black.ToImmutable());

                Assert.Equal(1, layout.TextLines[0].TextRuns.Count);
            }
        }

        [Fact]
        public void Should_Layout_Corrupted_Text()
        {
            using (Start())
            {
                var text = new string(new[] { '\uD802', '\uD802', '\uD802', '\uD802', '\uD802', '\uD802', '\uD802' });

                var layout = new TextLayout(
                    text,
                    Typeface.Default,
                    12,
                    Brushes.Black.ToImmutable());

                var textLine = layout.TextLines[0];

                var textRun = (ShapedTextRun)textLine.TextRuns[0];

                Assert.Equal(7, textRun.Length);

                var replacementGlyph = Typeface.Default.GlyphTypeface.GetGlyph(Codepoint.ReplacementCodepoint);

                foreach (var glyphInfo in textRun.GlyphRun.GlyphInfos)
                {
                    Assert.Equal(replacementGlyph, glyphInfo.GlyphIndex);
                }
            }
        }

        [InlineData("0123456789\r0123456789")]
        [InlineData("0123456789")]
        [Theory]
        public void Should_Include_First_Line_When_Constraint_Is_Surpassed(string text)
        {
            using (Start())
            {
                var glyphTypeface = Typeface.Default.GlyphTypeface;

                var emHeight = glyphTypeface.Metrics.DesignEmHeight;

                var lineHeight = glyphTypeface.Metrics.LineSpacing * (12.0 / emHeight);

                var layout = new TextLayout(
                    text,
                    Typeface.Default,
                    12,
                    Brushes.Black.ToImmutable(),
                    maxHeight: lineHeight - lineHeight * 0.5);

                Assert.Equal(1, layout.TextLines.Count);

                Assert.Equal(lineHeight, layout.Height);
            }
        }

        [InlineData("0123456789\r\n0123456789\r\n0123456789", 0, 3)]
        [InlineData("0123456789\r\n0123456789\r\n0123456789", 1, 1)]
        [InlineData("0123456789\r\n0123456789\r\n0123456789", 4, 3)]
        [Theory]
        public void Should_Not_Exceed_MaxLines(string text, int maxLines, int expectedLines)
        {
            using (Start())
            {
                var layout = new TextLayout(
                    text,
                    Typeface.Default,
                    12,
                    Brushes.Black,
                    maxWidth: 50,
                    maxLines: maxLines);

                Assert.Equal(expectedLines, layout.TextLines.Count);
            }
        }

        [Fact]
        public void Should_Produce_Fixed_Height_Lines()
        {
            using (Start())
            {
                var layout = new TextLayout(
                    MultiLineText,
                    Typeface.Default,
                    12,
                    Brushes.Black,
                    lineHeight: 50);

                foreach (var line in layout.TextLines)
                {
                    Assert.Equal(50, line.Height);
                }
            }
        }

        private const string Text = "日本でTest一番読まれている英字新聞・ジャパンタイムズが発信する国内外ニュースと、様々なジャンルの特集記事。";

        [Fact(Skip = "Only used for profiling.")]
        public void Should_Wrap()
        {
            using (Start())
            {
                for (var i = 0; i < 2000; i++)
                {
                    var layout = new TextLayout(
                        Text,
                        Typeface.Default,
                        12,
                        Brushes.Black,
                        textWrapping: TextWrapping.Wrap,
                        maxWidth: 50);
                }
            }
        }

        [Fact]
        public void Should_Process_Multiple_NewLines_Properly()
        {
            using (Start())
            {
                var text = "123\r\n\r\n456\r\n\r\n";
                var layout = new TextLayout(
                    text,
                    Typeface.Default,
                    12.0f,
                    Brushes.Black);

                Assert.Equal(5, layout.TextLines.Count);

                Assert.Equal("123\r\n", layout.TextLines[0].TextRuns[0].Text.ToString());
                Assert.Equal("\r\n", layout.TextLines[1].TextRuns[0].Text.ToString());
                Assert.Equal("456\r\n", layout.TextLines[2].TextRuns[0].Text.ToString());
                Assert.Equal("\r\n", layout.TextLines[3].TextRuns[0].Text.ToString());
            }
        }

        [Fact]
        public void Should_Wrap_Min_OneCharacter_EveryLine()
        {
            using (Start())
            {
                var layout = new TextLayout(
                    SingleLineText,
                    Typeface.Default,
                    12,
                    Brushes.Black,
                    textWrapping: TextWrapping.Wrap,
                    maxWidth: 3);

                //every character should be new line as there not enough space for even one character
                Assert.Equal(SingleLineText.Length, layout.TextLines.Count);
            }
        }

        [Fact]
        public void Should_HitTestTextRange_RightToLeft()
        {
            using (Start())
            {
                const int start = 0;
                const int length = 10;

                var layout = new TextLayout(
                    RightToLeftText,
                    Typeface.Default,
                    12,
                    Brushes.Black);

                var selectedText = new TextLayout(
                    RightToLeftText.Substring(start, length),
                    Typeface.Default,
                    12,
                    Brushes.Black);

                var rects = layout.HitTestTextRange(start, length).ToArray();

                Assert.Equal(1, rects.Length);

                var selectedRect = rects[0];

                Assert.Equal(selectedText.WidthIncludingTrailingWhitespace, selectedRect.Width, 2);
            }
        }

        [Fact]
        public void Should_HitTestTextRange_BiDi()
        {
            const string text = "זה כיףabcDEFזה כיף";

            using (Start())
            {
                var layout = new TextLayout(
                    text,
                    Typeface.Default,
                    12.0f,
                    Brushes.Black.ToImmutable());

                var textLine = layout.TextLines[0];

                var start = textLine.GetDistanceFromCharacterHit(new CharacterHit(5, 1));

                var end = textLine.GetDistanceFromCharacterHit(new CharacterHit(6, 1));

                var rects = layout.HitTestTextRange(0, 7).ToArray();

                Assert.Equal(1, rects.Length);

                var expected = rects[0];

                Assert.Equal(expected.Left, start);
                Assert.Equal(expected.Right, end);
            }
        }

        [Fact]
        public void Should_HitTestTextRange()
        {
            using (Start())
            {
                var layout = new TextLayout(
                    SingleLineText,
                    Typeface.Default,
                    12.0f,
                    Brushes.Black.ToImmutable());

                var lineRects = layout.HitTestTextRange(0, SingleLineText.Length).ToList();

                Assert.Equal(layout.TextLines.Count, lineRects.Count);

                for (var i = 0; i < layout.TextLines.Count; i++)
                {
                    var textLine = layout.TextLines[i];
                    var rect = lineRects[i];

                    Assert.Equal(textLine.WidthIncludingTrailingWhitespace, rect.Width);
                }

                var rects = layout.TextLines
                    .SelectMany(x => x.TextRuns.Cast<ShapedTextRun>())
                    .SelectMany(x => x.ShapedBuffer, (_, glyph) => glyph.GlyphAdvance)
                    .ToArray();

                for (var i = 0; i < SingleLineText.Length; i++)
                {
                    for (var j = 1; i + j < SingleLineText.Length; j++)
                    {
                        var expected = rects.AsSpan(i, j).ToArray().Sum();
                        var actual = layout.HitTestTextRange(i, j).Sum(x => x.Width);

                        Assert.Equal(expected, actual);
                    }
                }
            }
        }

        [Fact]
        public void Should_Wrap_RightToLeft()
        {
            const string text =
                "يَجِبُ عَلَى الإنْسَانِ أن يَكُونَ أمِيْنَاً وَصَادِقَاً مَعَ نَفْسِهِ وَمَعَ أَهْلِهِ وَجِيْرَانِهِ وَأَنْ يَبْذُلَ كُلَّ جُهْدٍ فِي إِعْلاءِ شَأْنِ الوَطَنِ وَأَنْ يَعْمَلَ عَلَى مَا يَجْلِبُ السَّعَادَةَ لِلنَّاسِ . ولَن يَتِمَّ لَهُ ذلِك إِلا بِأَنْ يُقَدِّمَ المَنْفَعَةَ العَامَّةَ عَلَى المَنْفَعَةِ الخَاصَّةِ وَهذَا مِثَالٌ لِلتَّضْحِيَةِ .";

            using (Start())
            {
                for (var maxWidth = 366; maxWidth < 900; maxWidth += 33)
                {
                    var layout = new TextLayout(
                        text,
                        Typeface.Default,
                        12.0f,
                        Brushes.Black.ToImmutable(),
                        textWrapping: TextWrapping.Wrap,
                        flowDirection: FlowDirection.RightToLeft,
                        maxWidth: maxWidth);

                    foreach (var textLine in layout.TextLines)
                    {
                        Assert.True(textLine.Width <= maxWidth);

                        var actual = new string(textLine.TextRuns.Cast<ShapedTextRun>()
                            .OrderBy(x => TextTestHelper.GetStartCharIndex(x.Text))
                            .SelectMany(x => x.Text.ToString())
                            .ToArray());

                        var expected = text.Substring(textLine.FirstTextSourceIndex, textLine.Length);

                        Assert.Equal(expected, actual);
                    }
                }
            }
        }

        [Fact]
        public void Should_Layout_Empty_String()
        {
            using (Start())
            {
                var layout = new TextLayout(
                    string.Empty,
                    Typeface.Default,
                    12,
                    Brushes.Black);

                Assert.True(layout.Height > 0);
            }
        }

        [Fact]
        public void Should_HitTestPoint_RightToLeft()
        {
            using (Start())
            {
                var text = "אאא AAA";

                var layout = new TextLayout(
                    text,
                    Typeface.Default,
                    12,
                    Brushes.Black,
                    flowDirection: FlowDirection.RightToLeft);

                var firstRun = layout.TextLines[0].TextRuns[0] as ShapedTextRun;

                var hit = layout.HitTestPoint(new Point());

                Assert.Equal(4, hit.TextPosition);

                var currentX = 0.0;

                for (var i = 0; i < firstRun.GlyphRun.GlyphInfos.Count; i++)
                {
                    var cluster = firstRun.GlyphRun.GlyphInfos[i].GlyphCluster;
                    var advance = firstRun.GlyphRun.GlyphInfos[i].GlyphAdvance;

                    hit = layout.HitTestPoint(new Point(currentX, 0));

                    Assert.Equal(cluster, hit.TextPosition);

                    var hitRange = layout.HitTestTextRange(hit.TextPosition, 1);

                    var distance = hitRange.First().Left;

                    Assert.Equal(currentX, distance, 2);

                    currentX += advance;
                }

                var secondRun = layout.TextLines[0].TextRuns[1] as ShapedTextRun;

                hit = layout.HitTestPoint(new Point(firstRun.Size.Width, 0));

                Assert.Equal(7, hit.TextPosition);

                hit = layout.HitTestPoint(new Point(layout.TextLines[0].WidthIncludingTrailingWhitespace, 0));

                Assert.Equal(0, hit.TextPosition);

                currentX = firstRun.Size.Width + 0.5;

                for (var i = 0; i < secondRun.GlyphRun.GlyphInfos.Count; i++)
                {
                    var cluster = secondRun.GlyphRun.GlyphInfos[i].GlyphCluster;
                    var advance = secondRun.GlyphRun.GlyphInfos[i].GlyphAdvance;

                    hit = layout.HitTestPoint(new Point(currentX, 0));

                    Assert.Equal(cluster, hit.CharacterHit.FirstCharacterIndex);

                    var hitRange = layout.HitTestTextRange(hit.CharacterHit.FirstCharacterIndex, hit.CharacterHit.TrailingLength);

                    var distance = hitRange.First().Left + 0.5;

                    Assert.Equal(currentX, distance, 2);

                    currentX += advance;
                }
            }
        }

        [Fact]
        public void Should_Get_CharacterHit_From_Distance_RTL()
        {
            using (Start())
            {
                var text = "أَبْجَدِيَّة عَرَبِيَّة";

                var layout = new TextLayout(
                    text,
                    Typeface.Default,
                    12,
                    Brushes.Black);

                var textLine = layout.TextLines[0];

                var firstRun = (ShapedTextRun)textLine.TextRuns[0];

                var firstCluster = firstRun.ShapedBuffer[0].GlyphCluster;

                var characterHit = textLine.GetCharacterHitFromDistance(0);

                Assert.Equal(firstCluster, characterHit.FirstCharacterIndex);

                Assert.Equal(text.Length, characterHit.FirstCharacterIndex + characterHit.TrailingLength);

                var distance = textLine.GetDistanceFromCharacterHit(characterHit);

                Assert.Equal(0, distance);

                distance = textLine.GetDistanceFromCharacterHit(new CharacterHit(characterHit.FirstCharacterIndex));

                var firstAdvance = firstRun.ShapedBuffer[0].GlyphAdvance;

                Assert.Equal(firstAdvance, distance, 5);

                var rect = layout.HitTestTextPosition(22);

                Assert.Equal(firstAdvance, rect.Left, 5);

                rect = layout.HitTestTextPosition(23);

                Assert.Equal(0, rect.Left, 5);

            }
        }

        [Fact]
        public void Should_Get_CharacterHit_From_Distance_RTL_With_TextStyles()
        {
            using (Start())
            {
                var text = "أَبْجَدِيَّة عَرَبِيَّة";

                var i = 0;

                var graphemeEnumerator = new GraphemeEnumerator(text);

                while (graphemeEnumerator.MoveNext(out var grapheme))
                {
                    var textStyleOverrides = new[] { new ValueSpan<TextRunProperties>(i, grapheme.Length, new GenericTextRunProperties(Typeface.Default, 12, foregroundBrush: Brushes.Red)) };

                    i += grapheme.Length;

                    var layout = new TextLayout(
                        text,
                        Typeface.Default,
                        12,
                        Brushes.Black,
                        textStyleOverrides: textStyleOverrides);

                    var textLine = layout.TextLines[0];

                    var shapedRuns = textLine.TextRuns.Cast<ShapedTextRun>().ToList();

                    var clusters = shapedRuns.SelectMany(x => x.ShapedBuffer, (_, glyph) => glyph.GlyphCluster).ToList();

                    var glyphAdvances = shapedRuns.SelectMany(x => x.ShapedBuffer, (_, glyph) => glyph.GlyphAdvance).ToList();

                    var currentX = 0.0;

                    var cluster = text.Length;

                    for (int j = 0; j < clusters.Count - 1; j++)
                    {                     
                        var glyphAdvance = glyphAdvances[j];

                        var characterHit = textLine.GetCharacterHitFromDistance(currentX);

                        Assert.Equal(cluster, characterHit.FirstCharacterIndex + characterHit.TrailingLength);

                        var distance = textLine.GetDistanceFromCharacterHit(new CharacterHit(cluster));

                        Assert.Equal(currentX, distance, 5);

                        currentX += glyphAdvance;

                        if(glyphAdvance > 0)
                        {
                            cluster = clusters[j];
                        }
                    }
                }
            }
        }

        [InlineData("mgfg🧐df f sdf", "g🧐d", 20, 40)]
        [InlineData("وه. وقد تعرض لانتقادات", "دات", 5, 30)]
        [InlineData("وه. وقد تعرض لانتقادات", "تعرض", 20, 50)]
        [InlineData(" علمية 😱ومضللة ،", " علمية 😱ومضللة ،", 40, 100)]
        [InlineData("في عام 2018 ، رفعت ل", "في عام 2018 ، رفعت ل", 100, 120)]
        [Theory]
        public void HitTestTextRange_Range_ValidLength(string text, string textToSelect, double minWidth, double maxWidth)
        {
            using (Start())
            {
                var layout = new TextLayout(text, Typeface.Default, 12, Brushes.Black);
                var start = text.IndexOf(textToSelect);
                var selectionRectangles = layout.HitTestTextRange(start, textToSelect.Length);
                Assert.Equal(1, selectionRectangles.Count());
                var rect = selectionRectangles.First();
                Assert.InRange(rect.Width, minWidth, maxWidth);
            }
        }

        [InlineData("012🧐210", 2, 4, FlowDirection.LeftToRight, "14.40234375,40.8046875")]
        [InlineData("210🧐012", 2, 4, FlowDirection.RightToLeft, "0,7.201171875;21.603515625,33.603515625;48.005859375,55.20703125")]
        [InlineData("שנב🧐שנב", 2, 4, FlowDirection.LeftToRight, "11.268,38.208")]
        [InlineData("שנב🧐שנב", 2, 4, FlowDirection.RightToLeft, "11.268,38.208")]
        [Theory]
        public void Should_HitTestTextRangeBetweenRuns(string text, int start, int length, 
            FlowDirection flowDirection, string expected)
        {
            using (Start())
            {
                var expectedRects = expected.Split(';').Select(x =>
                {
                    var startEnd = x.Split(',');

                    var start = double.Parse(startEnd[0], CultureInfo.InvariantCulture);

                    var end = double.Parse(startEnd[1], CultureInfo.InvariantCulture);

                    return new Rect(start, 0, end - start, 0);
                }).ToArray();

                var textLayout = new TextLayout(text, Typeface.Default, 12, Brushes.Black, flowDirection: flowDirection);

                var rects = textLayout.HitTestTextRange(start, length).ToArray();

                Assert.Equal(expectedRects.Length, rects.Length);

                var endX = textLayout.TextLines[0].GetDistanceFromCharacterHit(new CharacterHit(2));
                var startX = textLayout.TextLines[0].GetDistanceFromCharacterHit(new CharacterHit(5, 1));

                for (int i = 0; i < expectedRects.Length; i++)
                {
                    var expectedRect = expectedRects[i];

                    Assert.Equal(expectedRect.Left, rects[i].Left, 2);

                    Assert.Equal(expectedRect.Right, rects[i].Right, 2);
                }            
            }
        }

        [Fact]
        public void Should_HitTestTextRangeWithLineBreaks()
        {
            using (Start())
            {
                var beforeLinebreak = "Line before linebreak";
                var afterLinebreak = "Line after linebreak";
                var text = beforeLinebreak + Environment.NewLine + "" + Environment.NewLine + afterLinebreak;

                var textLayout = new TextLayout(text, Typeface.Default, 12, Brushes.Black);

                var end = text.Length - afterLinebreak.Length + 1;

                var rects = textLayout.HitTestTextRange(0, end).ToArray();

                Assert.Equal(3, rects.Length);

                var endX = textLayout.TextLines[2].GetDistanceFromCharacterHit(new CharacterHit(end));

                //First character should be covered
                Assert.Equal(7.201171875, endX, 2);
            }
        }

        [Fact]
        public void Should_HitTestTextPosition_EndOfLine_RTL()
        {
            var text = "גש\r\n";

            using (Start())
            {
                var textLayout = new TextLayout(text, Typeface.Default, 12, Brushes.Black, flowDirection: FlowDirection.RightToLeft);

                var rect = textLayout.HitTestTextPosition(text.Length);

                Assert.Equal(16.32, rect.Top);
            }
        }

        [Win32Fact("Font only available on Windows")]
        public void Should_Handle_TextStyle_With_Ligature()
        {
            using (Start())
            {
                var text = "fi";

                var typeface = new Typeface("Calibri");

                var textLayout = new TextLayout(text, typeface, 12, Brushes.Black,
                    textStyleOverrides: new[]
                    {
                        new ValueSpan<TextRunProperties>(1, 1,
                            new GenericTextRunProperties(typeface, foregroundBrush: Brushes.White))
                    });

                Assert.NotNull(textLayout);
            }
        }

        [Fact]
        public void Should_Measure_TextLayoutSymbolWithAndWidthIncludingTrailingWhitespace()
        {
            const string symbolsFont = "resm:Avalonia.Skia.UnitTests.Fonts?assembly=Avalonia.Skia.UnitTests#Symbols";
            using (Start())
            {
                var textLayout = new TextLayout("\ue971", new Typeface(symbolsFont), 12.0, Brushes.White);

                Assert.Equal(new Size(12.0, 12.0), new Size(textLayout.Width, textLayout.Height));
                Assert.Equal(12.0, textLayout.WidthIncludingTrailingWhitespace);
            }
        }

        [Fact]
<<<<<<< HEAD
        public void Should_Measure_TextLayoutSymbolWithAndWidthIncludingTrailingWhitespaceAndMinTextWidth()
        {
            using (Start())
            {
                var typeFace = new Typeface("Courier New");
                var textLayout0 = new TextLayout("aaaa", typeFace, 12.0, Brushes.White);
                Assert.Equal(textLayout0.WidthIncludingTrailingWhitespace, textLayout0.Width);
                Assert.Equal(textLayout0.MinTextWidth, textLayout0.Width);

                var textLayout01 = new TextLayout("a a", typeFace, 12.0, Brushes.White);
                var textLayout1 = new TextLayout("a a ", typeFace, 12.0, Brushes.White);
                Assert.Equal(new Size(textLayout0.Width, textLayout0.Height), new Size(textLayout1.WidthIncludingTrailingWhitespace, textLayout1.Height));
                Assert.Equal(textLayout0.WidthIncludingTrailingWhitespace, textLayout1.WidthIncludingTrailingWhitespace);
                Assert.Equal(textLayout01.Width, textLayout1.MinTextWidth);

                var textLayout2 = new TextLayout(" aa ", typeFace, 12.0, Brushes.White);
                Assert.Equal(new Size(textLayout1.Width, textLayout1.Height), new Size(textLayout2.Width, textLayout2.Height));
                Assert.Equal(textLayout0.WidthIncludingTrailingWhitespace, textLayout2.WidthIncludingTrailingWhitespace);
                Assert.Equal(textLayout01.Width, textLayout2.MinTextWidth);
                
                var textLayout3 = new TextLayout("    ", typeFace, 12.0, Brushes.White);
                Assert.Equal(new Size(0, textLayout0.Height), new Size(textLayout3.Width, textLayout3.Height));
                Assert.Equal(textLayout0.WidthIncludingTrailingWhitespace, textLayout3.WidthIncludingTrailingWhitespace);
                Assert.Equal(0, textLayout3.MinTextWidth);
            }
        }
        
        private static void AssertGreaterThan(double x, double y, string message) => Assert.True(x > y, $"{message}. {x} is not > {y}");
=======
        public void Should_Wrap_With_LineEnd()
        {
            using (Start())
            {
                var defaultProperties =
                   new GenericTextRunProperties(Typeface.Default, 72, foregroundBrush: Brushes.Black);

                var paragraphProperties = new GenericTextParagraphProperties(defaultProperties, textWrap: TextWrapping.Wrap);

                var textLayout = new TextLayout(new SingleBufferTextSource("01", defaultProperties, true), paragraphProperties, maxWidth: 36);

                Assert.Equal(2, textLayout.TextLines.Count);

                var lastLine = textLayout.TextLines.Last();

                Assert.Equal(2, lastLine.TextRuns.Count);

                var lastRun = lastLine.TextRuns.Last();

                Assert.IsAssignableFrom<TextEndOfLine>(lastRun);
            }
        }
>>>>>>> 676d5c76

        private static IDisposable Start()
        {
            var disposable = UnitTestApplication.Start(TestServices.MockPlatformRenderInterface
                .With(renderInterface: new PlatformRenderInterface(null),
                    textShaperImpl: new TextShaperImpl(),
                    fontManagerImpl: new CustomFontManagerImpl()));

            return disposable;
        }
    }
}<|MERGE_RESOLUTION|>--- conflicted
+++ resolved
@@ -1161,7 +1161,30 @@
         }
 
         [Fact]
-<<<<<<< HEAD
+        public void Should_Wrap_With_LineEnd()
+        {
+            using (Start())
+            {
+                var defaultProperties =
+                   new GenericTextRunProperties(Typeface.Default, 72, foregroundBrush: Brushes.Black);
+
+                var paragraphProperties = new GenericTextParagraphProperties(defaultProperties, textWrap: TextWrapping.Wrap);
+
+                var textLayout = new TextLayout(new SingleBufferTextSource("01", defaultProperties, true), paragraphProperties, maxWidth: 36);
+
+                Assert.Equal(2, textLayout.TextLines.Count);
+
+                var lastLine = textLayout.TextLines.Last();
+
+                Assert.Equal(2, lastLine.TextRuns.Count);
+
+                var lastRun = lastLine.TextRuns.Last();
+
+                Assert.IsAssignableFrom<TextEndOfLine>(lastRun);
+            }
+        }
+
+        [Fact]
         public void Should_Measure_TextLayoutSymbolWithAndWidthIncludingTrailingWhitespaceAndMinTextWidth()
         {
             using (Start())
@@ -1190,30 +1213,6 @@
         }
         
         private static void AssertGreaterThan(double x, double y, string message) => Assert.True(x > y, $"{message}. {x} is not > {y}");
-=======
-        public void Should_Wrap_With_LineEnd()
-        {
-            using (Start())
-            {
-                var defaultProperties =
-                   new GenericTextRunProperties(Typeface.Default, 72, foregroundBrush: Brushes.Black);
-
-                var paragraphProperties = new GenericTextParagraphProperties(defaultProperties, textWrap: TextWrapping.Wrap);
-
-                var textLayout = new TextLayout(new SingleBufferTextSource("01", defaultProperties, true), paragraphProperties, maxWidth: 36);
-
-                Assert.Equal(2, textLayout.TextLines.Count);
-
-                var lastLine = textLayout.TextLines.Last();
-
-                Assert.Equal(2, lastLine.TextRuns.Count);
-
-                var lastRun = lastLine.TextRuns.Last();
-
-                Assert.IsAssignableFrom<TextEndOfLine>(lastRun);
-            }
-        }
->>>>>>> 676d5c76
 
         private static IDisposable Start()
         {
