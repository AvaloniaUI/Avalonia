using System;
using Moq;
using Avalonia.Input;
using Avalonia.Layout;
using Avalonia.Markup.Xaml;
using Avalonia.Media;
using Avalonia.Platform;
using Avalonia.Styling;
using Avalonia.Themes.Simple;
using Avalonia.Rendering;
using System.Reactive.Concurrency;
using System.Collections.Generic;
using Avalonia.Controls;
using System.Reflection;
using Avalonia.Animation;
using Avalonia.Headless;
using Avalonia.Threading;

namespace Avalonia.UnitTests
{
    public class TestServices
    {
        public static readonly TestServices StyledWindow = new TestServices(
            assetLoader: new StandardAssetLoader(),
            platform: new StandardRuntimePlatform(),
            renderInterface: new HeadlessPlatformRenderInterface(),
            standardCursorFactory: new HeadlessCursorFactoryStub(),
            theme: () => CreateSimpleTheme(),
            dispatcherImpl: new NullDispatcherImpl(),
            fontManagerImpl: new HeadlessFontManagerStub(),
            textShaperImpl: new HeadlessTextShaperStub(),
            windowingPlatform: new MockWindowingPlatform());

        public static readonly TestServices MockPlatformRenderInterface = new TestServices(
<<<<<<< HEAD
            assetLoader: new AssetLoader(),
            renderInterface: new HeadlessPlatformRenderInterface(),
            fontManagerImpl: new HeadlessFontManagerStub(),
            textShaperImpl: new HeadlessTextShaperStub());
=======
            assetLoader: new StandardAssetLoader(),
            renderInterface: new MockPlatformRenderInterface(),
            fontManagerImpl: new MockFontManagerImpl(),
            textShaperImpl: new MockTextShaperImpl());
>>>>>>> eabb4080

        public static readonly TestServices MockPlatformWrapper = new TestServices(
            platform: Mock.Of<IRuntimePlatform>());

        public static readonly TestServices MockThreadingInterface = new TestServices(
            dispatcherImpl: new NullDispatcherImpl());

        public static readonly TestServices MockWindowingPlatform = new TestServices(
            windowingPlatform: new MockWindowingPlatform());

        public static readonly TestServices RealFocus = new TestServices(
            focusManager: new FocusManager(),
            keyboardDevice: () => new KeyboardDevice(),
            keyboardNavigation: new KeyboardNavigationHandler(),
            inputManager: new InputManager(),
<<<<<<< HEAD
            assetLoader: new AssetLoader(),
            renderInterface: new HeadlessPlatformRenderInterface(),
            fontManagerImpl: new HeadlessFontManagerStub(),
            textShaperImpl: new HeadlessTextShaperStub());

        public static readonly TestServices TextServices = new TestServices(
            assetLoader: new AssetLoader(),
            renderInterface: new HeadlessPlatformRenderInterface(),
=======
            assetLoader: new StandardAssetLoader(),
            renderInterface: new MockPlatformRenderInterface(),
            fontManagerImpl: new MockFontManagerImpl(),
            textShaperImpl: new MockTextShaperImpl());

        public static readonly TestServices TextServices = new TestServices(
            assetLoader: new StandardAssetLoader(),
            renderInterface: new MockPlatformRenderInterface(),
>>>>>>> eabb4080
            fontManagerImpl: new HarfBuzzFontManagerImpl(),
            textShaperImpl: new HarfBuzzTextShaperImpl());
        
        public TestServices(
            IAssetLoader assetLoader = null,
            IFocusManager focusManager = null,
            IGlobalClock globalClock = null,
            IInputManager inputManager = null,
            Func<IKeyboardDevice> keyboardDevice = null,
            IKeyboardNavigationHandler keyboardNavigation = null,
            Func<IMouseDevice> mouseDevice = null,
            IRuntimePlatform platform = null,
            IPlatformRenderInterface renderInterface = null,
            IRenderTimer renderLoop = null,
            ICursorFactory standardCursorFactory = null,
            Func<IStyle> theme = null,
            IDispatcherImpl dispatcherImpl = null,
            IFontManagerImpl fontManagerImpl = null,
            ITextShaperImpl textShaperImpl = null,
            IWindowImpl windowImpl = null,
            IWindowingPlatform windowingPlatform = null)
        {
            AssetLoader = assetLoader;
            FocusManager = focusManager;
            GlobalClock = globalClock;
            InputManager = inputManager;
            KeyboardDevice = keyboardDevice;
            KeyboardNavigation = keyboardNavigation;
            MouseDevice = mouseDevice;
            Platform = platform;
            RenderInterface = renderInterface;
            FontManagerImpl = fontManagerImpl;
            TextShaperImpl = textShaperImpl;
            StandardCursorFactory = standardCursorFactory;
            Theme = theme;
            DispatcherImpl = dispatcherImpl;
            WindowImpl = windowImpl;
            WindowingPlatform = windowingPlatform;
        }

        public IAssetLoader AssetLoader { get; }
        public IInputManager InputManager { get; }
        public IFocusManager FocusManager { get; }
        public IGlobalClock GlobalClock { get; }
        public Func<IKeyboardDevice> KeyboardDevice { get; }
        public IKeyboardNavigationHandler KeyboardNavigation { get; }
        public Func<IMouseDevice> MouseDevice { get; }
        public IRuntimePlatform Platform { get; }
        public IPlatformRenderInterface RenderInterface { get; }
        public IFontManagerImpl FontManagerImpl { get; }
        public ITextShaperImpl TextShaperImpl { get; }
        public ICursorFactory StandardCursorFactory { get; }
        public Func<IStyle> Theme { get; }
        public IDispatcherImpl DispatcherImpl { get; }
        public IWindowImpl WindowImpl { get; }
        public IWindowingPlatform WindowingPlatform { get; }

        public TestServices With(
            IAssetLoader assetLoader = null,
            IFocusManager focusManager = null,
            IGlobalClock globalClock = null,
            IInputManager inputManager = null,
            Func<IKeyboardDevice> keyboardDevice = null,
            IKeyboardNavigationHandler keyboardNavigation = null,
            Func<IMouseDevice> mouseDevice = null,
            IRuntimePlatform platform = null,
            IPlatformRenderInterface renderInterface = null,
            IRenderTimer renderLoop = null,
            IScheduler scheduler = null,
            ICursorFactory standardCursorFactory = null,
            Func<IStyle> theme = null,
            IDispatcherImpl dispatcherImpl = null,
            IFontManagerImpl fontManagerImpl = null,
            ITextShaperImpl textShaperImpl = null,
            IWindowImpl windowImpl = null,
            IWindowingPlatform windowingPlatform = null)
        {
            return new TestServices(
                assetLoader: assetLoader ?? AssetLoader,
                focusManager: focusManager ?? FocusManager,
                globalClock: globalClock ?? GlobalClock,
                inputManager: inputManager ?? InputManager,
                keyboardDevice: keyboardDevice ?? KeyboardDevice,
                keyboardNavigation: keyboardNavigation ?? KeyboardNavigation,
                mouseDevice: mouseDevice ?? MouseDevice,
                platform: platform ?? Platform,
                renderInterface: renderInterface ?? RenderInterface,
                fontManagerImpl: fontManagerImpl ?? FontManagerImpl,
                textShaperImpl: textShaperImpl ?? TextShaperImpl,
                standardCursorFactory: standardCursorFactory ?? StandardCursorFactory,
                theme: theme ?? Theme,
                dispatcherImpl: dispatcherImpl ?? DispatcherImpl,
                windowingPlatform: windowingPlatform ?? WindowingPlatform,
                windowImpl: windowImpl ?? WindowImpl);
        }

        private static IStyle CreateSimpleTheme()
        {
            return new SimpleTheme();
        }
    }
}<|MERGE_RESOLUTION|>--- conflicted
+++ resolved
@@ -32,17 +32,10 @@
             windowingPlatform: new MockWindowingPlatform());
 
         public static readonly TestServices MockPlatformRenderInterface = new TestServices(
-<<<<<<< HEAD
-            assetLoader: new AssetLoader(),
+            assetLoader: new StandardAssetLoader(),
             renderInterface: new HeadlessPlatformRenderInterface(),
             fontManagerImpl: new HeadlessFontManagerStub(),
             textShaperImpl: new HeadlessTextShaperStub());
-=======
-            assetLoader: new StandardAssetLoader(),
-            renderInterface: new MockPlatformRenderInterface(),
-            fontManagerImpl: new MockFontManagerImpl(),
-            textShaperImpl: new MockTextShaperImpl());
->>>>>>> eabb4080
 
         public static readonly TestServices MockPlatformWrapper = new TestServices(
             platform: Mock.Of<IRuntimePlatform>());
@@ -58,25 +51,14 @@
             keyboardDevice: () => new KeyboardDevice(),
             keyboardNavigation: new KeyboardNavigationHandler(),
             inputManager: new InputManager(),
-<<<<<<< HEAD
-            assetLoader: new AssetLoader(),
+            assetLoader: new StandardAssetLoader(),
             renderInterface: new HeadlessPlatformRenderInterface(),
             fontManagerImpl: new HeadlessFontManagerStub(),
             textShaperImpl: new HeadlessTextShaperStub());
 
         public static readonly TestServices TextServices = new TestServices(
-            assetLoader: new AssetLoader(),
+            assetLoader: new StandardAssetLoader(),
             renderInterface: new HeadlessPlatformRenderInterface(),
-=======
-            assetLoader: new StandardAssetLoader(),
-            renderInterface: new MockPlatformRenderInterface(),
-            fontManagerImpl: new MockFontManagerImpl(),
-            textShaperImpl: new MockTextShaperImpl());
-
-        public static readonly TestServices TextServices = new TestServices(
-            assetLoader: new StandardAssetLoader(),
-            renderInterface: new MockPlatformRenderInterface(),
->>>>>>> eabb4080
             fontManagerImpl: new HarfBuzzFontManagerImpl(),
             textShaperImpl: new HarfBuzzTextShaperImpl());
         
