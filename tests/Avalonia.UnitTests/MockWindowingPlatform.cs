using System;
using Avalonia.Controls.Primitives.PopupPositioning;
using Avalonia.Input;
using Moq;
using Avalonia.Platform;
using Avalonia.Rendering;

namespace Avalonia.UnitTests
{
    public class MockWindowingPlatform : IWindowingPlatform
    {
        private static readonly Size s_screenSize = new Size(1280, 1024);
        private readonly Func<IWindowImpl> _windowImpl;
        private readonly Func<IWindowBaseImpl, IPopupImpl> _popupImpl;

        public MockWindowingPlatform(
            Func<IWindowImpl> windowImpl = null,
            Func<IWindowBaseImpl, IPopupImpl> popupImpl = null )
        {
            _windowImpl = windowImpl;
            _popupImpl = popupImpl;
        }

        public static Mock<IWindowImpl> CreateWindowMock()
        {
            var windowImpl = new Mock<IWindowImpl>();
            var position = new PixelPoint();
            var clientSize = new Size(800, 600);

            windowImpl.SetupAllProperties();
            windowImpl.Setup(x => x.ClientSize).Returns(() => clientSize);
<<<<<<< HEAD
            windowImpl.Setup(x => x.Scaling).Returns(1);
=======
            windowImpl.Setup(x => x.MaxAutoSizeHint).Returns(s_screenSize);
            windowImpl.Setup(x => x.DesktopScaling).Returns(1);
            windowImpl.Setup(x => x.RenderScaling).Returns(1);
>>>>>>> 023b25f0
            windowImpl.Setup(x => x.Screen).Returns(CreateScreenMock().Object);
            windowImpl.Setup(x => x.Position).Returns(() => position);
            SetupToplevel(windowImpl);

            windowImpl.Setup(x => x.CreatePopup()).Returns(() =>
            {
                return CreatePopupMock(windowImpl.Object).Object;
            });

            windowImpl.Setup(x => x.Dispose()).Callback(() =>
            {
                windowImpl.Object.Closed?.Invoke();
            });

            windowImpl.Setup(x => x.Move(It.IsAny<PixelPoint>())).Callback<PixelPoint>(x =>
            {
                position = x;
                windowImpl.Object.PositionChanged?.Invoke(x);
            });

            windowImpl.Setup(x => x.Resize(It.IsAny<Size>())).Callback<Size>(x =>
            {
                clientSize = x.Constrain(s_screenSize);
                windowImpl.Object.Resized?.Invoke(clientSize);
            });

            windowImpl.Setup(x => x.Show()).Callback(() =>
            {
                windowImpl.Object.Activated?.Invoke();
            });

            return windowImpl;
        }

        public static Mock<IPopupImpl> CreatePopupMock(IWindowBaseImpl parent)
        {
            var popupImpl = new Mock<IPopupImpl>();
            var clientSize = new Size();

            var positionerHelper = new ManagedPopupPositionerPopupImplHelper(parent, (pos, size, scale) =>
            {
                clientSize = size.Constrain(s_screenSize);
                popupImpl.Object.PositionChanged?.Invoke(pos);
                popupImpl.Object.Resized?.Invoke(clientSize);
            });
            
            var positioner = new ManagedPopupPositioner(positionerHelper);

            popupImpl.SetupAllProperties();
            popupImpl.Setup(x => x.ClientSize).Returns(() => clientSize);
<<<<<<< HEAD
            popupImpl.Setup(x => x.Scaling).Returns(1);
=======
            popupImpl.Setup(x => x.MaxAutoSizeHint).Returns(s_screenSize);
            popupImpl.Setup(x => x.RenderScaling).Returns(1);
>>>>>>> 023b25f0
            popupImpl.Setup(x => x.PopupPositioner).Returns(positioner);
            
            SetupToplevel(popupImpl);
            
            return popupImpl;
        }

        public static Mock<IScreenImpl> CreateScreenMock()
        {
            var screenImpl = new Mock<IScreenImpl>();
            var bounds = new PixelRect(0, 0, (int)s_screenSize.Width, (int)s_screenSize.Height);
            var screen = new Screen(96, bounds, bounds, true);
            screenImpl.Setup(x => x.AllScreens).Returns(new[] { screen });
            screenImpl.Setup(x => x.ScreenCount).Returns(1);
            return screenImpl;
        }

        public IWindowImpl CreateWindow()
        {
            if (_windowImpl is object)
            {
                return _windowImpl();
            }
            else
            {
                var mock = CreateWindowMock();

                if (_popupImpl is object)
                {
                    mock.Setup(x => x.CreatePopup()).Returns(() => _popupImpl(mock.Object));
                }

                return mock.Object;
            }
        }

        public IWindowImpl CreateEmbeddableWindow()
        {
            throw new NotImplementedException();
        }

        private static void SetupToplevel<T>(Mock<T> mock) where T : class, ITopLevelImpl
        {
            mock.SetupGet(x => x.MouseDevice).Returns(new MouseDevice());
        }
    }
}<|MERGE_RESOLUTION|>--- conflicted
+++ resolved
@@ -29,13 +29,9 @@
 
             windowImpl.SetupAllProperties();
             windowImpl.Setup(x => x.ClientSize).Returns(() => clientSize);
-<<<<<<< HEAD
-            windowImpl.Setup(x => x.Scaling).Returns(1);
-=======
             windowImpl.Setup(x => x.MaxAutoSizeHint).Returns(s_screenSize);
             windowImpl.Setup(x => x.DesktopScaling).Returns(1);
             windowImpl.Setup(x => x.RenderScaling).Returns(1);
->>>>>>> 023b25f0
             windowImpl.Setup(x => x.Screen).Returns(CreateScreenMock().Object);
             windowImpl.Setup(x => x.Position).Returns(() => position);
             SetupToplevel(windowImpl);
@@ -86,12 +82,8 @@
 
             popupImpl.SetupAllProperties();
             popupImpl.Setup(x => x.ClientSize).Returns(() => clientSize);
-<<<<<<< HEAD
-            popupImpl.Setup(x => x.Scaling).Returns(1);
-=======
             popupImpl.Setup(x => x.MaxAutoSizeHint).Returns(s_screenSize);
             popupImpl.Setup(x => x.RenderScaling).Returns(1);
->>>>>>> 023b25f0
             popupImpl.Setup(x => x.PopupPositioner).Returns(positioner);
             
             SetupToplevel(popupImpl);
