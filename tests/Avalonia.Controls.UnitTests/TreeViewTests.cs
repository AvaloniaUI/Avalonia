--- conflicted
+++ resolved
@@ -1247,7 +1247,7 @@
             }
         }
 
-        private static TreeViewItem GetItem(TreeView target, params int[] indexes)
+        private TreeViewItem GetItem(TreeView target, params int[] indexes)
         {
             var c = (ItemsControl)target;
 
@@ -1293,16 +1293,12 @@
             };
         }
 
-<<<<<<< HEAD
-        private static void CreateNodeDataTemplate(IControl control)
-=======
         private void CreateNodeDataTemplate(Control control)
->>>>>>> 2f3c5ef9
         {
             control.DataTemplates.Add(new TestTreeDataTemplate());
         }
 
-        private static IControlTemplate CreateTreeViewTemplate()
+        private IControlTemplate CreateTreeViewTemplate()
         {
             return new FuncControlTemplate<TreeView>((parent, scope) => new ItemsPresenter
             {
@@ -1311,7 +1307,7 @@
             }.RegisterInNameScope(scope));
         }
 
-        private static IControlTemplate CreateTreeViewItemTemplate()
+        private IControlTemplate CreateTreeViewItemTemplate()
         {
             return new FuncControlTemplate<TreeViewItem>((parent, scope) => new Panel
             {
@@ -1331,7 +1327,7 @@
             });
         }
 
-        private static void ExpandAll(TreeView tree)
+        private void ExpandAll(TreeView tree)
         {
             foreach (var i in tree.ItemContainerGenerator.Containers)
             {
@@ -1377,7 +1373,7 @@
             _mouse.Click(container, modifiers: modifiers);
         }
 
-        private static void AssertChildrenSelected(TreeView treeView, Node rootNode)
+        private void AssertChildrenSelected(TreeView treeView, Node rootNode)
         {
             foreach (var child in rootNode.Children)
             {
@@ -1387,7 +1383,7 @@
             }
         }
 
-        private static IDisposable Application()
+        private IDisposable Application()
         {
             return UnitTestApplication.Start(
                 TestServices.MockThreadingInterface.With(
