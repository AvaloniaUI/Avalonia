--- conflicted
+++ resolved
@@ -1466,7 +1466,7 @@
             var target = CreateTarget(
                 data: data,
                 expandAll: false,
-                itemContainerTheme: itemTheme,
+                itemContainerTheme: itemTheme, 
                 multiSelect: true);
 
             var rootContainer = Assert.IsType<TreeViewItem>(target.ContainerFromIndex(0));
@@ -1843,12 +1843,8 @@
                     keyboardNavigation: () => new KeyboardNavigationHandler(),
                     inputManager: new InputManager(),
                     renderInterface: new HeadlessPlatformRenderInterface(),
-<<<<<<< HEAD
-                    textShaperImpl: new HarfBuzzTextShaper()));
-=======
-                    textShaperImpl: new HeadlessTextShaperStub(),
+                    textShaperImpl: new HarfBuzzTextShaper(),
                     assetLoader: new StandardAssetLoader()));
->>>>>>> f6165454
         }
 
         private class Node : NotifyingBase
