--- conflicted
+++ resolved
@@ -182,39 +182,26 @@
         }
 
         [Fact]
-<<<<<<< HEAD
-        public void Child_Should_Be_Measured_With_Infinity()
-=======
         public void Child_Should_Be_Measured_With_MaxAutoSizeHint()
->>>>>>> 023b25f0
         {
             using (UnitTestApplication.Start(TestServices.StyledWindow))
             {
                 var child = new ChildControl();
                 var window = new Window();
-<<<<<<< HEAD
-                var target = CreateTarget(window);
-=======
                 var popupImpl = MockWindowingPlatform.CreatePopupMock(window.PlatformImpl);
                 popupImpl.Setup(x => x.MaxAutoSizeHint).Returns(new Size(1200, 1000));
                 var target = CreateTarget(window, popupImpl.Object);
->>>>>>> 023b25f0
                 
                 target.Content = child;
                 target.Show();
 
-<<<<<<< HEAD
-                Assert.Equal(Size.Infinity, child.MeasureSize);
-=======
                 Assert.Equal(1, child.MeasureSizes.Count);
                 Assert.Equal(new Size(1200, 1000), child.MeasureSizes[0]);
->>>>>>> 023b25f0
             }
         }
 
         [Fact]
         public void Child_Should_Be_Measured_With_Width_Height_When_Set()
-<<<<<<< HEAD
         {
             using (UnitTestApplication.Start(TestServices.StyledWindow))
             {
@@ -227,7 +214,8 @@
                 target.Content = child;
                 target.Show();
 
-                Assert.Equal(new Size(500, 600), child.MeasureSize);
+                Assert.Equal(1, child.MeasureSizes.Count);
+                Assert.Equal(new Size(500, 600), child.MeasureSizes[0]);
             }
         }
 
@@ -245,7 +233,8 @@
                 target.Content = child;
                 target.Show();
 
-                Assert.Equal(new Size(500, 600), child.MeasureSize);
+                Assert.Equal(1, child.MeasureSizes.Count);
+                Assert.Equal(new Size(500, 600), child.MeasureSizes[0]);
             }
         }
 
@@ -334,129 +323,6 @@
 
         private PopupRoot CreateTarget(TopLevel popupParent, IPopupImpl impl = null)
         {
-=======
-        {
-            using (UnitTestApplication.Start(TestServices.StyledWindow))
-            {
-                var child = new ChildControl();
-                var window = new Window();
-                var target = CreateTarget(window);
-
-                target.Width = 500;
-                target.Height = 600;
-                target.Content = child;
-                target.Show();
-
-                Assert.Equal(1, child.MeasureSizes.Count);
-                Assert.Equal(new Size(500, 600), child.MeasureSizes[0]);
-            }
-        }
-
-        [Fact]
-        public void Child_Should_Be_Measured_With_MaxWidth_MaxHeight_When_Set()
-        {
-            using (UnitTestApplication.Start(TestServices.StyledWindow))
-            {
-                var child = new ChildControl();
-                var window = new Window();
-                var target = CreateTarget(window);
-
-                target.MaxWidth = 500;
-                target.MaxHeight = 600;
-                target.Content = child;
-                target.Show();
-
-                Assert.Equal(1, child.MeasureSizes.Count);
-                Assert.Equal(new Size(500, 600), child.MeasureSizes[0]);
-            }
-        }
-
-        [Fact]
-        public void Should_Not_Have_Offset_On_Bounds_When_Content_Larger_Than_Max_Window_Size()
-        {
-            // Issue #3784.
-            using (UnitTestApplication.Start(TestServices.StyledWindow))
-            {
-                var window = new Window();
-                var popupImpl = MockWindowingPlatform.CreatePopupMock(window.PlatformImpl);
-
-                var child = new Canvas
-                {
-                    Width = 400,
-                    Height = 1344,
-                };
-
-                var target = CreateTarget(window, popupImpl.Object);
-                target.Content = child;
-
-                target.Show();
-
-                Assert.Equal(new Size(400, 1024), target.Bounds.Size);
-
-                // Issue #3784 causes this to be (0, 160) which makes no sense as Window has no
-                // parent control to be offset against.
-                Assert.Equal(new Point(0, 0), target.Bounds.Position);
-            }
-        }
-
-        [Fact]
-        public void MinWidth_MinHeight_Should_Be_Respected()
-        {
-            // Issue #3796
-            using (UnitTestApplication.Start(TestServices.StyledWindow))
-            {
-                var window = new Window();
-                var popupImpl = MockWindowingPlatform.CreatePopupMock(window.PlatformImpl);
-
-                var target = CreateTarget(window, popupImpl.Object);
-                target.MinWidth = 400;
-                target.MinHeight = 800;
-                target.Content = new Border
-                {
-                    Width = 100,
-                    Height = 100,
-                };
-
-                target.Show();
-
-                Assert.Equal(new Rect(0, 0, 400, 800), target.Bounds);
-                Assert.Equal(new Size(400, 800), target.ClientSize);
-                Assert.Equal(new Size(400, 800), target.PlatformImpl.ClientSize);
-            }
-        }
-
-        [Fact]
-        public void Setting_Width_Should_Resize_WindowImpl()
-        {
-            // Issue #3796
-            using (UnitTestApplication.Start(TestServices.StyledWindow))
-            {
-                var window = new Window();
-                var popupImpl = MockWindowingPlatform.CreatePopupMock(window.PlatformImpl);
-                var positioner = new Mock<IPopupPositioner>();
-                popupImpl.Setup(x => x.PopupPositioner).Returns(positioner.Object);
-
-                var target = CreateTarget(window, popupImpl.Object);
-                target.Width = 400;
-                target.Height = 800;
-
-                target.Show();
-
-                Assert.Equal(400, target.Width);
-                Assert.Equal(800, target.Height);
-
-                target.Width = 410;
-                target.LayoutManager.ExecuteLayoutPass();
-
-                positioner.Verify(x => 
-                    x.Update(It.Is<PopupPositionerParameters>(x => x.Size.Width == 410)));
-                Assert.Equal(410, target.Width);
-            }
-        }
-
-        private PopupRoot CreateTarget(TopLevel popupParent, IPopupImpl impl = null)
-        {
->>>>>>> 023b25f0
             impl ??= popupParent.PlatformImpl.CreatePopup();
 
             var result = new PopupRoot(popupParent, impl)
@@ -505,19 +371,11 @@
 
         private class ChildControl : Control
         {
-<<<<<<< HEAD
-            public Size MeasureSize { get; private set; }
+            public List<Size> MeasureSizes { get; } = new List<Size>();
 
             protected override Size MeasureOverride(Size availableSize)
             {
-                MeasureSize = availableSize;
-=======
-            public List<Size> MeasureSizes { get; } = new List<Size>();
-
-            protected override Size MeasureOverride(Size availableSize)
-            {
                 MeasureSizes.Add(availableSize);
->>>>>>> 023b25f0
                 return base.MeasureOverride(availableSize);
             }
         }
