using System;
using System.Collections;
using System.Collections.Generic;
using System.Collections.ObjectModel;
using System.Collections.Specialized;
using System.ComponentModel;
using System.Linq;
using System.Threading.Tasks;
using Avalonia.Collections;
using Avalonia.Controls.Presenters;
using Avalonia.Controls.Primitives;
using Avalonia.Controls.Selection;
using Avalonia.Controls.Templates;
using Avalonia.Data;
using Avalonia.Input;
using Avalonia.Input.Platform;
using Avalonia.Interactivity;
using Avalonia.Layout;
using Avalonia.Markup.Data;
using Avalonia.Styling;
using Avalonia.Threading;
using Avalonia.UnitTests;
using Avalonia.VisualTree;
using Moq;
using Xunit;

namespace Avalonia.Controls.UnitTests.Primitives
{
    public partial class SelectingItemsControlTests : ScopedTestBase
    {
        private MouseTestHelper _helper = new MouseTestHelper();

        [Fact]
        public void SelectedIndex_Should_Initially_Be_Minus_1()
        {
            var items = new[]
            {
                new Item(),
                new Item(),
            };

            var target = new SelectingItemsControl
            {
                ItemsSource = items,
                Template = Template(),
            };

            Assert.Equal(-1, target.SelectedIndex);
        }

        [Fact]
        public void Item_IsSelected_Should_Initially_Be_False()
        {
            var items = new[]
            {
                new Item(),
                new Item(),
            };

            var target = new SelectingItemsControl
            {
                ItemsSource = items,
                Template = Template(),
            };

            Prepare(target);

            Assert.False(items[0].IsSelected);
            Assert.False(items[1].IsSelected);
        }

        [Fact]
        public void Setting_SelectedItem_Should_Set_Item_IsSelected_True()
        {
            var items = new[]
            {
                new Item(),
                new Item(),
            };

            var target = new SelectingItemsControl
            {
                ItemsSource = items,
                Template = Template(),
            };

            Prepare(target);

            target.SelectedItem = items[1];

            Assert.False(items[0].IsSelected);
            Assert.True(items[1].IsSelected);
        }

        [Fact]
        public void Setting_SelectedItem_Before_ApplyTemplate_Should_Set_Item_IsSelected_True()
        {
            var items = new[]
            {
                new Item(),
                new Item(),
            };

            var target = new SelectingItemsControl
            {
                ItemsSource = items,
                Template = Template(),
            };

            target.SelectedItem = items[1];
            Prepare(target);

            Assert.False(items[0].IsSelected);
            Assert.True(items[1].IsSelected);
        }

        [Fact]
        public void SelectedIndex_Should_Be_Minus_1_After_Initialize()
        {
            var items = new[]
            {
                new Item(),
                new Item(),
            };

            var target = new ListBox();
            target.BeginInit();
            target.ItemsSource = items;
            target.Template = Template();
            target.EndInit();

            Assert.Equal(-1, target.SelectedIndex);
        }

        [Fact]
        public void SelectedIndex_Should_Be_Minus_1_Without_Initialize()
        {
            var items = new[]
            {
                new Item(),
                new Item(),
            };

            var target = new ListBox();
            target.ItemsSource = items;
            target.Template = Template();
            target.DataContext = new object();

            Assert.Equal(-1, target.SelectedIndex);
        }

        [Fact]
        public void SelectedIndex_Should_Be_0_After_Initialize_With_AlwaysSelected()
        {
            var items = new[]
            {
                new Item(),
                new Item(),
            };

            var target = new ListBox();
            target.BeginInit();
            target.SelectionMode = SelectionMode.Single | SelectionMode.AlwaysSelected;
            target.ItemsSource = items;
            target.Template = Template();
            target.EndInit();

            Prepare(target);

            Assert.Equal(0, target.SelectedIndex);
        }

        [Fact]
        public void Setting_SelectedIndex_During_Initialize_Should_Select_Item_When_AlwaysSelected_Is_Used()
        {
            using var _ = UnitTestApplication.Start(TestServices.MockPlatformRenderInterface);

            var listBox = new ListBox
            {
                SelectionMode = SelectionMode.Single | SelectionMode.AlwaysSelected
            };

            listBox.BeginInit();

            listBox.SelectedIndex = 1;
            var items = new AvaloniaList<string>();
            listBox.ItemsSource = items;
            items.Add("A");
            items.Add("B");
            items.Add("C");

            listBox.EndInit();

            Prepare(listBox);

            Assert.Equal("B", listBox.SelectedItem);
        }

        [Fact]
        public void Setting_SelectedIndex_Before_Initialize_Should_Retain_Selection()
        {
            var listBox = new ListBox
            {
                SelectionMode = SelectionMode.Single,
                ItemsSource = new[] { "foo", "bar", "baz" },
                SelectedIndex = 1
            };

            listBox.BeginInit();

            listBox.EndInit();

            Assert.Equal(1, listBox.SelectedIndex);
            Assert.Equal("bar", listBox.SelectedItem);
        }

        [Fact]
        public void Setting_SelectedIndex_During_Initialize_Should_Take_Priority_Over_Previous_Value()
        {
            var listBox = new ListBox
            {
                SelectionMode = SelectionMode.Single,
                ItemsSource = new[] { "foo", "bar", "baz" },
                SelectedIndex = 2
            };

            listBox.BeginInit();

            listBox.SelectedIndex = 1;

            listBox.EndInit();

            Assert.Equal(1, listBox.SelectedIndex);
            Assert.Equal("bar", listBox.SelectedItem);
        }

        [Fact]
        public void Setting_SelectedItem_Before_Initialize_Should_Retain_Selection()
        {
            var listBox = new ListBox
            {
                SelectionMode = SelectionMode.Single,
                ItemsSource = new[] { "foo", "bar", "baz" },
                SelectedItem = "bar"
            };

            listBox.BeginInit();

            listBox.EndInit();

            Assert.Equal(1, listBox.SelectedIndex);
            Assert.Equal("bar", listBox.SelectedItem);
        }


        [Fact]
        public void Setting_SelectedItems_Before_Initialize_Should_Retain_Selection()
        {
            var listBox = new ListBox
            {
                SelectionMode = SelectionMode.Multiple,
                ItemsSource = new[] { "foo", "bar", "baz" },
            };

            var selected = new[] { "foo", "bar" };

            foreach (var v in selected)
            {
                listBox.SelectedItems.Add(v);
            }

            listBox.BeginInit();

            listBox.EndInit();

            Assert.Equal(selected, listBox.SelectedItems);
        }

        [Fact]
        public void Setting_SelectedItems_During_Initialize_Should_Take_Priority_Over_Previous_Value()
        {
            var listBox = new ListBox
            {
                SelectionMode = SelectionMode.Multiple,
                ItemsSource = new[] { "foo", "bar", "baz" },
            };

            var selected = new[] { "foo", "bar" };

            foreach (var v in new[] { "bar", "baz" })
            {
                listBox.SelectedItems.Add(v);
            }

            listBox.BeginInit();

            listBox.SelectedItems = new AvaloniaList<object>(selected);

            listBox.EndInit();

            Assert.Equal(selected, listBox.SelectedItems);
        }

        [Fact]
        public void Setting_SelectedIndex_Before_Initialize_With_AlwaysSelected_Should_Retain_Selection()
        {
            var listBox = new ListBox
            {
                SelectionMode = SelectionMode.Single | SelectionMode.AlwaysSelected,

                ItemsSource = new[] { "foo", "bar", "baz" },
                SelectedIndex = 1
            };

            listBox.BeginInit();

            listBox.EndInit();

            Assert.Equal(1, listBox.SelectedIndex);
            Assert.Equal("bar", listBox.SelectedItem);
        }

        [Fact]
        public void Setting_SelectedIndex_Before_ApplyTemplate_Should_Set_Item_IsSelected_True()
        {
            var items = new[]
            {
                new Item(),
                new Item(),
            };

            var target = new SelectingItemsControl
            {
                ItemsSource = items,
                Template = Template(),
            };

            target.SelectedIndex = 1;
            Prepare(target);

            Assert.False(items[0].IsSelected);
            Assert.True(items[1].IsSelected);
        }

        [Fact]
        public void Setting_SelectedItem_Should_Set_SelectedIndex()
        {
            var items = new[]
            {
                new Item(),
                new Item(),
            };

            var target = new SelectingItemsControl
            {
                ItemsSource = items,
                Template = Template(),
            };

            target.ApplyTemplate();
            target.SelectedItem = items[1];

            Assert.Equal(items[1], target.SelectedItem);
            Assert.Equal(1, target.SelectedIndex);
        }

        [Fact]
        public void SelectedIndex_Item_Is_Updated_As_Items_Removed_When_Last_Item_Is_Selected()
        {
            var items = new ObservableCollection<string>
            {
               "Foo",
               "Bar",
               "FooBar"
            };

            var target = new SelectingItemsControl
            {
                ItemsSource = items,
                Template = Template(),
            };

            target.ApplyTemplate();
            target.SelectedItem = items[2];

            Assert.Equal(items[2], target.SelectedItem);
            Assert.Equal(2, target.SelectedIndex);

            items.RemoveAt(0);

            Assert.Equal(items[1], target.SelectedItem);
            Assert.Equal(1, target.SelectedIndex);
        }

        [Fact]
        public void Setting_SelectedItem_To_Not_Present_Item_Should_Clear_Selection()
        {
            var items = new[]
            {
                new Item(),
                new Item(),
            };

            var target = new SelectingItemsControl
            {
                ItemsSource = items,
                Template = Template(),
            };

            target.ApplyTemplate();
            target.SelectedItem = items[1];

            Assert.Equal(items[1], target.SelectedItem);
            Assert.Equal(1, target.SelectedIndex);

            target.SelectedItem = new Item();

            Assert.Null(target.SelectedItem);
            Assert.Equal(-1, target.SelectedIndex);
        }

        [Fact]
        public void Setting_SelectedIndex_Should_Set_SelectedItem()
        {
            var items = new[]
            {
                new Item(),
                new Item(),
            };

            var target = new SelectingItemsControl
            {
                ItemsSource = items,
                Template = Template(),
            };

            target.ApplyTemplate();
            target.SelectedIndex = 1;

            Assert.Equal(items[1], target.SelectedItem);
        }

        [Fact]
        public void Setting_SelectedIndex_Out_Of_Bounds_Should_Clear_Selection()
        {
            var items = new[]
            {
                new Item(),
                new Item(),
            };

            var target = new SelectingItemsControl
            {
                ItemsSource = items,
                Template = Template(),
            };

            target.ApplyTemplate();
            target.SelectedIndex = 2;

            Assert.Equal(-1, target.SelectedIndex);
        }

        [Fact]
        public void Setting_SelectedItem_To_Non_Existent_Item_Should_Clear_Selection()
        {
            var target = new SelectingItemsControl
            {
                Template = Template(),
            };

            target.ApplyTemplate();
            target.SelectedItem = new Item();

            Assert.Equal(-1, target.SelectedIndex);
            Assert.Null(target.SelectedItem);
        }

        [Fact]
        public void Adding_Selected_Item_Should_Update_Selection()
        {
            var items = new AvaloniaList<Item>(new[]
            {
                new Item(),
                new Item(),
            });

            var target = new SelectingItemsControl
            {
                ItemsSource = items,
                Template = Template(),
            };

            Prepare(target);
            items.Add(new Item { IsSelected = true });

            Assert.Equal(2, target.SelectedIndex);
            Assert.Equal(items[2], target.SelectedItem);
        }

        [Fact]
        public void Setting_Items_To_Null_Should_Clear_Selection()
        {
            var items = new AvaloniaList<Item>
            {
                new Item(),
                new Item(),
            };

            var target = new SelectingItemsControl
            {
                ItemsSource = items,
                Template = Template(),
            };

            target.ApplyTemplate();
            target.SelectedIndex = 1;

            Assert.Equal(items[1], target.SelectedItem);
            Assert.Equal(1, target.SelectedIndex);

            target.ItemsSource = null;

            Assert.Null(target.SelectedItem);
            Assert.Equal(-1, target.SelectedIndex);
        }

        [Fact]
        public void Removing_Selected_Item_Should_Clear_Selection()
        {
            var items = new AvaloniaList<Item>
            {
                new Item(),
                new Item(),
            };

            var target = new SelectingItemsControl
            {
                ItemsSource = items,
                Template = Template(),
            };

            Prepare(target);
            target.SelectedIndex = 1;

            Assert.Equal(items[1], target.SelectedItem);
            Assert.Equal(1, target.SelectedIndex);

            SelectionChangedEventArgs receivedArgs = null;

            target.SelectionChanged += (_, args) => receivedArgs = args;

            var removed = items[1];

            items.RemoveAt(1);

            Assert.Null(target.SelectedItem);
            Assert.Equal(-1, target.SelectedIndex);
            Assert.NotNull(receivedArgs);
            Assert.Empty(receivedArgs.AddedItems);
            Assert.Equal(new[] { removed }, receivedArgs.RemovedItems);
            Assert.False(items.Single().IsSelected);
        }

        [Fact]
        public void Removing_Selected_Item_Should_Update_Selection_With_AlwaysSelected()
        {
            var item0 = new Item();
            var item1 = new Item();
            var items = new AvaloniaList<Item>
            {
                item0,
                item1,
            };

            var target = new TestSelector
            {
                ItemsSource = items,
                Template = Template(),
                SelectionMode = SelectionMode.AlwaysSelected,
            };

            Prepare(target);
            target.SelectedIndex = 1;

            Assert.Equal(items[1], target.SelectedItem);
            Assert.Equal(1, target.SelectedIndex);

            SelectionChangedEventArgs receivedArgs = null;

            target.SelectionChanged += (_, args) => receivedArgs = args;

            items.RemoveAt(1);

            Assert.Same(item0, target.SelectedItem);
            Assert.Equal(0, target.SelectedIndex);
            Assert.NotNull(receivedArgs);
            Assert.Equal(new[] { item0 }, receivedArgs.AddedItems);
            Assert.Equal(new[] { item1 }, receivedArgs.RemovedItems);
            Assert.True(items.Single().IsSelected);
        }

        [Fact]
        public void Removing_Selected_Item_Should_Clear_Selection_With_BeginInit()
        {
            var items = new AvaloniaList<Item>
            {
                new Item(),
                new Item(),
            };

            var target = new SelectingItemsControl();
            target.BeginInit();
            target.ItemsSource = items;
            target.Template = Template();
            target.EndInit();

            Prepare(target);
            target.SelectedIndex = 0;

            Assert.Equal(items[0], target.SelectedItem);
            Assert.Equal(0, target.SelectedIndex);

            SelectionChangedEventArgs receivedArgs = null;

            target.SelectionChanged += (_, args) => receivedArgs = args;

            var removed = items[0];

            items.RemoveAt(0);

            Assert.Null(target.SelectedItem);
            Assert.Equal(-1, target.SelectedIndex);
            Assert.NotNull(receivedArgs);
            Assert.Empty(receivedArgs.AddedItems);
            Assert.Equal(new[] { removed }, receivedArgs.RemovedItems);
            Assert.False(items.Single().IsSelected);
        }

        [Fact]
        public void Replacing_Selected_Item_Should_Clear_Selection()
        {
            var items = new AvaloniaList<Item>
            {
                new Item(),
                new Item(),
            };

            var target = new SelectingItemsControl
            {
                ItemsSource = items,
                Template = Template(),
            };

            Prepare(target);
            target.SelectedIndex = 1;

            Assert.Equal(items[1], target.SelectedItem);
            Assert.Equal(1, target.SelectedIndex);

            SelectionChangedEventArgs receivedArgs = null;

            target.SelectionChanged += (_, args) => receivedArgs = args;

            var removed = items[1];
            items[1] = new Item();

            Assert.Null(target.SelectedItem);
            Assert.Equal(-1, target.SelectedIndex);
            Assert.NotNull(receivedArgs);
            Assert.Empty(receivedArgs.AddedItems);
            Assert.Equal(new[] { removed }, receivedArgs.RemovedItems);
            Assert.All(items, x => Assert.False(x.IsSelected));
        }

        [Fact]
        public void Moving_Selected_Item_Should_Clear_Selection()
        {
            using var app = Start();
            var items = new ObservableCollection<string> { "foo", "bar" };
            var target = new SelectingItemsControl
            {
                ItemsSource = items,
                Template = Template(),
            };

            Prepare(target);
            target.SelectedIndex = 1;

            Assert.Equal(items[1], target.SelectedItem);
            Assert.Equal(1, target.SelectedIndex);

            SelectionChangedEventArgs receivedArgs = null;

            target.SelectionChanged += (_, args) => receivedArgs = args;

            var removed = items[1];
            items.Move(1, 0);

            Assert.Null(target.SelectedItem);
            Assert.Equal(-1, target.SelectedIndex);
            Assert.NotNull(receivedArgs);
            Assert.Empty(receivedArgs.AddedItems);
            Assert.Equal(new[] { removed }, receivedArgs.RemovedItems);
        }

        [Fact]
        public void Moving_Selected_Container_Should_Not_Clear_Selection()
        {
            var items = new AvaloniaList<Item>
            {
                new Item(),
                new Item(),
            };

            var target = new SelectingItemsControl
            {
                ItemsSource = items,
                Template = Template(),
            };

            Prepare(target);
            target.SelectedIndex = 1;

            Assert.Equal(items[1], target.SelectedItem);
            Assert.Equal(1, target.SelectedIndex);

            var receivedArgs = new List<SelectionChangedEventArgs>();

            target.SelectionChanged += (_, args) => receivedArgs.Add(args);

            var moved = items[1];
            items.Move(1, 0);

            // Because the moved container is still marked as selected on the insert part of the
            // move, it will remain selected.
            Assert.Same(moved, target.SelectedItem);
            Assert.Equal(0, target.SelectedIndex);
            Assert.NotNull(receivedArgs);
            Assert.Equal(2, receivedArgs.Count);
            Assert.Equal(new[] { moved }, receivedArgs[0].RemovedItems);
            Assert.Equal(new[] { moved }, receivedArgs[1].AddedItems);
            Assert.True(items[0].IsSelected);
            Assert.False(items[1].IsSelected);
        }

        [Fact]
        public void Resetting_Items_Collection_Should_Clear_Selection()
        {
            // Need to use ObservableCollection here as AvaloniaList signals a Clear as an
            // add + remove.
            var items = new ObservableCollection<Item>
            {
                new Item(),
                new Item(),
            };

            var target = new SelectingItemsControl
            {
                ItemsSource = items,
                Template = Template(),
            };

            target.ApplyTemplate();
            target.SelectedIndex = 1;

            Assert.Equal(items[1], target.SelectedItem);
            Assert.Equal(1, target.SelectedIndex);

            items.Clear();

            Assert.Null(target.SelectedItem);
            Assert.Equal(-1, target.SelectedIndex);
        }

        [Fact]
        public void Raising_IsSelectedChanged_On_Item_Should_Update_Selection()
        {
            var items = new[]
            {
                new Item(),
                new Item(),
            };

            var target = new SelectingItemsControl
            {
                ItemsSource = items,
                Template = Template(),
            };

            Prepare(target);
            target.SelectedItem = items[1];

            Assert.False(items[0].IsSelected);
            Assert.True(items[1].IsSelected);

            items[0].IsSelected = true;
            items[0].RaiseEvent(new RoutedEventArgs(SelectingItemsControl.IsSelectedChangedEvent));

            Assert.Equal(0, target.SelectedIndex);
            Assert.Equal(items[0], target.SelectedItem);
            Assert.True(items[0].IsSelected);
            Assert.False(items[1].IsSelected);
        }

        [Fact]
        public void Clearing_IsSelected_And_Raising_IsSelectedChanged_On_Item_Should_Update_Selection()
        {
            var items = new[]
            {
                new Item(),
                new Item(),
            };

            var target = new SelectingItemsControl
            {
                ItemsSource = items,
                Template = Template(),
            };

            Prepare(target);
            target.SelectedItem = items[1];

            Assert.False(items[0].IsSelected);
            Assert.True(items[1].IsSelected);

            items[1].IsSelected = false;
            items[1].RaiseEvent(new RoutedEventArgs(SelectingItemsControl.IsSelectedChangedEvent));

            Assert.Equal(-1, target.SelectedIndex);
            Assert.Null(target.SelectedItem);
        }

        [Fact]
        public void Raising_IsSelectedChanged_On_Someone_Elses_Item_Should_Not_Update_Selection()
        {
            var items = new[]
            {
                new Item(),
                new Item(),
            };

            var target = new SelectingItemsControl
            {
                ItemsSource = items,
                Template = Template(),
            };

            target.ApplyTemplate();
            target.SelectedItem = items[1];

            var notChild = new Item
            {
                IsSelected = true,
            };

            target.RaiseEvent(new RoutedEventArgs
            {
                RoutedEvent = SelectingItemsControl.IsSelectedChangedEvent,
                Source = notChild,
            });

            Assert.Equal(target.SelectedItem, items[1]);
        }

        [Fact]
        public void Setting_SelectedIndex_Should_Raise_SelectionChanged_Event()
        {
            var items = new[]
            {
                new Item(),
                new Item(),
            };

            var target = new SelectingItemsControl
            {
                ItemsSource = items,
                Template = Template(),
            };

            var called = false;

            target.SelectionChanged += (s, e) =>
            {
                Assert.Same(items[1], e.AddedItems.Cast<object>().Single());
                Assert.Empty(e.RemovedItems);
                called = true;
            };

            target.SelectedIndex = 1;

            Assert.True(called);
        }

        [Fact]
        public void Clearing_SelectedIndex_Should_Raise_SelectionChanged_Event()
        {
            var items = new[]
            {
                new Item(),
                new Item(),
            };

            var target = new SelectingItemsControl
            {
                ItemsSource = items,
                Template = Template(),
                SelectedIndex = 1,
            };

            Prepare(target);

            var called = false;

            target.SelectionChanged += (s, e) =>
            {
                Assert.Same(items[1], e.RemovedItems.Cast<object>().Single());
                Assert.Empty(e.AddedItems);
                called = true;
            };

            target.SelectedIndex = -1;

            Assert.True(called);
        }

        [Fact]
        public void Setting_SelectedIndex_Should_Raise_PropertyChanged_Events()
        {
            var items = new ObservableCollection<string> { "foo", "bar", "baz" };

            var target = new TestSelector
            {
                ItemsSource = items,
                Template = Template(),
            };

            var selectedIndexRaised = 0;
            var selectedItemRaised = 0;

            target.PropertyChanged += (s, e) =>
            {
                if (e.Property == SelectingItemsControl.SelectedIndexProperty)
                {
                    Assert.Equal(-1, e.OldValue);
                    Assert.Equal(1, e.NewValue);
                    ++selectedIndexRaised;
                }
                else if (e.Property == SelectingItemsControl.SelectedItemProperty)
                {
                    Assert.Null(e.OldValue);
                    Assert.Equal("bar", e.NewValue);
                    ++selectedItemRaised;
                }
            };

            target.SelectedIndex = 1;

            Assert.Equal(1, selectedIndexRaised);
            Assert.Equal(1, selectedItemRaised);
        }

        [Fact]
        public void Removing_Selected_Item_Should_Raise_PropertyChanged_Events()
        {
            var items = new ObservableCollection<string> { "foo", "bar", "baz" };

            var target = new TestSelector
            {
                ItemsSource = items,
                Template = Template(),
            };

            var selectedIndexRaised = 0;
            var selectedItemRaised = 0;
            target.SelectedIndex = 1;

            target.PropertyChanged += (s, e) =>
            {
                if (e.Property == SelectingItemsControl.SelectedIndexProperty)
                {
                    Assert.Equal(1, e.OldValue);
                    Assert.Equal(-1, e.NewValue);
                    ++selectedIndexRaised;
                }
                else if (e.Property == SelectingItemsControl.SelectedItemProperty)
                {
                    Assert.Equal("bar", e.OldValue);
                    Assert.Null(e.NewValue);
                }
            };

            items.RemoveAt(1);

            Assert.Equal(1, selectedIndexRaised);
            Assert.Equal(0, selectedItemRaised);
        }

        [Fact]
        public void Removing_Selected_Item0_Should_Raise_PropertyChanged_Events_With_AlwaysSelected()
        {
            var items = new ObservableCollection<string> { "foo", "bar", "baz" };

            var target = new TestSelector
            {
                ItemsSource = items,
                Template = Template(),
                SelectionMode = SelectionMode.AlwaysSelected,
            };

            var selectedIndexRaised = 0;
            var selectedItemRaised = 0;
            target.SelectedIndex = 0;

            target.PropertyChanged += (s, e) =>
            {
                if (e.Property == SelectingItemsControl.SelectedIndexProperty)
                {
                    ++selectedIndexRaised;
                }
                else if (e.Property == SelectingItemsControl.SelectedItemProperty)
                {
                    Assert.Equal("foo", e.OldValue);
                    Assert.Equal("bar", e.NewValue);
                    ++selectedItemRaised;
                }
            };

            items.RemoveAt(0);

            Assert.Equal(0, selectedIndexRaised);
            Assert.Equal(1, selectedItemRaised);
        }

        [Fact]
        public void Removing_Selected_Item1_Should_Raise_PropertyChanged_Events_With_AlwaysSelected()
        {
            var items = new ObservableCollection<string> { "foo", "bar", "baz" };

            var target = new TestSelector
            {
                ItemsSource = items,
                Template = Template(),
                SelectionMode = SelectionMode.AlwaysSelected,
            };

            var selectedIndexRaised = 0;
            var selectedItemRaised = 0;
            target.SelectedIndex = 1;

            target.PropertyChanged += (s, e) =>
            {
                if (e.Property == SelectingItemsControl.SelectedIndexProperty)
                {
                    Assert.Equal(1, e.OldValue);
                    Assert.Equal(0, e.NewValue);
                    ++selectedIndexRaised;
                }
                else if (e.Property == SelectingItemsControl.SelectedItemProperty)
                {
                    Assert.Equal("bar", e.OldValue);
                    Assert.Equal("foo", e.NewValue);
                }
            };

            items.RemoveAt(1);

            Assert.Equal(1, selectedIndexRaised);
            Assert.Equal(0, selectedItemRaised);
        }

        [Fact]
        public void Removing_Item_Before_Selection_Should_Raise_PropertyChanged_Events()
        {
            var items = new ObservableCollection<string> { "foo", "bar", "baz" };

            var target = new SelectingItemsControl
            {
                ItemsSource = items,
                Template = Template(),
            };

            var selectedIndexRaised = 0;
            var selectedItemRaised = 0;
            target.SelectedIndex = 1;

            target.PropertyChanged += (s, e) =>
            {
                if (e.Property == SelectingItemsControl.SelectedIndexProperty)
                {
                    Assert.Equal(1, e.OldValue);
                    Assert.Equal(0, e.NewValue);
                    ++selectedIndexRaised;
                }
                else if (e.Property == SelectingItemsControl.SelectedItemProperty)
                {
                    ++selectedItemRaised;
                }
            };

            items.RemoveAt(0);

            Assert.Equal(1, selectedIndexRaised);
            Assert.Equal(0, selectedItemRaised);
        }

        [Fact]
        public void Order_Of_Setting_Items_And_SelectedIndex_During_Initialization_Should_Not_Matter()
        {
            using var app = Start();
            var items = new[] { "Foo", "Bar" };
            var target = new SelectingItemsControl();

            ((ISupportInitialize)target).BeginInit();
            target.SelectedIndex = 1;
            target.ItemsSource = items;
            ((ISupportInitialize)target).EndInit();

            Prepare(target);

            Assert.Equal(1, target.SelectedIndex);
            Assert.Equal("Bar", target.SelectedItem);
        }

        [Fact]
        public void Order_Of_Setting_Items_And_SelectedItem_During_Initialization_Should_Not_Matter()
        {
            using var app = Start();
            var items = new[] { "Foo", "Bar" };
            var target = new SelectingItemsControl();

            ((ISupportInitialize)target).BeginInit();
            target.SelectedItem = "Bar";
            target.ItemsSource = items;
            ((ISupportInitialize)target).EndInit();

            Prepare(target);

            Assert.Equal(1, target.SelectedIndex);
            Assert.Equal("Bar", target.SelectedItem);
        }

        [Fact]
        public void Changing_DataContext_Should_Not_Clear_Nested_ViewModel_SelectedItem()
        {
            var items = new[]
            {
                new Item(),
                new Item(),
            };

            var vm = new MasterViewModel
            {
                Child = new ChildViewModel
                {
                    Items = items,
                    SelectedItem = items[1],
                }
            };

            var target = new SelectingItemsControl { DataContext = vm };
            var itemsBinding = new Binding("Child.Items");
            var selectedBinding = new Binding("Child.SelectedItem");

            target.Bind(SelectingItemsControl.ItemsSourceProperty, itemsBinding);
            target.Bind(SelectingItemsControl.SelectedItemProperty, selectedBinding);

            Assert.Equal(1, target.SelectedIndex);
            Assert.Same(vm.Child.SelectedItem, target.SelectedItem);

            items = new[]
            {
                new Item { Value = "Item1" },
                new Item { Value = "Item2" },
                new Item { Value = "Item3" },
            };

            vm = new MasterViewModel
            {
                Child = new ChildViewModel
                {
                    Items = items,
                    SelectedItem = items[2],
                }
            };

            target.DataContext = vm;

            Assert.Equal(2, target.SelectedIndex);
            Assert.Same(vm.Child.SelectedItem, target.SelectedItem);
        }

        [Fact]
        public void Nested_ListBox_Does_Not_Change_Parent_SelectedIndex()
        {
            SelectingItemsControl nested;

            var root = new SelectingItemsControl
            {
                Template = Template(),
                ItemsSource = new Control[]
                {
                    new Border(),
                    nested = new ListBox
                    {
                        Template = Template(),
                        ItemsSource = new[] { "foo", "bar" },
                        SelectedIndex = 1,
                    }
                },
                SelectedIndex = 0,
            };

            root.ApplyTemplate();
            root.Presenter.ApplyTemplate();
            nested.ApplyTemplate();
            nested.Presenter.ApplyTemplate();

            Assert.Equal(0, root.SelectedIndex);
            Assert.Equal(1, nested.SelectedIndex);

            nested.SelectedIndex = 0;

            Assert.Equal(0, root.SelectedIndex);
        }

        [Fact]
        public void TabOnceActiveElement_Should_Be_Initialized_With_SelectedItem()
        {
            using (UnitTestApplication.Start(TestServices.MockPlatformRenderInterface))
            {
                var target = new ListBox
                {
                    Template = Template(),
                    ItemsSource = new[] { "Foo", "Bar", "Baz " },
                    SelectedIndex = 1,
                };

                Prepare(target);

                var container = target.ContainerFromIndex(1)!;
                Assert.Same(container, KeyboardNavigation.GetTabOnceActiveElement(target));
            }
        }

        [Fact]
        public void Setting_SelectedItem_With_Pointer_Should_Set_TabOnceActiveElement()
        {
            using (UnitTestApplication.Start(TestServices.MockPlatformRenderInterface))
            {
                var target = new ListBox
                {
                    Template = Template(),
                    ItemsSource = new[] { "Foo", "Bar", "Baz " },
                };
                AvaloniaLocator.CurrentMutable.Bind<PlatformHotkeyConfiguration>().ToConstant(new PlatformHotkeyConfiguration());
                Prepare(target);

                var container = target.ContainerFromIndex(1)!;
                _helper.Down(container);

                var panel = target.Presenter.Panel;

                Assert.Same(container, KeyboardNavigation.GetTabOnceActiveElement(target));
            }
        }

        [Fact]
        public void Removing_SelectedItem_Should_Clear_TabOnceActiveElement()
        {
            using (UnitTestApplication.Start(TestServices.MockPlatformRenderInterface))
            {
                var items = new ObservableCollection<string>(new[] { "Foo", "Bar", "Baz " });

                var target = new ListBox
                {
                    Template = Template(),
                    ItemsSource = items,
                };
                AvaloniaLocator.CurrentMutable.Bind<PlatformHotkeyConfiguration>().ToConstant(new PlatformHotkeyConfiguration());
                Prepare(target);

                _helper.Down(target.Presenter.Panel.Children[1]);

                items.RemoveAt(1);

                var panel = target.Presenter.Panel;

                Assert.Null(KeyboardNavigation.GetTabOnceActiveElement((InputElement)panel));
            }
        }

        [Fact]
        public void Resetting_Items_Collection_Should_Retain_Selection()
        {
            var itemsMock = new Mock<List<string>>();
            var itemsMockAsINCC = itemsMock.As<INotifyCollectionChanged>();

            itemsMock.Object.AddRange(new[] { "Foo", "Bar", "Baz" });
            var target = new SelectingItemsControl
            {
                ItemsSource = itemsMock.Object
            };

            target.SelectedIndex = 1;

            itemsMockAsINCC.Raise(e => e.CollectionChanged += null, new NotifyCollectionChangedEventArgs(NotifyCollectionChangedAction.Reset));

            Assert.True(target.SelectedIndex == 1);
        }

        [Fact]
        public void Binding_With_DelayedBinding_And_Initialization_Where_DataContext_Is_Root_Works()
        {
            // Test for #1932.
            var root = new RootWithItems();

            root.BeginInit();
            root.DataContext = root;

            var target = new ListBox();
            target.BeginInit();
            root.Child = target;

            DelayedBinding.Add(target, ItemsControl.ItemsSourceProperty, new Binding(nameof(RootWithItems.Items)));
            DelayedBinding.Add(target, ListBox.SelectedItemProperty, new Binding(nameof(RootWithItems.Selected)));
            target.EndInit();
            root.EndInit();

            Assert.Equal("b", target.SelectedItem);
        }

        [Fact]
        public void Mode_For_SelectedIndex_Is_TwoWay_By_Default()
        {
            var items = new[]
            {
                new Item(),
                new Item(),
                new Item(),
            };

            var vm = new MasterViewModel
            {
                Child = new ChildViewModel
                {
                    Items = items,
                    SelectedIndex = 1,
                }
            };

            var target = new SelectingItemsControl { DataContext = vm };
            var itemsBinding = new Binding("Child.Items");
            var selectedIndBinding = new Binding("Child.SelectedIndex");

            target.Bind(SelectingItemsControl.ItemsSourceProperty, itemsBinding);
            target.Bind(SelectingItemsControl.SelectedIndexProperty, selectedIndBinding);

            Assert.Equal(1, target.SelectedIndex);

            target.SelectedIndex = 2;

            Assert.Equal(2, target.SelectedIndex);
            Assert.Equal(2, vm.Child.SelectedIndex);
        }

        [Fact]
        public void Should_Select_Correct_Item_When_Duplicate_Items_Are_Present()
        {
            using (UnitTestApplication.Start(TestServices.MockPlatformRenderInterface))
            {
                var target = new ListBox
                {
                    Template = Template(),
                    ItemsSource = new[] { "Foo", "Bar", "Baz", "Foo", "Bar", "Baz" },
                };
                AvaloniaLocator.CurrentMutable.Bind<PlatformHotkeyConfiguration>().ToConstant(new PlatformHotkeyConfiguration());
                Prepare(target);
                _helper.Down((Interactive)target.Presenter.Panel.Children[3]);

                Assert.Equal(3, target.SelectedIndex);
            }
        }

        [Fact]
        public void Should_Apply_Selected_Pseudoclass_To_Correct_Item_When_Duplicate_Items_Are_Present()
        {
            using (UnitTestApplication.Start(TestServices.MockPlatformRenderInterface))
            {
                var target = new ListBox
                {
                    Template = Template(),
                    ItemsSource = new[] { "Foo", "Bar", "Baz", "Foo", "Bar", "Baz" },
                };
                AvaloniaLocator.CurrentMutable.Bind<PlatformHotkeyConfiguration>().ToConstant(new PlatformHotkeyConfiguration());
                Prepare(target);
                _helper.Down((Interactive)target.Presenter.Panel.Children[3]);

                Assert.Equal(new[] { ":pressed", ":selected" }, target.Presenter.Panel.Children[3].Classes);
            }
        }

        [Fact]
        public void Adding_Item_Before_SelectedItem_Should_Update_SelectedIndex()
        {
            using var _ = UnitTestApplication.Start(TestServices.MockPlatformRenderInterface);

            var items = new ObservableCollection<string>
            {
               "Foo",
               "Bar",
               "Baz"
            };

            var target = new ListBox
            {
                Template = Template(),
                ItemsSource = items,
                SelectedIndex = 1,
            };

            Prepare(target);

            items.Insert(0, "Qux");

            Assert.Equal(2, target.SelectedIndex);
            Assert.Equal("Bar", target.SelectedItem);
        }

        [Fact]
        public void Removing_Item_Before_SelectedItem_Should_Update_SelectedIndex()
        {
            using var _ = UnitTestApplication.Start(TestServices.MockPlatformRenderInterface);

            var items = new ObservableCollection<string>
            {
               "Foo",
               "Bar",
               "Baz"
            };

            var target = new ListBox
            {
                Template = Template(),
                ItemsSource = items,
                SelectedIndex = 1,
            };

            Prepare(target);

            items.RemoveAt(0);

            Assert.Equal(0, target.SelectedIndex);
            Assert.Equal("Bar", target.SelectedItem);
        }

        [Fact]
        public void Binding_SelectedIndex_Selects_Correct_Item()
        {
            using var _ = UnitTestApplication.Start(TestServices.MockPlatformRenderInterface);

            // Issue #4496 (part 2)
            var items = new ObservableCollection<string>();

            var other = new ListBox
            {
                Template = Template(),
                ItemsSource = items,
                SelectionMode = SelectionMode.AlwaysSelected,
            };

            var target = new ListBox
            {
                Template = Template(),
                ItemsSource = items,
                [!ListBox.SelectedIndexProperty] = other[!ListBox.SelectedIndexProperty],
            };

            Prepare(other);
            Prepare(target);

            items.Add("Foo");

            Assert.Equal(0, other.SelectedIndex);
            Assert.Equal(0, target.SelectedIndex);
        }

        [Fact]
        public void Binding_SelectedItem_Selects_Correct_Item()
        {
            using var _ = UnitTestApplication.Start(TestServices.MockPlatformRenderInterface);

            // Issue #4496 (part 2)
            var items = new ObservableCollection<string>();

            var other = new ListBox
            {
                Template = Template(),
                ItemsSource = items,
                SelectionMode = SelectionMode.AlwaysSelected,
            };

            var target = new ListBox
            {
                Template = Template(),
                ItemsSource = items,
                [!ListBox.SelectedItemProperty] = other[!ListBox.SelectedItemProperty],
            };

            Prepare(target);
            other.ApplyTemplate();
            other.Presenter.ApplyTemplate();

            items.Add("Foo");

            Assert.Equal(0, other.SelectedIndex);
            Assert.Equal(0, target.SelectedIndex);
        }

        [Fact]
        public void Replacing_Selected_Item_Should_Update_SelectedItem()
        {
            using var _ = UnitTestApplication.Start(TestServices.MockPlatformRenderInterface);

            var items = new ObservableCollection<string>
            {
               "Foo",
               "Bar",
               "Baz"
            };

            var target = new ListBox
            {
                Template = Template(),
                ItemsSource = items,
                SelectedIndex = 1,
            };

            Prepare(target);

            items[1] = "Qux";

            Assert.Equal(-1, target.SelectedIndex);
            Assert.Null(target.SelectedItem);
        }

        [Fact]
        public void AutoScrollToSelectedItem_Causes_Scroll_To_SelectedItem()
        {
            using var _ = UnitTestApplication.Start(TestServices.MockPlatformRenderInterface);

            var items = new ObservableCollection<string>
            {
               "Foo",
               "Bar",
               "Baz"
            };

            var target = new ListBox
            {
                Template = Template(),
                ItemsSource = items,
            };

            var raised = false;

            Prepare(target);
            target.AddHandler(Control.RequestBringIntoViewEvent, (s, e) => raised = true);
            target.SelectedIndex = 2;
            Threading.Dispatcher.UIThread.RunJobs();
            Assert.True(raised);
        }

        [Fact]
        public void AutoScrollToSelectedItem_Causes_Scroll_To_Initial_SelectedItem()
        {
            using var _ = UnitTestApplication.Start(TestServices.MockPlatformRenderInterface);

            var items = new ObservableCollection<string>
            {
               "Foo",
               "Bar",
               "Baz"
            };

            var target = new ListBox
            {
                Template = Template(),
                ItemsSource = items,
            };

            var raised = false;

            target.AddHandler(Control.RequestBringIntoViewEvent, (s, e) => raised = true);
            target.SelectedIndex = 2;
            Prepare(target);
            Threading.Dispatcher.UIThread.RunJobs();
            Assert.True(raised);
        }

        [Fact]
        public void AutoScrollToSelectedItem_On_Reset_Works()
        {
            // Issue #3148
            using (UnitTestApplication.Start(TestServices.StyledWindow))
            {
                var items = new ResettingCollection(100);

                var target = new ListBox
                {
                    ItemsSource = items,
                    ItemTemplate = new FuncDataTemplate<string>((x, _) =>
                        new TextBlock
                        {
                            Text = x,
                            Width = 100,
                            Height = 10
                        }),
                    AutoScrollToSelectedItem = true,
                };

                var root = new TestRoot(true, target);
                root.Measure(new Size(100, 100));
                root.Arrange(new Rect(0, 0, 100, 100));

                Assert.True(target.Presenter.Panel.Children.Count > 0);
                Assert.True(target.Presenter.Panel.Children.Count < 100);

                target.SelectedItem = "Item99";

                // #3148 triggered here.
                items.Reset(new[] { "Item99" });
                Layout(target);

                Assert.Equal(0, target.SelectedIndex);
                Assert.Equal(1, target.Presenter.Panel.Children.Where(x => x.IsVisible).Count());
            }
        }

        [Fact]
        public void AutoScrollToSelectedItem_Scrolls_When_Reattached_To_Visual_Tree_If_Selection_Changed_While_Detached_From_Visual_Tree()
        {
            using var _ = UnitTestApplication.Start(TestServices.MockPlatformRenderInterface);

            var items = new ObservableCollection<string>
            {
               "Foo",
               "Bar",
               "Baz"
            };

            var target = new ListBox
            {
                Template = Template(),
                ItemsSource = items,
                SelectedIndex = 2,
            };

            var raised = false;

            Prepare(target);

            var root = (TestRoot)target.Parent;

            target.AddHandler(Control.RequestBringIntoViewEvent, (s, e) => raised = true);

            root.Child = null;
            target.SelectedIndex = 1;
            root.Child = target;
            Threading.Dispatcher.UIThread.RunJobs();
            Assert.True(raised);
        }

        [Fact]
        public void AutoScrollToSelectedItem_Doesnt_Scroll_If_Reattached_To_Visual_Tree_With_No_Selection_Change()
        {
            using var _ = UnitTestApplication.Start(TestServices.MockPlatformRenderInterface);

            var items = new ObservableCollection<string>
            {
               "Foo",
               "Bar",
               "Baz"
            };

            var target = new ListBox
            {
                Template = Template(),
                ItemsSource = items,
                SelectedIndex = 2,
            };

            var raised = false;

            Prepare(target);

            var root = (TestRoot)target.Parent;

            target.AddHandler(Control.RequestBringIntoViewEvent, (s, e) => raised = true);

            root.Child = null;
            root.Child = target;

            Assert.False(raised);
        }

        [Fact]
        public void AutoScrollToSelectedItem_Causes_Scroll_When_Turned_On()
        {
            using var _ = UnitTestApplication.Start(TestServices.MockPlatformRenderInterface);

            var items = new ObservableCollection<string>
            {
               "Foo",
               "Bar",
               "Baz"
            };

            var target = new ListBox
            {
                Template = Template(),
                ItemsSource = items,
                AutoScrollToSelectedItem = false,
            };

            Prepare(target);

            var raised = false;
            target.AddHandler(Control.RequestBringIntoViewEvent, (s, e) => raised = true);
            target.SelectedIndex = 2;
            Threading.Dispatcher.UIThread.RunJobs();
            Assert.False(raised);

            target.AutoScrollToSelectedItem = true;
            Threading.Dispatcher.UIThread.RunJobs();
            Assert.True(raised);
        }

        [Fact]
        public void Can_Set_Both_SelectedItem_And_SelectedItems_During_Initialization()
        {
            using var _ = UnitTestApplication.Start(TestServices.MockPlatformRenderInterface);

            // Issue #2969.
            var target = new ListBox();
            var selectedItems = new List<object>();

            target.BeginInit();
            target.Template = Template();
            target.ItemsSource = new[] { "Foo", "Bar", "Baz" };
            target.SelectedItems = selectedItems;
            target.SelectedItem = "Bar";
            target.EndInit();

            Prepare(target);

            Assert.Equal("Bar", target.SelectedItem);
            Assert.Equal(1, target.SelectedIndex);
            Assert.Same(selectedItems, target.SelectedItems);
            Assert.Equal(new[] { "Bar" }, selectedItems);
        }

        [Fact(Timeout = 2000)]
        public async Task MoveSelection_Wrap_Does_Not_Hang_With_No_Focusable_Controls()
        {
            // Issue #3094.
            var target = new TestSelector
            {
                Template = Template(),
                Items =
                {
                    new ListBoxItem { Focusable = false },
                    new ListBoxItem { Focusable = false },
                },
                SelectedIndex = 0,
            };

            target.Measure(new Size(100, 100));
            target.Arrange(new Rect(0, 0, 100, 100));

            // Timeout in xUnit doesn't work with synchronous methods so we need to apply hack below.
            // https://github.com/xunit/xunit/issues/2222
            await Task.Run(() => target.MoveSelection(NavigationDirection.Next, true));
        }

        [Fact]
        public void MoveSelection_Skips_Non_Focusable_Controls_When_Moving_To_Last_Item()
        {
            var target = new TestSelector
            {
                Template = Template(),
                Items =
                {
                    new ListBoxItem(),
                    new ListBoxItem { Focusable = false },
                }
            };

            target.Measure(new Size(100, 100));
            target.Arrange(new Rect(0, 0, 100, 100));
            target.MoveSelection(NavigationDirection.Last, true);

            Assert.Equal(0, target.SelectedIndex);
        }

        [Fact]
        public void MoveSelection_Skips_Non_Focusable_Controls_When_Moving_To_First_Item()
        {
            var target = new TestSelector
            {
                Template = Template(),
                Items =
                {
                    new ListBoxItem { Focusable = false },
                    new ListBoxItem(),
                }
            };

            target.Measure(new Size(100, 100));
            target.Arrange(new Rect(0, 0, 100, 100));
            target.MoveSelection(NavigationDirection.Last, true);

            Assert.Equal(1, target.SelectedIndex);
        }

        [Fact(Timeout = 2000)]
        public async Task MoveSelection_Does_Not_Hang_When_All_Items_Are_Non_Focusable_And_We_Move_To_First_Item()
        {
            var target = new TestSelector
            {
                Template = Template(),
                Items =
                {
                    new ListBoxItem { Focusable = false },
                    new ListBoxItem { Focusable = false },
                }
            };

            target.Measure(new Size(100, 100));
            target.Arrange(new Rect(0, 0, 100, 100));

            // Timeout in xUnit doesn't work with synchronous methods so we need to apply hack below.
            // https://github.com/xunit/xunit/issues/2222
            await Task.Run(() => target.MoveSelection(NavigationDirection.First, true));

            Assert.Equal(-1, target.SelectedIndex);
        }

        [Fact(Timeout = 2000)]
        public async Task MoveSelection_Does_Not_Hang_When_All_Items_Are_Non_Focusable_And_We_Move_To_Last_Item()
        {
            var target = new TestSelector
            {
                Template = Template(),
                Items =
                {
                    new ListBoxItem { Focusable = false },
                    new ListBoxItem { Focusable = false },
                }
            };

            target.Measure(new Size(100, 100));
            target.Arrange(new Rect(0, 0, 100, 100));

            // Timeout in xUnit doesn't work with synchronous methods so we need to apply hack below.
            // https://github.com/xunit/xunit/issues/2222
            await Task.Run(() => target.MoveSelection(NavigationDirection.Last, true));

            Assert.Equal(-1, target.SelectedIndex);
        }

        [Fact]
        public void MoveSelection_Does_Select_Disabled_Controls()
        {
            // Issue #3426.
            var target = new TestSelector
            {
                Template = Template(),
                Items =
                {
                    new ListBoxItem(),
                    new ListBoxItem { IsEnabled = false },
                },
                SelectedIndex = 0,
            };

            target.Measure(new Size(100, 100));
            target.Arrange(new Rect(0, 0, 100, 100));
            target.MoveSelection(NavigationDirection.Next, true);

            Assert.Equal(0, target.SelectedIndex);
        }

        [Fact]
        public void Pre_Selecting_Item_Should_Set_Selection_After_It_Was_Added_When_AlwaysSelected()
        {
            var target = new TestSelector(SelectionMode.AlwaysSelected)
            {
                Template = Template()
            };

            var second = new Item { IsSelected = true };

            var items = new AvaloniaList<object>
            {
                new Item(),
                second
            };

            target.ItemsSource = items;

            Prepare(target);

            Assert.Equal(second, target.SelectedItem);

            Assert.Equal(1, target.SelectedIndex);
        }

        [Fact]
        public void Setting_SelectionMode_Should_Update_SelectionModel()
        {
            var target = new TestSelector();
            var model = target.Selection;

            Assert.True(model.SingleSelect);

            target.SelectionMode = SelectionMode.Multiple;

            Assert.False(model.SingleSelect);
        }

        [Fact]
        public void Does_The_Best_It_Can_With_AutoSelecting_ViewModel()
        {
            using var _ = UnitTestApplication.Start(TestServices.MockPlatformRenderInterface);

            // Tests the following scenario:
            //
            // - Items changes from empty to having 1 item
            // - ViewModel auto-selects item 0 in CollectionChanged
            // - SelectionModel receives CollectionChanged
            // - And so adjusts the selected item from 0 to 1, which is past the end of the items.
            //
            // There's not much we can do about this situation because the order in which
            // CollectionChanged handlers are called can't be known (the problem also exists with
            // WPF). The best we can do is not select an invalid index.
            var vm = new SelectionViewModel();

            vm.Items.CollectionChanged += (s, e) =>
            {
                if (vm.SelectedIndex == -1 && vm.Items.Count > 0)
                {
                    vm.SelectedIndex = 0;
                }
            };

            var target = new ListBox
            {
                [!ListBox.ItemsSourceProperty] = new Binding("Items"),
                [!ListBox.SelectedIndexProperty] = new Binding("SelectedIndex"),
                DataContext = vm,
            };

            Prepare(target);

            vm.Items.Add("foo");
            vm.Items.Add("bar");

            Assert.Equal(0, target.SelectedIndex);
            Assert.Equal(new[] { 0 }, target.Selection.SelectedIndexes);
            Assert.Equal("foo", target.SelectedItem);
            Assert.Equal(new[] { "foo" }, target.SelectedItems);
        }

        [Fact]
        public void Preserves_Initial_SelectedItems_When_Bound()
        {
            using var _ = UnitTestApplication.Start(TestServices.MockPlatformRenderInterface);

            // Issue #4272 (there are two issues there, this addresses the second one).
            var vm = new SelectionViewModel
            {
                Items = { "foo", "bar", "baz" },
                SelectedItems = { "bar" },
            };

            var target = new ListBox
            {
                [!ListBox.ItemsSourceProperty] = new Binding("Items"),
                [!ListBox.SelectedItemsProperty] = new Binding("SelectedItems"),
                DataContext = vm,
            };

            Prepare(target);

            Assert.Equal(1, target.SelectedIndex);
            Assert.Equal(new[] { 1 }, target.Selection.SelectedIndexes);
            Assert.Equal("bar", target.SelectedItem);
            Assert.Equal(new[] { "bar" }, target.SelectedItems);
        }

        [Fact]
        public void Preserves_SelectedItem_When_Items_Changed()
        {
            // Issue #4048
            using var app = Start();
            var target = new SelectingItemsControl
            {
                ItemsSource = new[] { "foo", "bar", "baz"},
                SelectedItem = "bar",
            };

            Prepare(target);

            Assert.Equal(1, target.SelectedIndex);
            Assert.Equal("bar", target.SelectedItem);

            target.ItemsSource = new[] { "qux", "foo", "bar" };

            Assert.Equal(2, target.SelectedIndex);
            Assert.Equal("bar", target.SelectedItem);
        }

        [Fact]
        public void Setting_SelectedItems_Raises_PropertyChanged()
        {
            using var app = Start();
            var target = new TestSelector
            {
                ItemsSource = new[] { "foo", "bar", "baz" },
            };

            var raised = 0;
            var newValue = new AvaloniaList<object>();

            Prepare(target);

            target.PropertyChanged += (s, e) =>
            {
                if (e.Property == ListBox.SelectedItemsProperty)
                {
                    Assert.Null(e.OldValue);
                    Assert.Same(newValue, e.NewValue);
                    ++raised;
                }
            };

            target.SelectedItems = newValue;

            Assert.Equal(1, raised);
        }

        [Fact]
        public void Setting_Selection_Raises_SelectedItems_PropertyChanged()
        {
            using var app = Start();
            var target = new TestSelector
            {
                ItemsSource = new[] { "foo", "bar", "baz" },
            };

            var raised = 0;
            var oldValue = target.SelectedItems;

            Prepare(target);

            target.PropertyChanged += (s, e) =>
            {
                if (e.Property == ListBox.SelectedItemsProperty)
                {
                    Assert.Same(oldValue, e.OldValue);
                    Assert.Null(e.NewValue);
                    ++raised;
                }
            };

            target.Selection = new SelectionModel<int>();

            Assert.Equal(1, raised);
        }

        [Fact]
        public void Handles_Removing_Last_Item_In_Two_Controls_With_Bound_SelectedIndex()
        {
            var items = new ObservableCollection<string> { "foo" };

            // Simulates problem with TabStrip and Carousel with bound SelectedIndex.
            var tabStrip = new TestSelector 
            { 
                ItemsSource = items, 
                SelectionMode = SelectionMode.AlwaysSelected,
            };

            var carousel = new TestSelector
            {
                ItemsSource = items,
                [!Carousel.SelectedIndexProperty] = tabStrip[!TabStrip.SelectedIndexProperty],
            };

            var tabStripRaised = 0;
            var carouselRaised = 0;

            tabStrip.SelectionChanged += (s, e) =>
            {
                Assert.Equal(new[] { "foo" }, e.RemovedItems);
                Assert.Empty(e.AddedItems);
                ++tabStripRaised;
            };

            carousel.SelectionChanged += (s, e) =>
            {
                Assert.Equal(new[] { "foo" }, e.RemovedItems);
                Assert.Empty(e.AddedItems);
                ++carouselRaised;
            };

            items.RemoveAt(0);

            Assert.Equal(1, tabStripRaised);
            Assert.Equal(1, carouselRaised);
        }

        [Fact]
        public void Handles_Removing_Last_Item_In_Controls_With_Bound_SelectedItem()
        {
            var items = new ObservableCollection<string> { "foo" };

            // Simulates problem with TabStrip and Carousel with bound SelectedItem.
            var tabStrip = new TestSelector
            {
                ItemsSource = items,
                SelectionMode = SelectionMode.AlwaysSelected,
            };

            var carousel = new TestSelector
            {
                ItemsSource = items,
                [!Carousel.SelectedItemProperty] = tabStrip[!TabStrip.SelectedItemProperty],
            };

            var tabStripRaised = 0;
            var carouselRaised = 0;

            tabStrip.SelectionChanged += (s, e) =>
            {
                Assert.Equal(new[] { "foo" }, e.RemovedItems);
                Assert.Empty(e.AddedItems);
                ++tabStripRaised;
            };

            carousel.SelectionChanged += (s, e) =>
            {
                Assert.Equal(new[] { "foo" }, e.RemovedItems);
                Assert.Empty(e.AddedItems);
                ++carouselRaised;
            };

            items.RemoveAt(0);

            Assert.Equal(1, tabStripRaised);
            Assert.Equal(1, carouselRaised);
        }

        [Fact]
        public void Setting_IsTextSearchEnabled_Enables_Or_Disables_Text_Search()
        {
            var pti = Mock.Of<IDispatcherImpl>(x => x.CurrentThreadIsLoopThread == true);
            
            using (UnitTestApplication.Start(TestServices.StyledWindow.With(dispatcherImpl: pti)))
            {
                var items = new[]
                {
                    new Item { [TextSearch.TextProperty] = "Foo" }, 
                    new Item { [TextSearch.TextProperty] = "Bar" }
                };

                var target = new SelectingItemsControl
                {
                    ItemsSource = items, 
                    Template = Template(), 
                    IsTextSearchEnabled = false
                };

                Prepare(target);

                target.RaiseEvent(new TextInputEventArgs
                {
                    RoutedEvent = InputElement.TextInputEvent,
                    Text = "Foo"
                });

                Assert.Null(target.SelectedItem);

                target.IsTextSearchEnabled = true;

                target.RaiseEvent(new TextInputEventArgs
                {
                    RoutedEvent = InputElement.TextInputEvent, 
                    Text = "Foo"
                });

                Assert.Equal(items[0], target.SelectedItem);
            }
        }

        [Fact]
        public void Does_Not_Write_To_Bound_SelectedItem_When_DataContext_Changes()
        {
            // Issue #9438.
            var vm1 = new SelectionViewModel();
            vm1.Items.Add("foo");
            vm1.Items.Add("bar");
            vm1.SelectedItem = "bar";

            var vm2 = new SelectionViewModel();
            vm2.Items.Add("foo");
            vm2.Items.Add("bar");
            vm2.SelectedItem = "bar";

            var target = new SelectingItemsControl
            {
                DataContext = vm1,
                [!ItemsControl.ItemsSourceProperty] = new Binding("Items"),
                [!SelectingItemsControl.SelectedItemProperty] = new Binding("SelectedItem"),
                Template = Template(),
            };

            Assert.Equal("bar", target.SelectedItem);
            Assert.Equal(1, target.SelectedIndex);

            var selectedItemChangedRaised = 0;
            vm2.PropertyChanged += (s, e) =>
            {
                if (e.PropertyName == nameof(vm2.SelectedItem))
                {
                    ++selectedItemChangedRaised;
                }
            };

            target.DataContext = vm2;

            Assert.Equal(0, selectedItemChangedRaised);
        }
        
        [Fact]
        public void Should_First_Raise_Property_Changed_Notification_Then_Fire_Selection_Changed_Event()
        {
            using var _ = UnitTestApplication.Start(TestServices.MockPlatformRenderInterface);

            // Issue #11006
            var items = new ObservableCollection<string>();
            
            var vm = new SelectionViewModel
            {
                SelectedItem = "" ,
            };
            
            var theListBox = new ListBox
            {
                DataContext = vm,
                Template = Template(), 
                ItemsSource = items, 
                SelectionMode = SelectionMode.AlwaysSelected,
                [!ListBox.SelectedItemProperty] = new Binding("SelectedItem"),
            };
            
            var target = new TextBox
            {
                Text = "",
            };

            Prepare(theListBox);
            
            items.Add("Default");
            items.Add("First");
            items.Add("Second");
            items.Add("Third");
            
            theListBox.SelectionChanged += (s, e) =>
            {
                target.Text = (string)vm.SelectedItem;
            };
            
            theListBox.SelectedIndex = 1;
            Assert.Equal("First", target.Text);

            theListBox.SelectedIndex = 2;
            Assert.Equal("Second", target.Text);

            theListBox.SelectedIndex = 3;
            Assert.Equal("Third", target.Text);

        }

<<<<<<< HEAD
        [Fact]
        public void Changing_DataContext_Respects_AlwaysSelected()
        {
            // Issue #12733
            var target = new ListBox 
            { 
                DataContext = Enumerable.Range(0, 10).ToList(),
                SelectionMode = SelectionMode.AlwaysSelected,
                Template = Template(),
                [!ListBox.ItemsSourceProperty] = new Binding(),
            };

            Assert.Equal(0, target.SelectedIndex);

            target.DataContext = Enumerable.Range(10, 10).ToList();

            Assert.Equal(0, target.SelectedIndex);
=======
        [Theory]
        [MemberData(nameof(GetSelectionFieldPermutationParameters))]
        public void SelectedItem_And_Selection_Properties_Work_In_Any_Order_When_Initializing(SelectionField[] fields)
            => TestSelectionFields(vm => vm.SelectedItem = vm.Items[2], fields);

        [Theory]
        [MemberData(nameof(GetSelectionFieldPermutationParameters))]
        public void SelectedIndex_And_Selection_Properties_Work_In_Any_Order_When_Initializing(SelectionField[] fields)
            => TestSelectionFields(vm => vm.SelectedIndex = 2, fields);

        [Theory]
        [MemberData(nameof(GetSelectionFieldPermutationParameters))]
        public void SelectedValue_And_Selection_Properties_Work_In_Any_Order_When_Initializing(SelectionField[] fields)
            => TestSelectionFields(vm => vm.SelectedValue = 12, fields);

        private void TestSelectionFields(Action<FullSelectionViewModel> setItem2, SelectionField[] fields)
        {
            using var _ = Start();

            var vm = new FullSelectionViewModel
            {
                Items =
                {
                    new ItemModel { Id = 10, Name = "Item0" },
                    new ItemModel { Id = 11, Name = "Item1" },
                    new ItemModel { Id = 12, Name = "Item2" },
                    new ItemModel { Id = 13, Name = "Item3" }
                }
            };

            setItem2(vm);

            var root = new TestRoot
            {
                Width = 100,
                Height = 100
            };

            // Match the Begin/EndInit sequence emitted by the XAML compiler
            root.BeginInit();
            var target = new ListBox();
            target.BeginInit();
            root.Child = target;
            target.DataContext = vm;

            foreach (var field in fields)
            {
                switch (field)
                {
                    case SelectionField.ItemsSource:
                        target.Bind(ItemsControl.ItemsSourceProperty, new Binding(nameof(FullSelectionViewModel.Items)));
                        break;
                    case SelectionField.SelectedItem:
                        target.Bind(SelectingItemsControl.SelectedItemProperty, new Binding(nameof(FullSelectionViewModel.SelectedItem)));
                        break;
                    case SelectionField.SelectedIndex:
                        target.Bind(SelectingItemsControl.SelectedIndexProperty, new Binding(nameof(FullSelectionViewModel.SelectedIndex)));
                        break;
                    case SelectionField.SelectedValue:
                        target.Bind(SelectingItemsControl.SelectedValueProperty, new Binding(nameof(FullSelectionViewModel.SelectedValue)));
                        break;
                    case SelectionField.SelectedValueBinding:
                        target.SelectedValueBinding = new Binding(nameof(ItemModel.Id));
                        break;
                    default:
                        throw new InvalidOperationException($"Unkown field {field}");
                }
            }

            target.EndInit();
            root.EndInit();

            Assert.Equal(vm.Items[2], target.SelectedItem);
            Assert.Equal(2, target.SelectedIndex);
            Assert.Equal(12, target.SelectedValue);

            Assert.Equal(vm.Items[2], vm.SelectedItem);
            Assert.Equal(2, vm.SelectedIndex);
            Assert.Equal(12, vm.SelectedValue);
        }

        [Fact]
        public void SelectedItem_Can_Access_Selection_DuringInit()
        {
            using var _ = Start();

            var target = new ListBox();
            target.BeginInit();

            var item = new ItemModel();

            target.Selection = new SelectionModel<ItemModel> {
                SelectedItem = item
            };

            Assert.Equal(item, target.SelectedItem);
        }

        [Fact]
        public void SelectedIndex_Can_Access_Selection_DuringInit()
        {
            using var _ = Start();

            var target = new ListBox();
            target.BeginInit();

            target.Selection = new SelectionModel<ItemModel> {
                SelectedIndex = 42
            };

            Assert.Equal(42, target.SelectedIndex);
        }

        [Fact]
        public void AnchorIndex_Can_Access_Selection_DuringInit()
        {
            using var _ = Start();

            var target = new ListBox();
            target.BeginInit();

            target.Selection = new SelectionModel<ItemModel> {
                AnchorIndex = 42
            };

            Assert.Equal(42, target.GetAnchorIndex());
>>>>>>> 56f118d3
        }

        private static IDisposable Start()
        {
            return UnitTestApplication.Start(TestServices.StyledWindow);
        }

        private static void Prepare(SelectingItemsControl target)
        {
            var root = new TestRoot
            {
                Child = target,
                Width = 100,
                Height = 100,
                Styles =
                {
                    new Style(x => x.Is<SelectingItemsControl>())
                    {
                        Setters =
                        {
                            new Setter(ListBox.TemplateProperty, Template()),
                        },
                    },
                },
            };

            root.LayoutManager.ExecuteInitialLayoutPass();
        }

        private static void Layout(Control c)
        {
            ((ILayoutRoot)c.GetVisualRoot()).LayoutManager.ExecuteLayoutPass();
        }

        private static FuncControlTemplate Template()
        {
            return new FuncControlTemplate<SelectingItemsControl>((control, scope) =>
                new ItemsPresenter
                {
                    Name = "itemsPresenter",
                    [~ItemsPresenter.ItemsPanelProperty] = control[~ItemsControl.ItemsPanelProperty],
                }.RegisterInNameScope(scope));
        }

        public static IEnumerable<object[]> GetSelectionFieldPermutationParameters()
            => Enum.GetValues<SelectionField>().Permutations().Select(fields => new object[] { fields });

        private class Item : Control, ISelectable
        {
            public string Value { get; set; }

            public bool IsSelected 
            {
                get => SelectingItemsControl.GetIsSelected(this);
                set => SelectingItemsControl.SetIsSelected(this, value);
            }
        }

        private class MasterViewModel : NotifyingBase
        {
            private ChildViewModel _child;

            public ChildViewModel Child
            {
                get { return _child; }
                set
                {
                    _child = value;
                    RaisePropertyChanged();
                }
            }
        }

        private class ChildViewModel : NotifyingBase
        {
            public IList<Item> Items { get; set; }
            public Item SelectedItem { get; set; }
            public int SelectedIndex { get; set; }
        }

        private class SelectionViewModel : NotifyingBase
        {
            private int _selectedIndex = -1;
            private object _selectedItem;

            public SelectionViewModel()
            {
                Items = new ObservableCollection<string>();
                SelectedItems = new ObservableCollection<string>();
            }

            public int SelectedIndex
            {
                get => _selectedIndex;
                set
                {
                    _selectedIndex = value;
                    RaisePropertyChanged();
                }
            }

            public object SelectedItem
            {
                get => _selectedItem;
                set
                {
                    _selectedItem = value;
                    RaisePropertyChanged();
                }
            }

            public ObservableCollection<string> Items { get; }
            public ObservableCollection<string> SelectedItems { get; }
        }

        private class RootWithItems : TestRoot
        {
            public List<string> Items { get; set; } = new List<string>() { "a", "b", "c", "d", "e" };
            public string Selected { get; set; } = "b";
        }

        private class TestSelector : SelectingItemsControl
        {
            public new static readonly DirectProperty<SelectingItemsControl, IList> SelectedItemsProperty =
                SelectingItemsControl.SelectedItemsProperty;

            public TestSelector()
            {
                
            }

            public TestSelector(SelectionMode selectionMode)
            {
                SelectionMode = selectionMode;
            }

            public new ISelectionModel Selection
            {
                get => base.Selection;
                set => base.Selection = value;
            }

            public new IList SelectedItems
            {
                get => base.SelectedItems;
                set => base.SelectedItems = value;
            }

            public new SelectionMode SelectionMode
            {
                get => base.SelectionMode;
                set => base.SelectionMode = value;
            }

            public bool MoveSelection(NavigationDirection direction, bool wrap)
            {
                return base.MoveSelection(direction, wrap);
            }
        }

        private class ResettingCollection : List<string>, INotifyCollectionChanged
        {
            public ResettingCollection(int itemCount)
            {
                AddRange(Enumerable.Range(0, itemCount).Select(x => $"Item{x}"));
            }

            public void Reset(IEnumerable<string> items)
            {
                Clear();
                AddRange(items);
                CollectionChanged?.Invoke(
                    this,
                    new NotifyCollectionChangedEventArgs(NotifyCollectionChangedAction.Reset));
            }

            public event NotifyCollectionChangedEventHandler CollectionChanged;
        }

#nullable enable

        private sealed class FullSelectionViewModel : NotifyingBase
        {
            private ItemModel? _selectedItem;
            private int _selectedIndex = -1;
            private int? _selectedValue;

            public ObservableCollection<ItemModel> Items { get; } = new();

            public ItemModel? SelectedItem
            {
                get => _selectedItem;
                set => SetField(ref _selectedItem, value);
            }

            public int SelectedIndex
            {
                get => _selectedIndex;
                set => SetField(ref _selectedIndex, value);
            }

            public int? SelectedValue
            {
                get => _selectedValue;
                set => SetField(ref _selectedValue, value);
            }
        }

        private sealed class ItemModel : NotifyingBase
        {
            private int _id;
            private string? _name;

            public int Id
            {
                get => _id;
                set => SetField(ref _id, value);
            }

            public string? Name
            {
                get => _name;
                set => SetField(ref _name, value);
            }
        }

        public enum SelectionField
        {
            ItemsSource,
            SelectedItem,
            SelectedIndex,
            SelectedValue,
            SelectedValueBinding
        }
    }
}<|MERGE_RESOLUTION|>--- conflicted
+++ resolved
@@ -2292,7 +2292,6 @@
 
         }
 
-<<<<<<< HEAD
         [Fact]
         public void Changing_DataContext_Respects_AlwaysSelected()
         {
@@ -2310,7 +2309,8 @@
             target.DataContext = Enumerable.Range(10, 10).ToList();
 
             Assert.Equal(0, target.SelectedIndex);
-=======
+        }
+
         [Theory]
         [MemberData(nameof(GetSelectionFieldPermutationParameters))]
         public void SelectedItem_And_Selection_Properties_Work_In_Any_Order_When_Initializing(SelectionField[] fields)
@@ -2437,7 +2437,6 @@
             };
 
             Assert.Equal(42, target.GetAnchorIndex());
->>>>>>> 56f118d3
         }
 
         private static IDisposable Start()
