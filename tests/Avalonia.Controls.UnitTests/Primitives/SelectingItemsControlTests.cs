using System;
using System.Collections;
using System.Collections.Generic;
using System.Collections.ObjectModel;
using System.Collections.Specialized;
using System.ComponentModel;
using System.Linq;
using System.Threading.Tasks;
using Avalonia.Collections;
using Avalonia.Controls.Presenters;
using Avalonia.Controls.Primitives;
using Avalonia.Controls.Selection;
using Avalonia.Controls.Templates;
using Avalonia.Data;
using Avalonia.Input;
using Avalonia.Input.Platform;
using Avalonia.Interactivity;
using Avalonia.Layout;
using Avalonia.Markup.Data;
using Avalonia.Styling;
using Avalonia.Threading;
using Avalonia.UnitTests;
using Avalonia.VisualTree;
using Moq;
using Xunit;

namespace Avalonia.Controls.UnitTests.Primitives
{
    public partial class SelectingItemsControlTests : ScopedTestBase
    {
        private MouseTestHelper _helper = new MouseTestHelper();

        [Fact]
        public void SelectedIndex_Should_Initially_Be_Minus_1()
        {
            var items = new[]
            {
                new Item(),
                new Item(),
            };

            var target = new SelectingItemsControl
            {
                ItemsSource = items,
                Template = Template(),
            };

            Assert.Equal(-1, target.SelectedIndex);
        }

        [Fact]
        public void Item_IsSelected_Should_Initially_Be_False()
        {
            var items = new[]
            {
                new Item(),
                new Item(),
            };

            var target = new SelectingItemsControl
            {
                ItemsSource = items,
                Template = Template(),
            };

            Prepare(target);

            Assert.False(items[0].IsSelected);
            Assert.False(items[1].IsSelected);
        }

        [Fact]
        public void Setting_SelectedItem_Should_Set_Item_IsSelected_True()
        {
            var items = new[]
            {
                new Item(),
                new Item(),
            };

            var target = new SelectingItemsControl
            {
                ItemsSource = items,
                Template = Template(),
            };

            Prepare(target);

            target.SelectedItem = items[1];

            Assert.False(items[0].IsSelected);
            Assert.True(items[1].IsSelected);
        }

        [Fact]
        public void Setting_SelectedItem_Before_ApplyTemplate_Should_Set_Item_IsSelected_True()
        {
            var items = new[]
            {
                new Item(),
                new Item(),
            };

            var target = new SelectingItemsControl
            {
                ItemsSource = items,
                Template = Template(),
            };

            target.SelectedItem = items[1];
            Prepare(target);

            Assert.False(items[0].IsSelected);
            Assert.True(items[1].IsSelected);
        }

        [Fact]
        public void SelectedIndex_Should_Be_Minus_1_After_Initialize()
        {
            var items = new[]
            {
                new Item(),
                new Item(),
            };

            var target = new ListBox();
            target.BeginInit();
            target.ItemsSource = items;
            target.Template = Template();
            target.EndInit();

            Assert.Equal(-1, target.SelectedIndex);
        }

        [Fact]
        public void SelectedIndex_Should_Be_Minus_1_Without_Initialize()
        {
            var items = new[]
            {
                new Item(),
                new Item(),
            };

            var target = new ListBox();
            target.ItemsSource = items;
            target.Template = Template();
            target.DataContext = new object();

            Assert.Equal(-1, target.SelectedIndex);
        }

        [Fact]
        public void SelectedIndex_Should_Be_0_After_Initialize_With_AlwaysSelected()
        {
            var items = new[]
            {
                new Item(),
                new Item(),
            };

            var target = new ListBox();
            target.BeginInit();
            target.SelectionMode = SelectionMode.Single | SelectionMode.AlwaysSelected;
            target.ItemsSource = items;
            target.Template = Template();
            target.EndInit();

            Prepare(target);

            Assert.Equal(0, target.SelectedIndex);
        }

        [Fact]
        public void Setting_SelectedIndex_During_Initialize_Should_Select_Item_When_AlwaysSelected_Is_Used()
        {
            using var _ = UnitTestApplication.Start(TestServices.MockPlatformRenderInterface);

            var listBox = new ListBox
            {
                SelectionMode = SelectionMode.Single | SelectionMode.AlwaysSelected
            };

            listBox.BeginInit();

            listBox.SelectedIndex = 1;
            var items = new AvaloniaList<string>();
            listBox.ItemsSource = items;
            items.Add("A");
            items.Add("B");
            items.Add("C");

            listBox.EndInit();

            Prepare(listBox);

            Assert.Equal("B", listBox.SelectedItem);
        }

        [Fact]
        public void Setting_SelectedIndex_Before_Initialize_Should_Retain_Selection()
        {
            var listBox = new ListBox
            {
                SelectionMode = SelectionMode.Single,
                ItemsSource = new[] { "foo", "bar", "baz" },
                SelectedIndex = 1
            };

            listBox.BeginInit();

            listBox.EndInit();

            Assert.Equal(1, listBox.SelectedIndex);
            Assert.Equal("bar", listBox.SelectedItem);
        }

        [Fact]
        public void Setting_SelectedIndex_During_Initialize_Should_Take_Priority_Over_Previous_Value()
        {
            var listBox = new ListBox
            {
                SelectionMode = SelectionMode.Single,
                ItemsSource = new[] { "foo", "bar", "baz" },
                SelectedIndex = 2
            };

            listBox.BeginInit();

            listBox.SelectedIndex = 1;

            listBox.EndInit();

            Assert.Equal(1, listBox.SelectedIndex);
            Assert.Equal("bar", listBox.SelectedItem);
        }

        [Fact]
        public void Setting_SelectedItem_Before_Initialize_Should_Retain_Selection()
        {
            var listBox = new ListBox
            {
                SelectionMode = SelectionMode.Single,
                ItemsSource = new[] { "foo", "bar", "baz" },
                SelectedItem = "bar"
            };

            listBox.BeginInit();

            listBox.EndInit();

            Assert.Equal(1, listBox.SelectedIndex);
            Assert.Equal("bar", listBox.SelectedItem);
        }


        [Fact]
        public void Setting_SelectedItems_Before_Initialize_Should_Retain_Selection()
        {
            var listBox = new ListBox
            {
                SelectionMode = SelectionMode.Multiple,
                ItemsSource = new[] { "foo", "bar", "baz" },
            };

            var selected = new[] { "foo", "bar" };

            foreach (var v in selected)
            {
                listBox.SelectedItems.Add(v);
            }

            listBox.BeginInit();

            listBox.EndInit();

            Assert.Equal(selected, listBox.SelectedItems);
        }

        [Fact]
        public void Setting_SelectedItems_During_Initialize_Should_Take_Priority_Over_Previous_Value()
        {
            var listBox = new ListBox
            {
                SelectionMode = SelectionMode.Multiple,
                ItemsSource = new[] { "foo", "bar", "baz" },
            };

            var selected = new[] { "foo", "bar" };

            foreach (var v in new[] { "bar", "baz" })
            {
                listBox.SelectedItems.Add(v);
            }

            listBox.BeginInit();

            listBox.SelectedItems = new AvaloniaList<object>(selected);

            listBox.EndInit();

            Assert.Equal(selected, listBox.SelectedItems);
        }

        [Fact]
        public void Setting_SelectedIndex_Before_Initialize_With_AlwaysSelected_Should_Retain_Selection()
        {
            var listBox = new ListBox
            {
                SelectionMode = SelectionMode.Single | SelectionMode.AlwaysSelected,

                ItemsSource = new[] { "foo", "bar", "baz" },
                SelectedIndex = 1
            };

            listBox.BeginInit();

            listBox.EndInit();

            Assert.Equal(1, listBox.SelectedIndex);
            Assert.Equal("bar", listBox.SelectedItem);
        }

        [Fact]
        public void Setting_SelectedIndex_Before_ApplyTemplate_Should_Set_Item_IsSelected_True()
        {
            var items = new[]
            {
                new Item(),
                new Item(),
            };

            var target = new SelectingItemsControl
            {
                ItemsSource = items,
                Template = Template(),
            };

            target.SelectedIndex = 1;
            Prepare(target);

            Assert.False(items[0].IsSelected);
            Assert.True(items[1].IsSelected);
        }

        [Fact]
        public void Setting_SelectedItem_Should_Set_SelectedIndex()
        {
            var items = new[]
            {
                new Item(),
                new Item(),
            };

            var target = new SelectingItemsControl
            {
                ItemsSource = items,
                Template = Template(),
            };

            target.ApplyTemplate();
            target.SelectedItem = items[1];

            Assert.Equal(items[1], target.SelectedItem);
            Assert.Equal(1, target.SelectedIndex);
        }

        [Fact]
        public void SelectedIndex_Item_Is_Updated_As_Items_Removed_When_Last_Item_Is_Selected()
        {
            var items = new ObservableCollection<string>
            {
               "Foo",
               "Bar",
               "FooBar"
            };

            var target = new SelectingItemsControl
            {
                ItemsSource = items,
                Template = Template(),
            };

            target.ApplyTemplate();
            target.SelectedItem = items[2];

            Assert.Equal(items[2], target.SelectedItem);
            Assert.Equal(2, target.SelectedIndex);

            items.RemoveAt(0);

            Assert.Equal(items[1], target.SelectedItem);
            Assert.Equal(1, target.SelectedIndex);
        }

        [Fact]
        public void Setting_SelectedItem_To_Not_Present_Item_Should_Clear_Selection()
        {
            var items = new[]
            {
                new Item(),
                new Item(),
            };

            var target = new SelectingItemsControl
            {
                ItemsSource = items,
                Template = Template(),
            };

            target.ApplyTemplate();
            target.SelectedItem = items[1];

            Assert.Equal(items[1], target.SelectedItem);
            Assert.Equal(1, target.SelectedIndex);

            target.SelectedItem = new Item();

            Assert.Null(target.SelectedItem);
            Assert.Equal(-1, target.SelectedIndex);
        }

        [Fact]
        public void Setting_SelectedIndex_Should_Set_SelectedItem()
        {
            var items = new[]
            {
                new Item(),
                new Item(),
            };

            var target = new SelectingItemsControl
            {
                ItemsSource = items,
                Template = Template(),
            };

            target.ApplyTemplate();
            target.SelectedIndex = 1;

            Assert.Equal(items[1], target.SelectedItem);
        }

        [Fact]
        public void Setting_SelectedIndex_Out_Of_Bounds_Should_Clear_Selection()
        {
            var items = new[]
            {
                new Item(),
                new Item(),
            };

            var target = new SelectingItemsControl
            {
                ItemsSource = items,
                Template = Template(),
            };

            target.ApplyTemplate();
            target.SelectedIndex = 2;

            Assert.Equal(-1, target.SelectedIndex);
        }

        [Fact]
        public void Setting_SelectedItem_To_Non_Existent_Item_Should_Clear_Selection()
        {
            var target = new SelectingItemsControl
            {
                Template = Template(),
            };

            target.ApplyTemplate();
            target.SelectedItem = new Item();

            Assert.Equal(-1, target.SelectedIndex);
            Assert.Null(target.SelectedItem);
        }

        [Fact]
        public void Adding_Selected_Item_Should_Update_Selection()
        {
            var items = new AvaloniaList<Item>(new[]
            {
                new Item(),
                new Item(),
            });

            var target = new SelectingItemsControl
            {
                ItemsSource = items,
                Template = Template(),
            };

            Prepare(target);
            items.Add(new Item { IsSelected = true });

            Assert.Equal(2, target.SelectedIndex);
            Assert.Equal(items[2], target.SelectedItem);
        }

        [Fact]
        public void Setting_Items_To_Null_Should_Clear_Selection()
        {
            var items = new AvaloniaList<Item>
            {
                new Item(),
                new Item(),
            };

            var target = new SelectingItemsControl
            {
                ItemsSource = items,
                Template = Template(),
            };

            target.ApplyTemplate();
            target.SelectedIndex = 1;

            Assert.Equal(items[1], target.SelectedItem);
            Assert.Equal(1, target.SelectedIndex);

            target.ItemsSource = null;

            Assert.Null(target.SelectedItem);
            Assert.Equal(-1, target.SelectedIndex);
        }

        [Fact]
        public void Removing_Selected_Item_Should_Clear_Selection()
        {
            var items = new AvaloniaList<Item>
            {
                new Item(),
                new Item(),
            };

            var target = new SelectingItemsControl
            {
                ItemsSource = items,
                Template = Template(),
            };

            Prepare(target);
            target.SelectedIndex = 1;

            Assert.Equal(items[1], target.SelectedItem);
            Assert.Equal(1, target.SelectedIndex);

            SelectionChangedEventArgs receivedArgs = null;

            target.SelectionChanged += (_, args) => receivedArgs = args;

            var removed = items[1];

            items.RemoveAt(1);

            Assert.Null(target.SelectedItem);
            Assert.Equal(-1, target.SelectedIndex);
            Assert.NotNull(receivedArgs);
            Assert.Empty(receivedArgs.AddedItems);
            Assert.Equal(new[] { removed }, receivedArgs.RemovedItems);
            Assert.False(items.Single().IsSelected);
        }

        [Fact]
        public void Removing_Selected_Item_Should_Update_Selection_With_AlwaysSelected()
        {
            var item0 = new Item();
            var item1 = new Item();
            var items = new AvaloniaList<Item>
            {
                item0,
                item1,
            };

            var target = new TestSelector
            {
                ItemsSource = items,
                Template = Template(),
                SelectionMode = SelectionMode.AlwaysSelected,
            };

            Prepare(target);
            target.SelectedIndex = 1;

            Assert.Equal(items[1], target.SelectedItem);
            Assert.Equal(1, target.SelectedIndex);

            SelectionChangedEventArgs receivedArgs = null;

            target.SelectionChanged += (_, args) => receivedArgs = args;

            items.RemoveAt(1);

            Assert.Same(item0, target.SelectedItem);
            Assert.Equal(0, target.SelectedIndex);
            Assert.NotNull(receivedArgs);
            Assert.Equal(new[] { item0 }, receivedArgs.AddedItems);
            Assert.Equal(new[] { item1 }, receivedArgs.RemovedItems);
            Assert.True(items.Single().IsSelected);
        }

        [Fact]
        public void Removing_Selected_Item_Should_Clear_Selection_With_BeginInit()
        {
            var items = new AvaloniaList<Item>
            {
                new Item(),
                new Item(),
            };

            var target = new SelectingItemsControl();
            target.BeginInit();
            target.ItemsSource = items;
            target.Template = Template();
            target.EndInit();

            Prepare(target);
            target.SelectedIndex = 0;

            Assert.Equal(items[0], target.SelectedItem);
            Assert.Equal(0, target.SelectedIndex);

            SelectionChangedEventArgs receivedArgs = null;

            target.SelectionChanged += (_, args) => receivedArgs = args;

            var removed = items[0];

            items.RemoveAt(0);

            Assert.Null(target.SelectedItem);
            Assert.Equal(-1, target.SelectedIndex);
            Assert.NotNull(receivedArgs);
            Assert.Empty(receivedArgs.AddedItems);
            Assert.Equal(new[] { removed }, receivedArgs.RemovedItems);
            Assert.False(items.Single().IsSelected);
        }

        [Fact]
        public void Replacing_Selected_Item_Should_Clear_Selection()
        {
            var items = new AvaloniaList<Item>
            {
                new Item(),
                new Item(),
            };

            var target = new SelectingItemsControl
            {
                ItemsSource = items,
                Template = Template(),
            };

            Prepare(target);
            target.SelectedIndex = 1;

            Assert.Equal(items[1], target.SelectedItem);
            Assert.Equal(1, target.SelectedIndex);

            SelectionChangedEventArgs receivedArgs = null;

            target.SelectionChanged += (_, args) => receivedArgs = args;

            var removed = items[1];
            items[1] = new Item();

            Assert.Null(target.SelectedItem);
            Assert.Equal(-1, target.SelectedIndex);
            Assert.NotNull(receivedArgs);
            Assert.Empty(receivedArgs.AddedItems);
            Assert.Equal(new[] { removed }, receivedArgs.RemovedItems);
            Assert.All(items, x => Assert.False(x.IsSelected));
        }

        [Fact]
        public void Moving_Selected_Item_Should_Clear_Selection()
        {
            using var app = Start();
            var items = new ObservableCollection<string> { "foo", "bar" };
            var target = new SelectingItemsControl
            {
                ItemsSource = items,
                Template = Template(),
            };

            Prepare(target);
            target.SelectedIndex = 1;

            Assert.Equal(items[1], target.SelectedItem);
            Assert.Equal(1, target.SelectedIndex);

            SelectionChangedEventArgs receivedArgs = null;

            target.SelectionChanged += (_, args) => receivedArgs = args;

            var removed = items[1];
            items.Move(1, 0);

            Assert.Null(target.SelectedItem);
            Assert.Equal(-1, target.SelectedIndex);
            Assert.NotNull(receivedArgs);
            Assert.Empty(receivedArgs.AddedItems);
            Assert.Equal(new[] { removed }, receivedArgs.RemovedItems);
        }

        [Fact]
        public void Moving_Selected_Container_Should_Not_Clear_Selection()
        {
            var items = new AvaloniaList<Item>
            {
                new Item(),
                new Item(),
            };

            var target = new SelectingItemsControl
            {
                ItemsSource = items,
                Template = Template(),
            };

            Prepare(target);
            target.SelectedIndex = 1;

            Assert.Equal(items[1], target.SelectedItem);
            Assert.Equal(1, target.SelectedIndex);

            var receivedArgs = new List<SelectionChangedEventArgs>();

            target.SelectionChanged += (_, args) => receivedArgs.Add(args);

            var moved = items[1];
            items.Move(1, 0);

            // Because the moved container is still marked as selected on the insert part of the
            // move, it will remain selected.
            Assert.Same(moved, target.SelectedItem);
            Assert.Equal(0, target.SelectedIndex);
            Assert.NotNull(receivedArgs);
            Assert.Equal(2, receivedArgs.Count);
            Assert.Equal(new[] { moved }, receivedArgs[0].RemovedItems);
            Assert.Equal(new[] { moved }, receivedArgs[1].AddedItems);
            Assert.True(items[0].IsSelected);
            Assert.False(items[1].IsSelected);
        }

        [Fact]
        public void Resetting_Items_Collection_Should_Clear_Selection()
        {
            // Need to use ObservableCollection here as AvaloniaList signals a Clear as an
            // add + remove.
            var items = new ObservableCollection<Item>
            {
                new Item(),
                new Item(),
            };

            var target = new SelectingItemsControl
            {
                ItemsSource = items,
                Template = Template(),
            };

            target.ApplyTemplate();
            target.SelectedIndex = 1;

            Assert.Equal(items[1], target.SelectedItem);
            Assert.Equal(1, target.SelectedIndex);

            items.Clear();

            Assert.Null(target.SelectedItem);
            Assert.Equal(-1, target.SelectedIndex);
        }

        [Fact]
        public void Raising_IsSelectedChanged_On_Item_Should_Update_Selection()
        {
            var items = new[]
            {
                new Item(),
                new Item(),
            };

            var target = new SelectingItemsControl
            {
                ItemsSource = items,
                Template = Template(),
            };

            Prepare(target);
            target.SelectedItem = items[1];

            Assert.False(items[0].IsSelected);
            Assert.True(items[1].IsSelected);

            items[0].IsSelected = true;
            items[0].RaiseEvent(new RoutedEventArgs(SelectingItemsControl.IsSelectedChangedEvent));

            Assert.Equal(0, target.SelectedIndex);
            Assert.Equal(items[0], target.SelectedItem);
            Assert.True(items[0].IsSelected);
            Assert.False(items[1].IsSelected);
        }

        [Fact]
        public void Clearing_IsSelected_And_Raising_IsSelectedChanged_On_Item_Should_Update_Selection()
        {
            var items = new[]
            {
                new Item(),
                new Item(),
            };

            var target = new SelectingItemsControl
            {
                ItemsSource = items,
                Template = Template(),
            };

            Prepare(target);
            target.SelectedItem = items[1];

            Assert.False(items[0].IsSelected);
            Assert.True(items[1].IsSelected);

            items[1].IsSelected = false;
            items[1].RaiseEvent(new RoutedEventArgs(SelectingItemsControl.IsSelectedChangedEvent));

            Assert.Equal(-1, target.SelectedIndex);
            Assert.Null(target.SelectedItem);
        }

        [Fact]
        public void Raising_IsSelectedChanged_On_Someone_Elses_Item_Should_Not_Update_Selection()
        {
            var items = new[]
            {
                new Item(),
                new Item(),
            };

            var target = new SelectingItemsControl
            {
                ItemsSource = items,
                Template = Template(),
            };

            target.ApplyTemplate();
            target.SelectedItem = items[1];

            var notChild = new Item
            {
                IsSelected = true,
            };

            target.RaiseEvent(new RoutedEventArgs
            {
                RoutedEvent = SelectingItemsControl.IsSelectedChangedEvent,
                Source = notChild,
            });

            Assert.Equal(target.SelectedItem, items[1]);
        }

        [Fact]
        public void Setting_SelectedIndex_Should_Raise_SelectionChanged_Event()
        {
            var items = new[]
            {
                new Item(),
                new Item(),
            };

            var target = new SelectingItemsControl
            {
                ItemsSource = items,
                Template = Template(),
            };

            var called = false;

            target.SelectionChanged += (s, e) =>
            {
                Assert.Same(items[1], e.AddedItems.Cast<object>().Single());
                Assert.Empty(e.RemovedItems);
                called = true;
            };

            target.SelectedIndex = 1;

            Assert.True(called);
        }

        [Fact]
        public void Clearing_SelectedIndex_Should_Raise_SelectionChanged_Event()
        {
            var items = new[]
            {
                new Item(),
                new Item(),
            };

            var target = new SelectingItemsControl
            {
                ItemsSource = items,
                Template = Template(),
                SelectedIndex = 1,
            };

            Prepare(target);

            var called = false;

            target.SelectionChanged += (s, e) =>
            {
                Assert.Same(items[1], e.RemovedItems.Cast<object>().Single());
                Assert.Empty(e.AddedItems);
                called = true;
            };

            target.SelectedIndex = -1;

            Assert.True(called);
        }

        [Fact]
        public void Setting_SelectedIndex_Should_Raise_PropertyChanged_Events()
        {
            var items = new ObservableCollection<string> { "foo", "bar", "baz" };

            var target = new TestSelector
            {
                ItemsSource = items,
                Template = Template(),
            };

            var selectedIndexRaised = 0;
            var selectedItemRaised = 0;

            target.PropertyChanged += (s, e) =>
            {
                if (e.Property == SelectingItemsControl.SelectedIndexProperty)
                {
                    Assert.Equal(-1, e.OldValue);
                    Assert.Equal(1, e.NewValue);
                    ++selectedIndexRaised;
                }
                else if (e.Property == SelectingItemsControl.SelectedItemProperty)
                {
                    Assert.Null(e.OldValue);
                    Assert.Equal("bar", e.NewValue);
                    ++selectedItemRaised;
                }
            };

            target.SelectedIndex = 1;

            Assert.Equal(1, selectedIndexRaised);
            Assert.Equal(1, selectedItemRaised);
        }

        [Fact]
        public void Removing_Selected_Item_Should_Raise_PropertyChanged_Events()
        {
            var items = new ObservableCollection<string> { "foo", "bar", "baz" };

            var target = new TestSelector
            {
                ItemsSource = items,
                Template = Template(),
            };

            var selectedIndexRaised = 0;
            var selectedItemRaised = 0;
            target.SelectedIndex = 1;

            target.PropertyChanged += (s, e) =>
            {
                if (e.Property == SelectingItemsControl.SelectedIndexProperty)
                {
                    Assert.Equal(1, e.OldValue);
                    Assert.Equal(-1, e.NewValue);
                    ++selectedIndexRaised;
                }
                else if (e.Property == SelectingItemsControl.SelectedItemProperty)
                {
                    Assert.Equal("bar", e.OldValue);
                    Assert.Null(e.NewValue);
                }
            };

            items.RemoveAt(1);

            Assert.Equal(1, selectedIndexRaised);
            Assert.Equal(0, selectedItemRaised);
        }

        [Fact]
        public void Removing_Selected_Item0_Should_Raise_PropertyChanged_Events_With_AlwaysSelected()
        {
            var items = new ObservableCollection<string> { "foo", "bar", "baz" };

            var target = new TestSelector
            {
                ItemsSource = items,
                Template = Template(),
                SelectionMode = SelectionMode.AlwaysSelected,
            };

            var selectedIndexRaised = 0;
            var selectedItemRaised = 0;
            target.SelectedIndex = 0;

            target.PropertyChanged += (s, e) =>
            {
                if (e.Property == SelectingItemsControl.SelectedIndexProperty)
                {
                    ++selectedIndexRaised;
                }
                else if (e.Property == SelectingItemsControl.SelectedItemProperty)
                {
                    Assert.Equal("foo", e.OldValue);
                    Assert.Equal("bar", e.NewValue);
                    ++selectedItemRaised;
                }
            };

            items.RemoveAt(0);

            Assert.Equal(0, selectedIndexRaised);
            Assert.Equal(1, selectedItemRaised);
        }

        [Fact]
        public void Removing_Selected_Item1_Should_Raise_PropertyChanged_Events_With_AlwaysSelected()
        {
            var items = new ObservableCollection<string> { "foo", "bar", "baz" };

            var target = new TestSelector
            {
                ItemsSource = items,
                Template = Template(),
                SelectionMode = SelectionMode.AlwaysSelected,
            };

            var selectedIndexRaised = 0;
            var selectedItemRaised = 0;
            target.SelectedIndex = 1;

            target.PropertyChanged += (s, e) =>
            {
                if (e.Property == SelectingItemsControl.SelectedIndexProperty)
                {
                    Assert.Equal(1, e.OldValue);
                    Assert.Equal(0, e.NewValue);
                    ++selectedIndexRaised;
                }
                else if (e.Property == SelectingItemsControl.SelectedItemProperty)
                {
                    Assert.Equal("bar", e.OldValue);
                    Assert.Equal("foo", e.NewValue);
                }
            };

            items.RemoveAt(1);

            Assert.Equal(1, selectedIndexRaised);
            Assert.Equal(0, selectedItemRaised);
        }

        [Fact]
        public void Removing_Item_Before_Selection_Should_Raise_PropertyChanged_Events()
        {
            var items = new ObservableCollection<string> { "foo", "bar", "baz" };

            var target = new SelectingItemsControl
            {
                ItemsSource = items,
                Template = Template(),
            };

            var selectedIndexRaised = 0;
            var selectedItemRaised = 0;
            target.SelectedIndex = 1;

            target.PropertyChanged += (s, e) =>
            {
                if (e.Property == SelectingItemsControl.SelectedIndexProperty)
                {
                    Assert.Equal(1, e.OldValue);
                    Assert.Equal(0, e.NewValue);
                    ++selectedIndexRaised;
                }
                else if (e.Property == SelectingItemsControl.SelectedItemProperty)
                {
                    ++selectedItemRaised;
                }
            };

            items.RemoveAt(0);

            Assert.Equal(1, selectedIndexRaised);
            Assert.Equal(0, selectedItemRaised);
        }

        [Fact]
        public void Order_Of_Setting_Items_And_SelectedIndex_During_Initialization_Should_Not_Matter()
        {
            using var app = Start();
            var items = new[] { "Foo", "Bar" };
            var target = new SelectingItemsControl();

            ((ISupportInitialize)target).BeginInit();
            target.SelectedIndex = 1;
            target.ItemsSource = items;
            ((ISupportInitialize)target).EndInit();

            Prepare(target);

            Assert.Equal(1, target.SelectedIndex);
            Assert.Equal("Bar", target.SelectedItem);
        }

        [Fact]
        public void Order_Of_Setting_Items_And_SelectedItem_During_Initialization_Should_Not_Matter()
        {
            using var app = Start();
            var items = new[] { "Foo", "Bar" };
            var target = new SelectingItemsControl();

            ((ISupportInitialize)target).BeginInit();
            target.SelectedItem = "Bar";
            target.ItemsSource = items;
            ((ISupportInitialize)target).EndInit();

            Prepare(target);

            Assert.Equal(1, target.SelectedIndex);
            Assert.Equal("Bar", target.SelectedItem);
        }

        [Fact]
        public void Changing_DataContext_Should_Not_Clear_Nested_ViewModel_SelectedItem()
        {
            var items = new[]
            {
                new Item(),
                new Item(),
            };

            var vm = new MasterViewModel
            {
                Child = new ChildViewModel
                {
                    Items = items,
                    SelectedItem = items[1],
                }
            };

            var target = new SelectingItemsControl { DataContext = vm };
            var itemsBinding = new Binding("Child.Items");
            var selectedBinding = new Binding("Child.SelectedItem");

            target.Bind(SelectingItemsControl.ItemsSourceProperty, itemsBinding);
            target.Bind(SelectingItemsControl.SelectedItemProperty, selectedBinding);

            Assert.Equal(1, target.SelectedIndex);
            Assert.Same(vm.Child.SelectedItem, target.SelectedItem);

            items = new[]
            {
                new Item { Value = "Item1" },
                new Item { Value = "Item2" },
                new Item { Value = "Item3" },
            };

            vm = new MasterViewModel
            {
                Child = new ChildViewModel
                {
                    Items = items,
                    SelectedItem = items[2],
                }
            };

            target.DataContext = vm;

            Assert.Equal(2, target.SelectedIndex);
            Assert.Same(vm.Child.SelectedItem, target.SelectedItem);
        }

        [Fact]
        public void Nested_ListBox_Does_Not_Change_Parent_SelectedIndex()
        {
            SelectingItemsControl nested;

            var root = new SelectingItemsControl
            {
                Template = Template(),
                ItemsSource = new Control[]
                {
                    new Border(),
                    nested = new ListBox
                    {
                        Template = Template(),
                        ItemsSource = new[] { "foo", "bar" },
                        SelectedIndex = 1,
                    }
                },
                SelectedIndex = 0,
            };

            root.ApplyTemplate();
            root.Presenter.ApplyTemplate();
            nested.ApplyTemplate();
            nested.Presenter.ApplyTemplate();

            Assert.Equal(0, root.SelectedIndex);
            Assert.Equal(1, nested.SelectedIndex);

            nested.SelectedIndex = 0;

            Assert.Equal(0, root.SelectedIndex);
        }

        [Fact]
        public void Setting_SelectedItem_With_Pointer_Should_Set_TabOnceActiveElement()
        {
            using (UnitTestApplication.Start(TestServices.MockPlatformRenderInterface))
            {
                var target = new ListBox
                {
                    Template = Template(),
                    ItemsSource = new[] { "Foo", "Bar", "Baz " },
                };
                AvaloniaLocator.CurrentMutable.Bind<PlatformHotkeyConfiguration>().ToConstant(new PlatformHotkeyConfiguration());
                Prepare(target);

                var container = target.ContainerFromIndex(1)!;
                _helper.Down(container);

                var panel = target.Presenter.Panel;

                Assert.Same(container, KeyboardNavigation.GetTabOnceActiveElement(target));
            }
        }

        [Fact]
        public void Removing_SelectedItem_Should_Clear_TabOnceActiveElement()
        {
            using (UnitTestApplication.Start(TestServices.MockPlatformRenderInterface))
            {
                var items = new ObservableCollection<string>(new[] { "Foo", "Bar", "Baz " });

                var target = new ListBox
                {
                    Template = Template(),
                    ItemsSource = items,
                };
                AvaloniaLocator.CurrentMutable.Bind<PlatformHotkeyConfiguration>().ToConstant(new PlatformHotkeyConfiguration());
                Prepare(target);

                _helper.Down(target.Presenter.Panel.Children[1]);

                items.RemoveAt(1);

                var panel = target.Presenter.Panel;

                Assert.Null(KeyboardNavigation.GetTabOnceActiveElement((InputElement)panel));
            }
        }

        [Fact]
        public void Resetting_Items_Collection_Should_Retain_Selection()
        {
            var itemsMock = new Mock<List<string>>();
            var itemsMockAsINCC = itemsMock.As<INotifyCollectionChanged>();

            itemsMock.Object.AddRange(new[] { "Foo", "Bar", "Baz" });
            var target = new SelectingItemsControl
            {
                ItemsSource = itemsMock.Object
            };

            target.SelectedIndex = 1;

            itemsMockAsINCC.Raise(e => e.CollectionChanged += null, new NotifyCollectionChangedEventArgs(NotifyCollectionChangedAction.Reset));

            Assert.True(target.SelectedIndex == 1);
        }

        [Fact]
        public void Binding_With_DelayedBinding_And_Initialization_Where_DataContext_Is_Root_Works()
        {
            // Test for #1932.
            var root = new RootWithItems();

            root.BeginInit();
            root.DataContext = root;

            var target = new ListBox();
            target.BeginInit();
            root.Child = target;

            DelayedBinding.Add(target, ItemsControl.ItemsSourceProperty, new Binding(nameof(RootWithItems.Items)));
            DelayedBinding.Add(target, ListBox.SelectedItemProperty, new Binding(nameof(RootWithItems.Selected)));
            target.EndInit();
            root.EndInit();

            Assert.Equal("b", target.SelectedItem);
        }

        [Fact]
        public void Mode_For_SelectedIndex_Is_TwoWay_By_Default()
        {
            var items = new[]
            {
                new Item(),
                new Item(),
                new Item(),
            };

            var vm = new MasterViewModel
            {
                Child = new ChildViewModel
                {
                    Items = items,
                    SelectedIndex = 1,
                }
            };

            var target = new SelectingItemsControl { DataContext = vm };
            var itemsBinding = new Binding("Child.Items");
            var selectedIndBinding = new Binding("Child.SelectedIndex");

            target.Bind(SelectingItemsControl.ItemsSourceProperty, itemsBinding);
            target.Bind(SelectingItemsControl.SelectedIndexProperty, selectedIndBinding);

            Assert.Equal(1, target.SelectedIndex);

            target.SelectedIndex = 2;

            Assert.Equal(2, target.SelectedIndex);
            Assert.Equal(2, vm.Child.SelectedIndex);
        }

        [Fact]
        public void Should_Select_Correct_Item_When_Duplicate_Items_Are_Present()
        {
            using (UnitTestApplication.Start(TestServices.MockPlatformRenderInterface))
            {
                var target = new ListBox
                {
                    Template = Template(),
                    ItemsSource = new[] { "Foo", "Bar", "Baz", "Foo", "Bar", "Baz" },
                };
                AvaloniaLocator.CurrentMutable.Bind<PlatformHotkeyConfiguration>().ToConstant(new PlatformHotkeyConfiguration());
                Prepare(target);
                _helper.Down((Interactive)target.Presenter.Panel.Children[3]);

                Assert.Equal(3, target.SelectedIndex);
            }
        }

        [Fact]
        public void Should_Apply_Selected_Pseudoclass_To_Correct_Item_When_Duplicate_Items_Are_Present()
        {
            using (UnitTestApplication.Start(TestServices.MockPlatformRenderInterface))
            {
                var target = new ListBox
                {
                    Template = Template(),
                    ItemsSource = new[] { "Foo", "Bar", "Baz", "Foo", "Bar", "Baz" },
                };
                AvaloniaLocator.CurrentMutable.Bind<PlatformHotkeyConfiguration>().ToConstant(new PlatformHotkeyConfiguration());
                Prepare(target);
                _helper.Down((Interactive)target.Presenter.Panel.Children[3]);

                Assert.Equal(new[] { ":pressed", ":selected" }, target.Presenter.Panel.Children[3].Classes);
            }
        }

        [Fact]
        public void Adding_Item_Before_SelectedItem_Should_Update_SelectedIndex()
        {
            using var _ = UnitTestApplication.Start(TestServices.MockPlatformRenderInterface);

            var items = new ObservableCollection<string>
            {
               "Foo",
               "Bar",
               "Baz"
            };

            var target = new ListBox
            {
                Template = Template(),
                ItemsSource = items,
                SelectedIndex = 1,
            };

            Prepare(target);

            items.Insert(0, "Qux");

            Assert.Equal(2, target.SelectedIndex);
            Assert.Equal("Bar", target.SelectedItem);
        }

        [Fact]
        public void Removing_Item_Before_SelectedItem_Should_Update_SelectedIndex()
        {
            using var _ = UnitTestApplication.Start(TestServices.MockPlatformRenderInterface);

            var items = new ObservableCollection<string>
            {
               "Foo",
               "Bar",
               "Baz"
            };

            var target = new ListBox
            {
                Template = Template(),
                ItemsSource = items,
                SelectedIndex = 1,
            };

            Prepare(target);

            items.RemoveAt(0);

            Assert.Equal(0, target.SelectedIndex);
            Assert.Equal("Bar", target.SelectedItem);
        }

        [Fact]
        public void Binding_SelectedIndex_Selects_Correct_Item()
        {
            using var _ = UnitTestApplication.Start(TestServices.MockPlatformRenderInterface);

            // Issue #4496 (part 2)
            var items = new ObservableCollection<string>();

            var other = new ListBox
            {
                Template = Template(),
                ItemsSource = items,
                SelectionMode = SelectionMode.AlwaysSelected,
            };

            var target = new ListBox
            {
                Template = Template(),
                ItemsSource = items,
                [!ListBox.SelectedIndexProperty] = other[!ListBox.SelectedIndexProperty],
            };

            Prepare(other);
            Prepare(target);

            items.Add("Foo");

            Assert.Equal(0, other.SelectedIndex);
            Assert.Equal(0, target.SelectedIndex);
        }

        [Fact]
        public void Binding_SelectedItem_Selects_Correct_Item()
        {
            using var _ = UnitTestApplication.Start(TestServices.MockPlatformRenderInterface);

            // Issue #4496 (part 2)
            var items = new ObservableCollection<string>();

            var other = new ListBox
            {
                Template = Template(),
                ItemsSource = items,
                SelectionMode = SelectionMode.AlwaysSelected,
            };

            var target = new ListBox
            {
                Template = Template(),
                ItemsSource = items,
                [!ListBox.SelectedItemProperty] = other[!ListBox.SelectedItemProperty],
            };

            Prepare(target);
            other.ApplyTemplate();
            other.Presenter.ApplyTemplate();

            items.Add("Foo");

            Assert.Equal(0, other.SelectedIndex);
            Assert.Equal(0, target.SelectedIndex);
        }

        [Fact]
        public void Replacing_Selected_Item_Should_Update_SelectedItem()
        {
            using var _ = UnitTestApplication.Start(TestServices.MockPlatformRenderInterface);

            var items = new ObservableCollection<string>
            {
               "Foo",
               "Bar",
               "Baz"
            };

            var target = new ListBox
            {
                Template = Template(),
                ItemsSource = items,
                SelectedIndex = 1,
            };

            Prepare(target);

            items[1] = "Qux";

            Assert.Equal(-1, target.SelectedIndex);
            Assert.Null(target.SelectedItem);
        }

        [Fact]
        public void AutoScrollToSelectedItem_Causes_Scroll_To_SelectedItem()
        {
            using var _ = UnitTestApplication.Start(TestServices.MockPlatformRenderInterface);

            var items = new ObservableCollection<string>
            {
               "Foo",
               "Bar",
               "Baz"
            };

            var target = new ListBox
            {
                Template = Template(),
                ItemsSource = items,
            };

            var raised = false;

            Prepare(target);
            target.AddHandler(Control.RequestBringIntoViewEvent, (s, e) => raised = true);
            target.SelectedIndex = 2;
            Threading.Dispatcher.UIThread.RunJobs();
            Assert.True(raised);
        }

        [Fact]
        public void AutoScrollToSelectedItem_Causes_Scroll_To_Initial_SelectedItem()
        {
            using var _ = UnitTestApplication.Start(TestServices.MockPlatformRenderInterface);

            var items = new ObservableCollection<string>
            {
               "Foo",
               "Bar",
               "Baz"
            };

            var target = new ListBox
            {
                Template = Template(),
                ItemsSource = items,
            };

            var raised = false;

            target.AddHandler(Control.RequestBringIntoViewEvent, (s, e) => raised = true);
            target.SelectedIndex = 2;
            Prepare(target);
            Threading.Dispatcher.UIThread.RunJobs();
            Assert.True(raised);
        }

        [Fact]
        public void AutoScrollToSelectedItem_On_Reset_Works()
        {
            // Issue #3148
            using (UnitTestApplication.Start(TestServices.StyledWindow))
            {
                var items = new ResettingCollection(100);

                var target = new ListBox
                {
                    ItemsSource = items,
                    ItemTemplate = new FuncDataTemplate<string>((x, _) =>
                        new TextBlock
                        {
                            Text = x,
                            Width = 100,
                            Height = 10
                        }),
                    AutoScrollToSelectedItem = true,
                };

                var root = new TestRoot(true, target);
                root.Measure(new Size(100, 100));
                root.Arrange(new Rect(0, 0, 100, 100));

                Assert.True(target.Presenter.Panel.Children.Count > 0);
                Assert.True(target.Presenter.Panel.Children.Count < 100);

                target.SelectedItem = "Item99";

                // #3148 triggered here.
                items.Reset(new[] { "Item99" });
                Layout(target);

                Assert.Equal(0, target.SelectedIndex);
                Assert.Equal(1, target.Presenter.Panel.Children.Where(x => x.IsVisible).Count());
            }
        }

        [Fact]
        public void AutoScrollToSelectedItem_Scrolls_When_Reattached_To_Visual_Tree_If_Selection_Changed_While_Detached_From_Visual_Tree()
        {
            using var _ = UnitTestApplication.Start(TestServices.MockPlatformRenderInterface);

            var items = new ObservableCollection<string>
            {
               "Foo",
               "Bar",
               "Baz"
            };

            var target = new ListBox
            {
                Template = Template(),
                ItemsSource = items,
                SelectedIndex = 2,
            };

            var raised = false;

            Prepare(target);

            var root = (TestRoot)target.Parent;

            target.AddHandler(Control.RequestBringIntoViewEvent, (s, e) => raised = true);

            root.Child = null;
            target.SelectedIndex = 1;
            root.Child = target;
            Threading.Dispatcher.UIThread.RunJobs();
            Assert.True(raised);
        }

        [Fact]
        public void AutoScrollToSelectedItem_Doesnt_Scroll_If_Reattached_To_Visual_Tree_With_No_Selection_Change()
        {
            using var _ = UnitTestApplication.Start(TestServices.MockPlatformRenderInterface);

            var items = new ObservableCollection<string>
            {
               "Foo",
               "Bar",
               "Baz"
            };

            var target = new ListBox
            {
                Template = Template(),
                ItemsSource = items,
                SelectedIndex = 2,
            };

            var raised = false;

            Prepare(target);

            var root = (TestRoot)target.Parent;

            target.AddHandler(Control.RequestBringIntoViewEvent, (s, e) => raised = true);

            root.Child = null;
            root.Child = target;

            Assert.False(raised);
        }

        [Fact]
        public void AutoScrollToSelectedItem_Causes_Scroll_When_Turned_On()
        {
            using var _ = UnitTestApplication.Start(TestServices.MockPlatformRenderInterface);

            var items = new ObservableCollection<string>
            {
               "Foo",
               "Bar",
               "Baz"
            };

            var target = new ListBox
            {
                Template = Template(),
                ItemsSource = items,
                AutoScrollToSelectedItem = false,
            };

            Prepare(target);

            var raised = false;
            target.AddHandler(Control.RequestBringIntoViewEvent, (s, e) => raised = true);
            target.SelectedIndex = 2;
            Threading.Dispatcher.UIThread.RunJobs();
            Assert.False(raised);

            target.AutoScrollToSelectedItem = true;
            Threading.Dispatcher.UIThread.RunJobs();
            Assert.True(raised);
        }

        [Fact]
        public void Can_Set_Both_SelectedItem_And_SelectedItems_During_Initialization()
        {
            using var _ = UnitTestApplication.Start(TestServices.MockPlatformRenderInterface);

            // Issue #2969.
            var target = new ListBox();
            var selectedItems = new List<object>();

            target.BeginInit();
            target.Template = Template();
            target.ItemsSource = new[] { "Foo", "Bar", "Baz" };
            target.SelectedItems = selectedItems;
            target.SelectedItem = "Bar";
            target.EndInit();

            Prepare(target);

            Assert.Equal("Bar", target.SelectedItem);
            Assert.Equal(1, target.SelectedIndex);
            Assert.Same(selectedItems, target.SelectedItems);
            Assert.Equal(new[] { "Bar" }, selectedItems);
        }

        [Fact(Timeout = 2000)]
        public async Task MoveSelection_Wrap_Does_Not_Hang_With_No_Focusable_Controls()
        {
            // Issue #3094.
            var target = new TestSelector
            {
                Template = Template(),
                Items =
                {
                    new ListBoxItem { Focusable = false },
                    new ListBoxItem { Focusable = false },
                },
                SelectedIndex = 0,
            };

            target.Measure(new Size(100, 100));
            target.Arrange(new Rect(0, 0, 100, 100));

            // Timeout in xUnit doesn't work with synchronous methods so we need to apply hack below.
            // https://github.com/xunit/xunit/issues/2222
            await Task.Run(() => target.MoveSelection(NavigationDirection.Next, true));
        }

        [Fact]
        public void MoveSelection_Skips_Non_Focusable_Controls_When_Moving_To_Last_Item()
        {
            var target = new TestSelector
            {
                Template = Template(),
                Items =
                {
                    new ListBoxItem(),
                    new ListBoxItem { Focusable = false },
                }
            };

            target.Measure(new Size(100, 100));
            target.Arrange(new Rect(0, 0, 100, 100));
            target.MoveSelection(NavigationDirection.Last, true);

            Assert.Equal(0, target.SelectedIndex);
        }

        [Fact]
        public void MoveSelection_Skips_Non_Focusable_Controls_When_Moving_To_First_Item()
        {
            var target = new TestSelector
            {
                Template = Template(),
                Items =
                {
                    new ListBoxItem { Focusable = false },
                    new ListBoxItem(),
                }
            };

            target.Measure(new Size(100, 100));
            target.Arrange(new Rect(0, 0, 100, 100));
            target.MoveSelection(NavigationDirection.Last, true);

            Assert.Equal(1, target.SelectedIndex);
        }

        [Fact(Timeout = 2000)]
        public async Task MoveSelection_Does_Not_Hang_When_All_Items_Are_Non_Focusable_And_We_Move_To_First_Item()
        {
            var target = new TestSelector
            {
                Template = Template(),
                Items =
                {
                    new ListBoxItem { Focusable = false },
                    new ListBoxItem { Focusable = false },
                }
            };

            target.Measure(new Size(100, 100));
            target.Arrange(new Rect(0, 0, 100, 100));

            // Timeout in xUnit doesn't work with synchronous methods so we need to apply hack below.
            // https://github.com/xunit/xunit/issues/2222
            await Task.Run(() => target.MoveSelection(NavigationDirection.First, true));

            Assert.Equal(-1, target.SelectedIndex);
        }

        [Fact(Timeout = 2000)]
        public async Task MoveSelection_Does_Not_Hang_When_All_Items_Are_Non_Focusable_And_We_Move_To_Last_Item()
        {
            var target = new TestSelector
            {
                Template = Template(),
                Items =
                {
                    new ListBoxItem { Focusable = false },
                    new ListBoxItem { Focusable = false },
                }
            };

            target.Measure(new Size(100, 100));
            target.Arrange(new Rect(0, 0, 100, 100));

            // Timeout in xUnit doesn't work with synchronous methods so we need to apply hack below.
            // https://github.com/xunit/xunit/issues/2222
            await Task.Run(() => target.MoveSelection(NavigationDirection.Last, true));

            Assert.Equal(-1, target.SelectedIndex);
        }

        [Fact]
        public void MoveSelection_Does_Select_Disabled_Controls()
        {
            // Issue #3426.
            var target = new TestSelector
            {
                Template = Template(),
                Items =
                {
                    new ListBoxItem(),
                    new ListBoxItem { IsEnabled = false },
                },
                SelectedIndex = 0,
            };

            target.Measure(new Size(100, 100));
            target.Arrange(new Rect(0, 0, 100, 100));
            target.MoveSelection(NavigationDirection.Next, true);

            Assert.Equal(0, target.SelectedIndex);
        }

        [Fact]
        public void Pre_Selecting_Item_Should_Set_Selection_After_It_Was_Added_When_AlwaysSelected()
        {
            var target = new TestSelector(SelectionMode.AlwaysSelected)
            {
                Template = Template()
            };

            var second = new Item { IsSelected = true };

            var items = new AvaloniaList<object>
            {
                new Item(),
                second
            };

            target.ItemsSource = items;

            Prepare(target);

            Assert.Equal(second, target.SelectedItem);

            Assert.Equal(1, target.SelectedIndex);
        }

        [Fact]
        public void Setting_SelectionMode_Should_Update_SelectionModel()
        {
            var target = new TestSelector();
            var model = target.Selection;

            Assert.True(model.SingleSelect);

            target.SelectionMode = SelectionMode.Multiple;

            Assert.False(model.SingleSelect);
        }

        [Fact]
        public void Does_The_Best_It_Can_With_AutoSelecting_ViewModel()
        {
            using var _ = UnitTestApplication.Start(TestServices.MockPlatformRenderInterface);

            // Tests the following scenario:
            //
            // - Items changes from empty to having 1 item
            // - ViewModel auto-selects item 0 in CollectionChanged
            // - SelectionModel receives CollectionChanged
            // - And so adjusts the selected item from 0 to 1, which is past the end of the items.
            //
            // There's not much we can do about this situation because the order in which
            // CollectionChanged handlers are called can't be known (the problem also exists with
            // WPF). The best we can do is not select an invalid index.
            var vm = new SelectionViewModel();

            vm.Items.CollectionChanged += (s, e) =>
            {
                if (vm.SelectedIndex == -1 && vm.Items.Count > 0)
                {
                    vm.SelectedIndex = 0;
                }
            };

            var target = new ListBox
            {
                [!ListBox.ItemsSourceProperty] = new Binding("Items"),
                [!ListBox.SelectedIndexProperty] = new Binding("SelectedIndex"),
                DataContext = vm,
            };

            Prepare(target);

            vm.Items.Add("foo");
            vm.Items.Add("bar");

            Assert.Equal(0, target.SelectedIndex);
            Assert.Equal(new[] { 0 }, target.Selection.SelectedIndexes);
            Assert.Equal("foo", target.SelectedItem);
            Assert.Equal(new[] { "foo" }, target.SelectedItems);
        }

        [Fact]
        public void Preserves_Initial_SelectedItems_When_Bound()
        {
            using var _ = UnitTestApplication.Start(TestServices.MockPlatformRenderInterface);

            // Issue #4272 (there are two issues there, this addresses the second one).
            var vm = new SelectionViewModel
            {
                Items = { "foo", "bar", "baz" },
                SelectedItems = { "bar" },
            };

            var target = new ListBox
            {
                [!ListBox.ItemsSourceProperty] = new Binding("Items"),
                [!ListBox.SelectedItemsProperty] = new Binding("SelectedItems"),
                DataContext = vm,
            };

            Prepare(target);

            Assert.Equal(1, target.SelectedIndex);
            Assert.Equal(new[] { 1 }, target.Selection.SelectedIndexes);
            Assert.Equal("bar", target.SelectedItem);
            Assert.Equal(new[] { "bar" }, target.SelectedItems);
        }

        [Fact]
        public void Preserves_SelectedItem_When_Items_Changed()
        {
            // Issue #4048
            using var app = Start();
            var target = new SelectingItemsControl
            {
                ItemsSource = new[] { "foo", "bar", "baz"},
                SelectedItem = "bar",
            };

            Prepare(target);

            Assert.Equal(1, target.SelectedIndex);
            Assert.Equal("bar", target.SelectedItem);

            target.ItemsSource = new[] { "qux", "foo", "bar" };

            Assert.Equal(2, target.SelectedIndex);
            Assert.Equal("bar", target.SelectedItem);
        }

        [Fact]
        public void Setting_SelectedItems_Raises_PropertyChanged()
        {
            using var app = Start();
            var target = new TestSelector
            {
                ItemsSource = new[] { "foo", "bar", "baz" },
            };

            var raised = 0;
            var newValue = new AvaloniaList<object>();

            Prepare(target);

            target.PropertyChanged += (s, e) =>
            {
                if (e.Property == ListBox.SelectedItemsProperty)
                {
                    Assert.Null(e.OldValue);
                    Assert.Same(newValue, e.NewValue);
                    ++raised;
                }
            };

            target.SelectedItems = newValue;

            Assert.Equal(1, raised);
        }

        [Fact]
        public void Setting_Selection_Raises_SelectedItems_PropertyChanged()
        {
            using var app = Start();
            var target = new TestSelector
            {
                ItemsSource = new[] { "foo", "bar", "baz" },
            };

            var raised = 0;
            var oldValue = target.SelectedItems;

            Prepare(target);

            target.PropertyChanged += (s, e) =>
            {
                if (e.Property == ListBox.SelectedItemsProperty)
                {
                    Assert.Same(oldValue, e.OldValue);
                    Assert.Null(e.NewValue);
                    ++raised;
                }
            };

            target.Selection = new SelectionModel<int>();

            Assert.Equal(1, raised);
        }

        [Fact]
        public void Handles_Removing_Last_Item_In_Two_Controls_With_Bound_SelectedIndex()
        {
            var items = new ObservableCollection<string> { "foo" };

            // Simulates problem with TabStrip and Carousel with bound SelectedIndex.
            var tabStrip = new TestSelector 
            { 
                ItemsSource = items, 
                SelectionMode = SelectionMode.AlwaysSelected,
            };

            var carousel = new TestSelector
            {
                ItemsSource = items,
                [!Carousel.SelectedIndexProperty] = tabStrip[!TabStrip.SelectedIndexProperty],
            };

            var tabStripRaised = 0;
            var carouselRaised = 0;

            tabStrip.SelectionChanged += (s, e) =>
            {
                Assert.Equal(new[] { "foo" }, e.RemovedItems);
                Assert.Empty(e.AddedItems);
                ++tabStripRaised;
            };

            carousel.SelectionChanged += (s, e) =>
            {
                Assert.Equal(new[] { "foo" }, e.RemovedItems);
                Assert.Empty(e.AddedItems);
                ++carouselRaised;
            };

            items.RemoveAt(0);

            Assert.Equal(1, tabStripRaised);
            Assert.Equal(1, carouselRaised);
        }

        [Fact]
        public void Handles_Removing_Last_Item_In_Controls_With_Bound_SelectedItem()
        {
            var items = new ObservableCollection<string> { "foo" };

            // Simulates problem with TabStrip and Carousel with bound SelectedItem.
            var tabStrip = new TestSelector
            {
                ItemsSource = items,
                SelectionMode = SelectionMode.AlwaysSelected,
            };

            var carousel = new TestSelector
            {
                ItemsSource = items,
                [!Carousel.SelectedItemProperty] = tabStrip[!TabStrip.SelectedItemProperty],
            };

            var tabStripRaised = 0;
            var carouselRaised = 0;

            tabStrip.SelectionChanged += (s, e) =>
            {
                Assert.Equal(new[] { "foo" }, e.RemovedItems);
                Assert.Empty(e.AddedItems);
                ++tabStripRaised;
            };

            carousel.SelectionChanged += (s, e) =>
            {
                Assert.Equal(new[] { "foo" }, e.RemovedItems);
                Assert.Empty(e.AddedItems);
                ++carouselRaised;
            };

            items.RemoveAt(0);

            Assert.Equal(1, tabStripRaised);
            Assert.Equal(1, carouselRaised);
        }

        [Fact]
        public void Setting_IsTextSearchEnabled_Enables_Or_Disables_Text_Search()
        {
            var pti = Mock.Of<IDispatcherImpl>(x => x.CurrentThreadIsLoopThread == true);
            
            using (UnitTestApplication.Start(TestServices.StyledWindow.With(dispatcherImpl: pti)))
            {
                var items = new[]
                {
                    new Item { [TextSearch.TextProperty] = "Foo" }, 
                    new Item { [TextSearch.TextProperty] = "Bar" }
                };

                var target = new SelectingItemsControl
                {
                    ItemsSource = items, 
                    Template = Template(), 
                    IsTextSearchEnabled = false
                };

                Prepare(target);

                target.RaiseEvent(new TextInputEventArgs
                {
                    RoutedEvent = InputElement.TextInputEvent,
                    Text = "Foo"
                });

                Assert.Null(target.SelectedItem);

                target.IsTextSearchEnabled = true;

                target.RaiseEvent(new TextInputEventArgs
                {
                    RoutedEvent = InputElement.TextInputEvent, 
                    Text = "Foo"
                });

                Assert.Equal(items[0], target.SelectedItem);
            }
        }

        [Fact]
        public void Does_Not_Write_To_Bound_SelectedItem_When_DataContext_Changes()
        {
            // Issue #9438.
            var vm1 = new SelectionViewModel();
            vm1.Items.Add("foo");
            vm1.Items.Add("bar");
            vm1.SelectedItem = "bar";

            var vm2 = new SelectionViewModel();
            vm2.Items.Add("foo");
            vm2.Items.Add("bar");
            vm2.SelectedItem = "bar";

            var target = new SelectingItemsControl
            {
                DataContext = vm1,
                [!ItemsControl.ItemsSourceProperty] = new Binding("Items"),
                [!SelectingItemsControl.SelectedItemProperty] = new Binding("SelectedItem"),
                Template = Template(),
            };

            Assert.Equal("bar", target.SelectedItem);
            Assert.Equal(1, target.SelectedIndex);

            var selectedItemChangedRaised = 0;
            vm2.PropertyChanged += (s, e) =>
            {
                if (e.PropertyName == nameof(vm2.SelectedItem))
                {
                    ++selectedItemChangedRaised;
                }
            };

            target.DataContext = vm2;

            Assert.Equal(0, selectedItemChangedRaised);
        }
        
        [Fact]
        public void Should_First_Raise_Property_Changed_Notification_Then_Fire_Selection_Changed_Event()
        {
            using var _ = UnitTestApplication.Start(TestServices.MockPlatformRenderInterface);

            // Issue #11006
            var items = new ObservableCollection<string>();
            
            var vm = new SelectionViewModel
            {
                SelectedItem = "" ,
            };
            
            var theListBox = new ListBox
            {
                DataContext = vm,
                Template = Template(), 
                ItemsSource = items, 
                SelectionMode = SelectionMode.AlwaysSelected,
                [!ListBox.SelectedItemProperty] = new Binding("SelectedItem"),
            };
            
            var target = new TextBox
            {
                Text = "",
            };

            Prepare(theListBox);
            
            items.Add("Default");
            items.Add("First");
            items.Add("Second");
            items.Add("Third");
            
            theListBox.SelectionChanged += (s, e) =>
            {
                target.Text = (string)vm.SelectedItem;
            };
            
            theListBox.SelectedIndex = 1;
            Assert.Equal("First", target.Text);

            theListBox.SelectedIndex = 2;
            Assert.Equal("Second", target.Text);

            theListBox.SelectedIndex = 3;
            Assert.Equal("Third", target.Text);

        }

        [Fact]
        public void Ensure_ItemsSource_Set_Before_SelectedValue()
        {
            using (Start())
            {
                var xaml = @"
<Window xmlns='https://github.com/avaloniaui'
        xmlns:x='http://schemas.microsoft.com/winfx/2006/xaml'
        xmlns:p='clr-namespace:Avalonia.Controls.UnitTests.Primitives'
        x:DataType='p:TestViewModel'
        >

   <Window.DataContext>
      <p:TestViewModel />
   </Window.DataContext>

   <p:TestSelector x:Name='target' SelectedValueBinding=""{Binding Id}""  SelectedValue='{Binding SelectedValue}' ItemsSource='{Binding Items}' />
</Window>";

                var window = (Window)Markup.Xaml.AvaloniaRuntimeXamlLoader.Load(xaml, GetType().Assembly);
                window.Show();
                var target = window.Find<TestSelector>("target");

                Assert.NotNull(target);

                Assert.Equal(14, target.PropertyChangeLog.Count);
                Assert.Equal(nameof(ItemsControl.ItemsSource),
                    target.PropertyChangeLog[3].Property);
                Assert.Equal(nameof(SelectingItemsControl.SelectedValueBinding),
                    target.PropertyChangeLog[4].Property);
                Assert.Equal(nameof(SelectingItemsControl.SelectedValue),
                    target.PropertyChangeLog[5].Property);
            }
        }


        private static IDisposable Start()
        {
            return UnitTestApplication.Start(TestServices.StyledWindow);
        }

        private static void Prepare(SelectingItemsControl target)
        {
            var root = new TestRoot
            {
                Child = target,
                Width = 100,
                Height = 100,
                Styles =
                {
                    new Style(x => x.Is<SelectingItemsControl>())
                    {
                        Setters =
                        {
                            new Setter(ListBox.TemplateProperty, Template()),
                        },
                    },
                },
            };

            root.LayoutManager.ExecuteInitialLayoutPass();
        }

        private static void Layout(Control c)
        {
            ((ILayoutRoot)c.GetVisualRoot()).LayoutManager.ExecuteLayoutPass();
        }

        private static FuncControlTemplate Template()
        {
            return new FuncControlTemplate<SelectingItemsControl>((control, scope) =>
                new ItemsPresenter
                {
                    Name = "itemsPresenter",
                    [~ItemsPresenter.ItemsPanelProperty] = control[~ItemsControl.ItemsPanelProperty],
                }.RegisterInNameScope(scope));
        }

        private class Item : Control, ISelectable
        {
            public string Value { get; set; }

            public bool IsSelected 
            {
                get => SelectingItemsControl.GetIsSelected(this);
                set => SelectingItemsControl.SetIsSelected(this, value);
            }
        }

        private class MasterViewModel : NotifyingBase
        {
            private ChildViewModel _child;

            public ChildViewModel Child
            {
                get { return _child; }
                set
                {
                    _child = value;
                    RaisePropertyChanged();
                }
            }
        }

        private class ChildViewModel : NotifyingBase
        {
            public IList<Item> Items { get; set; }
            public Item SelectedItem { get; set; }
            public int SelectedIndex { get; set; }
        }

        private class SelectionViewModel : NotifyingBase
        {
            private int _selectedIndex = -1;
            private object _selectedItem;

            public SelectionViewModel()
            {
                Items = new ObservableCollection<string>();
                SelectedItems = new ObservableCollection<string>();
            }

            public int SelectedIndex
            {
                get => _selectedIndex;
                set
                {
                    _selectedIndex = value;
                    RaisePropertyChanged();
                }
            }

            public object SelectedItem
            {
                get => _selectedItem;
                set
                {
                    _selectedItem = value;
                    RaisePropertyChanged();
                }
            }

            public ObservableCollection<string> Items { get; }
            public ObservableCollection<string> SelectedItems { get; }
        }

        private class RootWithItems : TestRoot
        {
            public List<string> Items { get; set; } = new List<string>() { "a", "b", "c", "d", "e" };
            public string Selected { get; set; } = "b";
        }


<<<<<<< HEAD
=======
            public bool MoveSelection(NavigationDirection direction, bool wrap)
            {
                return base.MoveSelection(direction, wrap);
            }
        }
>>>>>>> 3fa13d3b

        private class ResettingCollection : List<string>, INotifyCollectionChanged
        {
            public ResettingCollection(int itemCount)
            {
                AddRange(Enumerable.Range(0, itemCount).Select(x => $"Item{x}"));
            }

            public void Reset(IEnumerable<string> items)
            {
                Clear();
                AddRange(items);
                CollectionChanged?.Invoke(
                    this,
                    new NotifyCollectionChangedEventArgs(NotifyCollectionChangedAction.Reset));
            }

            public event NotifyCollectionChangedEventHandler CollectionChanged;
        }
    }

    internal class TestSelector : SelectingItemsControl
    {
        private List<(string Property, object NewValue, object OldValue)> _propertysSetSequence = new();

        public new static readonly DirectProperty<SelectingItemsControl, IList> SelectedItemsProperty =
            SelectingItemsControl.SelectedItemsProperty;

        public TestSelector()
        {
        }

        public TestSelector(SelectionMode selectionMode)
        {
            SelectionMode = selectionMode;
        }

        public new ISelectionModel Selection
        {
            get => base.Selection;
            set => base.Selection = value;
        }

        public new IList SelectedItems
        {
            get => base.SelectedItems;
            set => base.SelectedItems = value;
        }

        public new SelectionMode SelectionMode
        {
            get => base.SelectionMode;
            set => base.SelectionMode = value;
        }
        public IReadOnlyList<(string Property, object NewValue, object OldValue)> PropertyChangeLog { get => _propertysSetSequence; }

        public new bool MoveSelection(NavigationDirection direction, bool wrap)
        {
            return base.MoveSelection(direction, wrap);
        }

        protected override void OnPropertyChanged(AvaloniaPropertyChangedEventArgs change)
        {
            base.OnPropertyChanged(change);
            _propertysSetSequence.Add((change.Property.Name, change.NewValue, change.OldValue));
        }
    }

    internal record struct TestItemViewModel(int Id, string Description);

    internal class TestViewModel
    {
        public IEnumerable<TestItemViewModel> Items { get; } = new TestItemViewModel[]
            {
                  new(0, "Item 1"),
                  new(1, "Item 2"),
                  new(2, "Item 3"),
            };

        public int SelectedValue { get; set; } = 1;
    }
}<|MERGE_RESOLUTION|>--- conflicted
+++ resolved
@@ -2426,14 +2426,6 @@
         }
 
 
-<<<<<<< HEAD
-=======
-            public bool MoveSelection(NavigationDirection direction, bool wrap)
-            {
-                return base.MoveSelection(direction, wrap);
-            }
-        }
->>>>>>> 3fa13d3b
 
         private class ResettingCollection : List<string>, INotifyCollectionChanged
         {
@@ -2488,12 +2480,13 @@
             get => base.SelectionMode;
             set => base.SelectionMode = value;
         }
+
+        public bool MoveSelection(NavigationDirection direction, bool wrap)
+        {
+            return base.MoveSelection(direction, wrap);
+        }
+
         public IReadOnlyList<(string Property, object NewValue, object OldValue)> PropertyChangeLog { get => _propertysSetSequence; }
-
-        public new bool MoveSelection(NavigationDirection direction, bool wrap)
-        {
-            return base.MoveSelection(direction, wrap);
-        }
 
         protected override void OnPropertyChanged(AvaloniaPropertyChangedEventArgs change)
         {
