using Moq;
using Avalonia.Media;
using Avalonia.Media.Imaging;
using Xunit;

namespace Avalonia.Controls.UnitTests
{
    public class ImageTests
    {
        [Fact]
        public void Measure_Should_Return_Correct_Size_For_No_Stretch()
        {
            var bitmap = CreateBitmap(50, 100);
            var target = new Image();
            target.Stretch = Stretch.None;
            target.Source = bitmap;

            target.Measure(new Size(50, 50));

            Assert.Equal(new Size(50, 50), target.DesiredSize);
        }

        [Fact]
        public void Measure_Should_Return_Correct_Size_For_Fill_Stretch()
        {
            var bitmap = CreateBitmap(50, 100);
            var target = new Image();
            target.Stretch = Stretch.Fill;
            target.Source = bitmap;

            target.Measure(new Size(50, 50));

            Assert.Equal(new Size(50, 50), target.DesiredSize);
        }

        [Fact]
        public void Measure_Should_Return_Correct_Size_For_Uniform_Stretch()
        {
            var bitmap = CreateBitmap(50, 100);
            var target = new Image();
            target.Stretch = Stretch.Uniform;
            target.Source = bitmap;

            target.Measure(new Size(50, 50));

            Assert.Equal(new Size(25, 50), target.DesiredSize);
        }

        [Fact]
        public void Measure_Should_Return_Correct_Size_For_UniformToFill_Stretch()
        {
            var bitmap = CreateBitmap(50, 100);
            var target = new Image();
            target.Stretch = Stretch.UniformToFill;
            target.Source = bitmap;

            target.Measure(new Size(50, 50));

            Assert.Equal(new Size(50, 50), target.DesiredSize);
        }

        [Fact]
        public void Measure_Should_Return_Correct_Size_With_StretchDirection_DownOnly()
        {
            var bitmap = CreateBitmap(50, 100);
            var target = new Image();
            target.StretchDirection = StretchDirection.DownOnly;
            target.Source = bitmap;

            target.Measure(new Size(150, 150));

            Assert.Equal(new Size(50, 100), target.DesiredSize);
        }

        [Fact]
        public void Measure_Should_Return_Correct_Size_For_Infinite_Height()
        {
            var bitmap = CreateBitmap(50, 100);
            var image = new Image();
            image.Source = bitmap;

            image.Measure(new Size(200, double.PositiveInfinity));

            Assert.Equal(new Size(200, 400), image.DesiredSize);
        }

        [Fact]
        public void Measure_Should_Return_Correct_Size_For_Infinite_Width()
        {
            var bitmap = CreateBitmap(50, 100);
            var image = new Image();
            image.Source = bitmap;

            image.Measure(new Size(double.PositiveInfinity, 400));

            Assert.Equal(new Size(200, 400), image.DesiredSize);
        }

        [Fact]
        public void Measure_Should_Return_Correct_Size_For_Infinite_Width_Height()
        {
            var bitmap = CreateBitmap(50, 100);
            var image = new Image();
            image.Source = bitmap;

            image.Measure(new Size(double.PositiveInfinity, double.PositiveInfinity));

            Assert.Equal(new Size(50, 100), image.DesiredSize);
        }

        [Fact]
        public void Arrange_Should_Return_Correct_Size_For_No_Stretch()
        {
            var bitmap = CreateBitmap(50, 100);
            var target = new Image();
            target.Stretch = Stretch.None;
            target.Source = bitmap;

            target.Measure(new Size(50, 50));
            target.Arrange(new Rect(0, 0, 100, 400));

            Assert.Equal(new Size(50, 100), target.Bounds.Size);
        }

        [Fact]
        public void Arrange_Should_Return_Correct_Size_For_Fill_Stretch()
        {
            var bitmap = CreateBitmap(50, 100);
            var target = new Image();
            target.Stretch = Stretch.Fill;
            target.Source = bitmap;

            target.Measure(new Size(50, 50));
            target.Arrange(new Rect(0, 0, 25, 100));

            Assert.Equal(new Size(25, 100), target.Bounds.Size);
        }

        [Fact]
        public void Arrange_Should_Return_Correct_Size_For_Uniform_Stretch()
        {
            var bitmap = CreateBitmap(50, 100);
            var target = new Image();
            target.Stretch = Stretch.Uniform;
            target.Source = bitmap;

            target.Measure(new Size(50, 50));
            target.Arrange(new Rect(0, 0, 25, 100));

            Assert.Equal(new Size(25, 50), target.Bounds.Size);
        }

        [Fact]
        public void Arrange_Should_Return_Correct_Size_For_UniformToFill_Stretch()
        {
            var bitmap = CreateBitmap(50, 100);
            var target = new Image();
            target.Stretch = Stretch.UniformToFill;
            target.Source = bitmap;

            target.Measure(new Size(50, 50));
            target.Arrange(new Rect(0, 0, 25, 100));

            Assert.Equal(new Size(25, 100), target.Bounds.Size);
        }

        private IBitmap CreateBitmap(int width, int height)
        {
<<<<<<< HEAD
            return Mock.Of<IBitmap>(x => x.PixelSize == new PixelSize(width, height));
=======
            return Mock.Of<IBitmap>(x => x.Size == new Size(width, height));
>>>>>>> 023b25f0
        }
    }
}<|MERGE_RESOLUTION|>--- conflicted
+++ resolved
@@ -166,11 +166,7 @@
 
         private IBitmap CreateBitmap(int width, int height)
         {
-<<<<<<< HEAD
-            return Mock.Of<IBitmap>(x => x.PixelSize == new PixelSize(width, height));
-=======
             return Mock.Of<IBitmap>(x => x.Size == new Size(width, height));
->>>>>>> 023b25f0
         }
     }
 }