using System;
using System.Collections.Generic;
using System.Reactive.Linq;
using System.Threading.Tasks;
using Avalonia.Controls.Presenters;
using Avalonia.Controls.Primitives;
using Avalonia.Controls.Templates;
using Avalonia.Data;
using Avalonia.Headless;
using Avalonia.Input;
using Avalonia.Input.Platform;
using Avalonia.Input.TextInput;
using Avalonia.Layout;
using Avalonia.Media;
using Avalonia.Platform;
using Avalonia.UnitTests;
using Avalonia.VisualTree;
using Moq;
using Xunit;

namespace Avalonia.Controls.UnitTests
{
    public class TextBoxTests
    {
        [Fact]
        public void Opening_Context_Menu_Does_not_Lose_Selection()
        {
            using (UnitTestApplication.Start(FocusServices))
            {
                var target1 = new TextBox
                {
                    Template = CreateTemplate(),
                    Text = "1234",
                    ContextMenu = new TestContextMenu()
                };

                var target2 = new TextBox
                {
                    Template = CreateTemplate(),
                    Text = "5678"
                };
                
                var sp = new StackPanel();
                sp.Children.Add(target1);
                sp.Children.Add(target2);

                target1.ApplyTemplate();
                target2.ApplyTemplate();
                
                var root = new TestRoot() { Child = sp };

                target1.SelectionStart = 0;
                target1.SelectionEnd = 3;
                
                target1.Focus();
                Assert.False(target2.IsFocused);
                Assert.True(target1.IsFocused);

                target2.Focus();
                
                Assert.Equal("123", target1.SelectedText);
            }
        }

        [Fact]
        public void TextBox_Should_Lose_Focus_When_Disabled()
        {
            using (UnitTestApplication.Start(FocusServices))
            {
                var target = new TextBox
                {
                    Template = CreateTemplate()
                };

                target.ApplyTemplate();

                var root = new TestRoot() { Child = target };

                target.Focus();
                Assert.True(target.IsFocused);
                target.IsEnabled = false;
                Assert.False(target.IsFocused);
                Assert.False(target.IsEnabled);
            }
        }

        [Fact]
        public void Opening_Context_Flyout_Does_not_Lose_Selection()
        {
            using (UnitTestApplication.Start(FocusServices))
            {
                var target1 = new TextBox
                {
                    Template = CreateTemplate(),
                    Text = "1234",
                    ContextFlyout = new MenuFlyout
                    {
                        Items =
                        {
                            new MenuItem { Header = "Item 1" },
                            new MenuItem {Header = "Item 2" },
                            new MenuItem {Header = "Item 3" }
                        }
                    }
                };
                              

                target1.ApplyTemplate();

                var root = new TestRoot() { Child = target1 };

                target1.SelectionStart = 0;
                target1.SelectionEnd = 3;

                target1.Focus();
                Assert.True(target1.IsFocused);

                target1.ContextFlyout.ShowAt(target1);

                Assert.Equal("123", target1.SelectedText);
            }
        }

        [Fact]
        public void DefaultBindingMode_Should_Be_TwoWay()
        {
            Assert.Equal(
                BindingMode.TwoWay,
                TextBox.TextProperty.GetMetadata(typeof(TextBox)).DefaultBindingMode);
        }

        [Fact]
        public void CaretIndex_Can_Moved_To_Position_After_The_End_Of_Text_With_Arrow_Key()
        {
            using (UnitTestApplication.Start(Services))
            {
                var target = new TextBox
                {
                    Template = CreateTemplate(),
                    Text = "1234"
                };

                target.ApplyTemplate();
                
                target.Measure(Size.Infinity);
                
                target.CaretIndex = 3;
                RaiseKeyEvent(target, Key.Right, 0);

                Assert.Equal(4, target.CaretIndex);
            }
        }
        
        [Fact]
        public void Control_Backspace_Should_Set_Caret_Position_To_The_Start_Of_The_Deletion()
        {
            using (UnitTestApplication.Start(Services))
            {
                var target = new TextBox
                {
                    Template = CreateTemplate(),
                    Text = "First Second Third",
                    SelectionStart = 13,
                    SelectionEnd = 13
                };

                target.CaretIndex = 10;
                target.ApplyTemplate();

                // (First Second |Third)
                RaiseKeyEvent(target, Key.Back, KeyModifiers.Control);
                // (First |Third)
                
                Assert.Equal(6, target.CaretIndex);
            }
        }
        
        [Fact]
        public void Control_Backspace_Should_Remove_The_Double_Whitespace_If_Caret_Index_Was_At_The_End_Of_A_Word()
        {
            using (UnitTestApplication.Start(Services))
            {
                var target = new TextBox
                {
                    Template = CreateTemplate(),
                    Text = "First Second Third",
                    SelectionStart = 12,
                    SelectionEnd = 12
                };

                target.ApplyTemplate();
                
                // (First Second| Third)
                RaiseKeyEvent(target, Key.Back, KeyModifiers.Control);
                // (First| Third)

                Assert.Equal("First Third", target.Text);
            }
        }

        [Fact]
        public void Control_Backspace_Undo_Should_Return_Caret_Position()
        {
            using (UnitTestApplication.Start(Services))
            {
                var target = new TextBox
                {
                    Template = CreateTemplate(),
                    Text = "First Second Third",
                    SelectionStart = 9,
                    SelectionEnd = 9
                };

                target.ApplyTemplate();
                
                // (First Second| Third)
                RaiseKeyEvent(target, Key.Back, KeyModifiers.Control);
                // (First| Third)
                
                target.Undo();
                // (First Second| Third)

                Assert.Equal(9, target.CaretIndex);
            }
        }

        [Fact]
        public void Press_Ctrl_A_Select_All_Text()
        {
            using (UnitTestApplication.Start(Services))
            {
                var target = new TextBox
                {
                    Template = CreateTemplate(),
                    Text = "1234"
                };
                
                target.ApplyTemplate();

                RaiseKeyEvent(target, Key.A, KeyModifiers.Control);

                Assert.Equal(0, target.SelectionStart);
                Assert.Equal(4, target.SelectionEnd);
            }
        }

        [Fact]
        public void Press_Ctrl_A_Select_All_Null_Text()
        {
            using (UnitTestApplication.Start(Services))
            {
                var target = new TextBox
                {
                    Template = CreateTemplate()
                };

                RaiseKeyEvent(target, Key.A, KeyModifiers.Control);

                Assert.Equal(0, target.SelectionStart);
                Assert.Equal(0, target.SelectionEnd);
            }
        }

        [Fact]
        public void Press_Ctrl_Z_Will_Not_Modify_Text()
        {
            using (UnitTestApplication.Start(Services))
            {
                var target = new TextBox
                {
                    Template = CreateTemplate(),
                    Text = "1234"
                };

                RaiseKeyEvent(target, Key.Z, KeyModifiers.Control);

                Assert.Equal("1234", target.Text);
            }
        }

        [Fact]
        public void Control_Backspace_Should_Remove_The_Word_Before_The_Caret_If_There_Is_No_Selection()
        {
            using (UnitTestApplication.Start(Services))
            {
                TextBox textBox = new TextBox
                {
                    Template = CreateTemplate(),
                    Text = "First Second Third Fourth",
                    SelectionStart = 5,
                    SelectionEnd = 5
                };
                
                textBox.ApplyTemplate();

                // (First| Second Third Fourth)
                RaiseKeyEvent(textBox, Key.Back, KeyModifiers.Control);
                Assert.Equal(" Second Third Fourth", textBox.Text);

                // ( Second |Third Fourth)
                textBox.CaretIndex = 8;
                RaiseKeyEvent(textBox, Key.Back, KeyModifiers.Control);
                Assert.Equal(" Third Fourth", textBox.Text);

                // ( Thi|rd Fourth)
                textBox.CaretIndex = 4;
                RaiseKeyEvent(textBox, Key.Back, KeyModifiers.Control);
                Assert.Equal(" rd Fourth", textBox.Text);

                // ( rd F[ou]rth)
                textBox.SelectionStart = 5;
                textBox.SelectionEnd = 7;

                RaiseKeyEvent(textBox, Key.Back, KeyModifiers.Control);
                Assert.Equal(" rd Frth", textBox.Text);

                // ( |rd Frth)
                textBox.CaretIndex = 1;
                RaiseKeyEvent(textBox, Key.Back, KeyModifiers.Control);
                Assert.Equal("rd Frth", textBox.Text);
            }
        }

        [Fact]
        public void Control_Delete_Should_Remove_The_Word_After_The_Caret_If_There_Is_No_Selection()
        {
            using (UnitTestApplication.Start(Services))
            {
                TextBox textBox = new TextBox
                {
                    Template = CreateTemplate(),
                    Text = "First Second Third Fourth",
                    CaretIndex = 19,
                };
                
                textBox.ApplyTemplate();

                // (First Second Third |Fourth)
                RaiseKeyEvent(textBox, Key.Delete, KeyModifiers.Control);
                Assert.Equal("First Second Third ", textBox.Text);

                // (First Second |Third )
                textBox.CaretIndex = 13;
                RaiseKeyEvent(textBox, Key.Delete, KeyModifiers.Control);
                Assert.Equal("First Second ", textBox.Text);

                // (First Sec|ond )
                textBox.CaretIndex = 9;
                RaiseKeyEvent(textBox, Key.Delete, KeyModifiers.Control);
                Assert.Equal("First Sec", textBox.Text);

                // (Fi[rs]t Sec )
                textBox.SelectionStart = 2;
                textBox.SelectionEnd = 4;

                RaiseKeyEvent(textBox, Key.Delete, KeyModifiers.Control);
                Assert.Equal("Fit Sec", textBox.Text);

                // (Fit Sec| )
                textBox.Text += " ";
                textBox.CaretIndex = 7;
                RaiseKeyEvent(textBox, Key.Delete, KeyModifiers.Control);
                Assert.Equal("Fit Sec", textBox.Text);
            }
        }

        [Fact]
        public void Setting_SelectionStart_To_SelectionEnd_Sets_CaretPosition_To_SelectionStart()
        {
            using (UnitTestApplication.Start(Services))
            {
                var textBox = new TextBox
                {
                    Text = "0123456789"
                };

                textBox.SelectionStart = 2;
                textBox.SelectionEnd = 2;
                
                Assert.Equal(2, textBox.CaretIndex);
            }
        }

        [Fact]
        public void Setting_Text_Updates_CaretPosition()
        {
            using (UnitTestApplication.Start(Services))
            {
                var target = new TextBox
                {
                    Text = "Initial Text",
                    CaretIndex = 11
                };

                var invoked = false;

                target.GetObservable(TextBox.TextProperty).Skip(1).Subscribe(_ =>
                {
                    // Caret index should be set before Text changed notification, as we don't want
                    // to notify with an invalid CaretIndex.
                    Assert.Equal(7, target.CaretIndex);
                    invoked = true;
                });

                target.Text = "Changed";

                Assert.True(invoked);
            }
        }

        [Fact]
        public void Press_Enter_Does_Not_Accept_Return()
        {
            using (UnitTestApplication.Start(Services))
            {
                var target = new TextBox
                {
                    Template = CreateTemplate(),
                    AcceptsReturn = false,
                    Text = "1234"
                };
                
                target.ApplyTemplate();

                RaiseKeyEvent(target, Key.Enter, 0);

                Assert.Equal("1234", target.Text);
            }
        }

        [Fact]
        public void Press_Enter_Add_Default_Newline()
        {
            using (UnitTestApplication.Start(Services))
            {
                var target = new TextBox
                {
                    Template = CreateTemplate(),
                    AcceptsReturn = true
                };
                
                target.ApplyTemplate();

                RaiseKeyEvent(target, Key.Enter, 0);

                Assert.Equal(Environment.NewLine, target.Text);
            }
        }

        [Fact]
        public void Press_Enter_Add_Custom_Newline()
        {
            using (UnitTestApplication.Start(Services))
            {
                var target = new TextBox
                {
                    Template = CreateTemplate(),
                    AcceptsReturn = true,
                    NewLine = "Test"
                };
                
                target.ApplyTemplate();

                RaiseKeyEvent(target, Key.Enter, 0);

                Assert.Equal("Test", target.Text);
            }
        }

        [Theory]
        [InlineData(new object[] { false, TextWrapping.NoWrap, ScrollBarVisibility.Hidden })]
        [InlineData(new object[] { false, TextWrapping.Wrap, ScrollBarVisibility.Disabled })]
        [InlineData(new object[] { true, TextWrapping.NoWrap, ScrollBarVisibility.Auto })]
        [InlineData(new object[] { true, TextWrapping.Wrap, ScrollBarVisibility.Disabled })]
        public void Has_Correct_Horizontal_ScrollBar_Visibility(
            bool acceptsReturn,
            TextWrapping wrapping,
            ScrollBarVisibility expected)
        {
            using (UnitTestApplication.Start(Services))
            {
                var target = new TextBox
                {
                    AcceptsReturn = acceptsReturn,
                    TextWrapping = wrapping,
                };

                Assert.Equal(expected, ScrollViewer.GetHorizontalScrollBarVisibility(target));
            }
        }

        [Fact]
        public void SelectionEnd_Doesnt_Cause_Exception()
        {
            using (UnitTestApplication.Start(Services))
            {
                var target = new TextBox
                {
                    Template = CreateTemplate(),
                    Text = "0123456789"
                };
                
                target.ApplyTemplate();

                target.SelectionStart = 0;
                target.SelectionEnd = 9;

                target.Text = "123";

                RaiseTextEvent(target, "456");

                Assert.True(true);
            }
        }

        [Fact]
        public void SelectionStart_Doesnt_Cause_Exception()
        {
            using (UnitTestApplication.Start(Services))
            {
                var target = new TextBox
                {
                    Template = CreateTemplate(),
                    Text = "0123456789"
                };
                
                target.ApplyTemplate();

                target.SelectionStart = 8;
                target.SelectionEnd = 9;

                target.Text = "123";

                RaiseTextEvent(target, "456");

                Assert.True(true);
            }
        }

        [Fact]
        public void SelectionStartEnd_Are_Valid_AterTextChange()
        {
            using (UnitTestApplication.Start(Services))
            {
                var target = new TextBox
                {
                    Template = CreateTemplate(),
                    Text = "0123456789"
                };

                target.SelectionStart = 8;
                target.SelectionEnd = 9;

                target.Text = "123";

                Assert.True(target.SelectionStart <= "123".Length);
                Assert.True(target.SelectionEnd <= "123".Length);
            }
        }

        [Fact]
        public void SelectedText_Changes_OnSelectionChange()
        {
            using (UnitTestApplication.Start(Services))
            {
                var target = new TextBox
                {
                    Template = CreateTemplate(),
                    Text = "0123456789"
                };
                
                target.ApplyTemplate();

                Assert.True(target.SelectedText == "");

                target.SelectionStart = 2;
                target.SelectionEnd = 4;

                Assert.True(target.SelectedText == "23");
            }
        }

        [Fact]
        public void SelectedText_EditsText()
        {
            using (UnitTestApplication.Start(Services))
            {
                var target = new TextBox
                {
                    Template = CreateTemplate(),
                    Text = "0123"
                };
                
                target.ApplyTemplate();

                target.SelectedText = "AA";
                Assert.True(target.Text == "AA0123");

                target.SelectionStart = 1;
                target.SelectionEnd = 3;
                target.SelectedText = "BB";

                Assert.True(target.Text == "ABB123");
            }
        }

        [Fact]
        public void SelectedText_CanClearText()
        {
            using (UnitTestApplication.Start(Services))
            {
                var target = new TextBox
                {
                    Template = CreateTemplate(),
                    Text = "0123"
                };
                target.SelectionStart = 1;
                target.SelectionEnd = 3;
                target.SelectedText = "";

                Assert.True(target.Text == "03");
            }
        }

        [Fact]
        public void SelectedText_NullClearsText()
        {
            using (UnitTestApplication.Start(Services))
            {
                var target = new TextBox
                {
                    Template = CreateTemplate(),
                    Text = "0123"
                };
                target.SelectionStart = 1;
                target.SelectionEnd = 3;
                target.SelectedText = null;

                Assert.True(target.Text == "03");
            }
        }

        [Fact]
        public void CoerceCaretIndex_Doesnt_Cause_Exception_with_malformed_line_ending()
        {
            using (UnitTestApplication.Start(Services))
            {
                var target = new TextBox
                {
                    Template = CreateTemplate(),
                    Text = "0123456789\r"
                };
                target.CaretIndex = 11;

                Assert.True(true);
            }
        }
        
        [Theory]
        [InlineData(Key.Up)]
        [InlineData(Key.Down)]
        [InlineData(Key.Home)]
        [InlineData(Key.End)]
        public void Textbox_doesnt_crash_when_Receives_input_and_template_not_applied(Key key)
        {
            using (UnitTestApplication.Start(FocusServices))
            {
                var target1 = new TextBox
                {
                    Template = CreateTemplate(),
                    Text = "1234",
                };

                var root = new TestRoot { Child = target1 };

                target1.Focus();
                Assert.True(target1.IsFocused);

                RaiseKeyEvent(target1, key, KeyModifiers.None);
            }
        }

        [Fact]
        public void TextBox_GotFocus_And_LostFocus_Work_Properly()
        {
            using (UnitTestApplication.Start(FocusServices))
            {
                var target1 = new TextBox
                {
                    Template = CreateTemplate(),
                    Text = "1234"
                };
                var target2 = new TextBox
                {
                    Template = CreateTemplate(),
                    Text = "5678"
                };
                var sp = new StackPanel();
                sp.Children.Add(target1);
                sp.Children.Add(target2);

                target1.ApplyTemplate();
                target2.ApplyTemplate();
                
                var root = new TestRoot { Child = sp };

                var gfcount = 0;
                var lfcount = 0;

                target1.GotFocus += (s, e) => gfcount++;
                target2.LostFocus += (s, e) => lfcount++;

                target2.Focus();
                Assert.False(target1.IsFocused);
                Assert.True(target2.IsFocused);

                target1.Focus();
                Assert.False(target2.IsFocused);
                Assert.True(target1.IsFocused);

                Assert.Equal(1, gfcount);
                Assert.Equal(1, lfcount);
            }
        }
        
        [Fact]
        public void TextBox_CaretIndex_Persists_When_Focus_Lost()
        {
            using (UnitTestApplication.Start(FocusServices))
            {
                var target1 = new TextBox
                {
                    Template = CreateTemplate(),
                    Text = "1234"
                };
                var target2 = new TextBox
                {
                    Template = CreateTemplate(),
                    Text = "5678"
                };
                var sp = new StackPanel();
                sp.Children.Add(target1);
                sp.Children.Add(target2);

                target1.ApplyTemplate();
                target2.ApplyTemplate();
                
                var root = new TestRoot { Child = sp };

                target2.Focus();
                target2.CaretIndex = 2;
                Assert.False(target1.IsFocused);
                Assert.True(target2.IsFocused);

                target1.Focus();
                
                Assert.Equal(2, target2.CaretIndex);
            }
        }
        
        [Fact]
        public void TextBox_Reveal_Password_Reset_When_Lost_Focus()
        {
            using (UnitTestApplication.Start(FocusServices))
            {
                var target1 = new TextBox
                {
                    Template = CreateTemplate(),
                    Text = "1234",
                    PasswordChar = '*'
                };
                var target2 = new TextBox
                {
                    Template = CreateTemplate(),
                    Text = "5678"
                };
                var sp = new StackPanel();
                sp.Children.Add(target1);
                sp.Children.Add(target2);

                target1.ApplyTemplate();
                target2.ApplyTemplate();
                
                var root = new TestRoot { Child = sp };

                target1.Focus();
                target1.RevealPassword = true;
                
                target2.Focus();
                
                Assert.False(target1.RevealPassword);
            }
        }

        [Fact]
        public void Setting_Bound_Text_To_Null_Works()
        {
            using (UnitTestApplication.Start(Services))
            {
                var source = new Class1 { Bar = "bar" };
                var target = new TextBox { Template = CreateTemplate(), DataContext = source };

                target.ApplyTemplate();

                target.Bind(TextBox.TextProperty, new Binding("Bar"));

                Assert.Equal("bar", target.Text);
                source.Bar = null;
                Assert.Null(target.Text);
            }
        }
        
        [Theory]
        [InlineData("abc", "d", 3, 0, 0, false, "abc")]
        [InlineData("abc", "dd", 4, 3, 3, false, "abcd")]
        [InlineData("abc", "ddd", 3, 0, 2, true, "ddc")]
        [InlineData("abc", "dddd", 4, 1, 3, true, "addd")]
        [InlineData("abc", "ddddd", 5, 3, 3, true, "abcdd")]
        public void MaxLength_Works_Properly(
            string initalText,
            string textInput,
            int maxLength,
            int selectionStart,
            int selectionEnd,
            bool fromClipboard,
            string expected)
        {
            using (UnitTestApplication.Start(Services))
            {
                var target = new TextBox
                {
                    Template = CreateTemplate(),
                    Text = initalText,
                    MaxLength = maxLength,
                    SelectionStart = selectionStart,
                    SelectionEnd = selectionEnd
                };

                var impl = CreateMockTopLevelImpl();
                var topLevel = new TestTopLevel(impl.Object)
                {
                    Template = CreateTopLevelTemplate()
                };
                topLevel.Content = target;
                topLevel.ApplyTemplate();
                topLevel.LayoutManager.ExecuteInitialLayoutPass();

                target.Measure(Size.Infinity);
                
                if (fromClipboard)
                {
                    topLevel.Clipboard?.SetTextAsync(textInput).GetAwaiter().GetResult();

                    RaiseKeyEvent(target, Key.V, KeyModifiers.Control);
                    topLevel.Clipboard?.ClearAsync().GetAwaiter().GetResult();
                }
                else
                {
                    RaiseTextEvent(target, textInput);
                }
                
                Assert.Equal(expected, target.Text);
            }
        }

        [Theory]
        [InlineData(Key.X, KeyModifiers.Control)]
        [InlineData(Key.Back, KeyModifiers.None)]
        [InlineData(Key.Delete, KeyModifiers.None)]
        [InlineData(Key.Tab, KeyModifiers.None)]
        [InlineData(Key.Enter, KeyModifiers.None)]
        public void Keys_Allow_Undo(Key key, KeyModifiers modifiers)
        {
            using (UnitTestApplication.Start(Services))
            {
                var target = new TextBox
                {
                    Template = CreateTemplate(),
                    Text = "0123",
                    AcceptsReturn = true,
                    AcceptsTab = true
                };

                var impl = CreateMockTopLevelImpl();
                var topLevel = new TestTopLevel(impl.Object)
                {
                    Template = CreateTopLevelTemplate()
                };
                topLevel.Content = target;
                topLevel.ApplyTemplate();
                topLevel.LayoutManager.ExecuteInitialLayoutPass();

                target.ApplyTemplate();
                target.SelectionStart = 1;
                target.SelectionEnd = 3;

                RaiseKeyEvent(target, key, modifiers);
                RaiseKeyEvent(target, Key.Z, KeyModifiers.Control); // undo
                Assert.True(target.Text == "0123");
            }
        }

        [Fact]
        public void Setting_SelectedText_Should_Fire_Single_Text_Changed_Notification()
        {
            using (UnitTestApplication.Start(Services))
            {
                var target = new TextBox
                {
                    Template = CreateTemplate(),
                    Text = "0123",
                    AcceptsReturn = true,
                    AcceptsTab = true,
                    SelectionStart = 1,
                    SelectionEnd = 3,
                };

                var values = new List<string>();
                target.GetObservable(TextBox.TextProperty).Subscribe(x => values.Add(x));

                target.SelectedText = "A";

                Assert.Equal(new[] { "0123", "0A3" }, values);
            }
        }

        [Fact]
        public void Entering_Text_With_SelectedText_Should_Fire_Single_Text_Changed_Notification()
        {
            using (UnitTestApplication.Start(Services))
            {
                var target = new TextBox
                {
                    Template = CreateTemplate(),
                    Text = "0123",
                    AcceptsReturn = true,
                    AcceptsTab = true,
                    SelectionStart = 1,
                    SelectionEnd = 3,
                };

                var values = new List<string>();
                target.GetObservable(TextBox.TextProperty).Subscribe(x => values.Add(x));

                RaiseTextEvent(target, "A");

                Assert.Equal(new[] { "0123", "0A3" }, values);
            }
        }

        [Fact]
        public void Insert_Multiline_Text_Should_Accept_Extra_Lines_When_AcceptsReturn_Is_True()
        {
            using (UnitTestApplication.Start(Services))
            {
                var target = new TextBox
                {
                    AcceptsReturn = true
                };

                RaiseTextEvent(target, $"123 {Environment.NewLine}456");

                Assert.Equal($"123 {Environment.NewLine}456", target.Text);
            }
        }

        [Fact]
        public void Insert_Multiline_Text_Should_Discard_Extra_Lines_When_AcceptsReturn_Is_False()
        {
            using (UnitTestApplication.Start(Services))
            {
                var target = new TextBox
                {
                    AcceptsReturn = false
                };

                RaiseTextEvent(target, $"123 {"\r"}456");

                Assert.Equal("123 ", target.Text);

                target.Text = "";

                RaiseTextEvent(target, $"123 {"\r\n"}456");

                Assert.Equal("123 ", target.Text);
            }
        }

        [Fact]
        public void Should_Fullfill_MaxLines_Contraint()
        {
            using (UnitTestApplication.Start(Services))
            {
                var target = new TextBox
                {
                    Template = CreateTemplate(),
                    Text = "ABC",
                    MaxLines = 1,
                    AcceptsReturn = true
                };

                var impl = CreateMockTopLevelImpl();
                var topLevel = new TestTopLevel(impl.Object)
                {
                    Template = CreateTopLevelTemplate()
                };
                topLevel.Content = target;
                topLevel.ApplyTemplate();
                topLevel.LayoutManager.ExecuteInitialLayoutPass();

                target.ApplyTemplate();
                target.Measure(Size.Infinity);

                var initialHeight = target.DesiredSize.Height;

                topLevel.Clipboard?.SetTextAsync(Environment.NewLine).GetAwaiter().GetResult();

                RaiseKeyEvent(target, Key.V, KeyModifiers.Control);
                topLevel.Clipboard?.ClearAsync().GetAwaiter().GetResult();

                RaiseTextEvent(target, Environment.NewLine);

                target.InvalidateMeasure();
                target.Measure(Size.Infinity);

                Assert.Equal(initialHeight, target.DesiredSize.Height);
            }
        }

        [Theory]
        [InlineData(1)]
        [InlineData(2)]
        [InlineData(3)]
        public void MaxLines_Sets_ScrollViewer_MaxHeight(int maxLines)
        {
            using (UnitTestApplication.Start(Services))
            {
                var target = new TextBox
                {
                    Template = CreateTemplate(),
                    MaxLines = maxLines,

                    // Define explicit whole number line height for predictable calculations
                    LineHeight = 20
                };

                var impl = CreateMockTopLevelImpl();
                var topLevel = new TestTopLevel(impl.Object)
                {
                    Template = CreateTopLevelTemplate(),
                    Content = target
                };
                topLevel.ApplyTemplate();
                topLevel.LayoutManager.ExecuteInitialLayoutPass();

                var textPresenter = target.FindDescendantOfType<TextPresenter>();
                Assert.Equal("PART_TextPresenter", textPresenter.Name);
                Assert.Equal(new Thickness(0), textPresenter.Margin); // Test assumes no margin on TextPresenter

                var scrollViewer = target.FindDescendantOfType<ScrollViewer>();
                Assert.Equal("PART_ScrollViewer", scrollViewer.Name);
                Assert.Equal(maxLines * target.LineHeight, scrollViewer.MaxHeight);
            }
        }

        [Theory]
        [InlineData(1)]
        [InlineData(2)]
        [InlineData(3)]
        public void MaxLines_Sets_ScrollViewer_MaxHeight_With_TextPresenter_Margin(int maxLines)
        {
            using (UnitTestApplication.Start(Services))
            {
                var target = new TextBox
                {
                    Template = CreateTemplate(),
                    MaxLines = maxLines,

                    // Define explicit whole number line height for predictable calculations
                    LineHeight = 20
                };

                var impl = CreateMockTopLevelImpl();
                var topLevel = new TestTopLevel(impl.Object)
                {
                    Template = CreateTopLevelTemplate(),
                    Content = target
                };
                topLevel.ApplyTemplate();
                topLevel.LayoutManager.ExecuteInitialLayoutPass();

                var textPresenter = target.FindDescendantOfType<TextPresenter>();
                Assert.Equal("PART_TextPresenter", textPresenter.Name);
                var textPresenterMargin = new Thickness(horizontal: 0, vertical: 3);
                textPresenter.Margin = textPresenterMargin;

                target.InvalidateMeasure();
                target.Measure(Size.Infinity);

                var scrollViewer = target.FindDescendantOfType<ScrollViewer>();
                Assert.Equal("PART_ScrollViewer", scrollViewer.Name);
                Assert.Equal((maxLines * target.LineHeight) + textPresenterMargin.Top + textPresenterMargin.Bottom, scrollViewer.MaxHeight);
            }
        }

        [Fact]
        public void Should_Fullfill_MinLines_Contraint()
        {
            using (UnitTestApplication.Start(Services))
            {
                var target = new TextBox
                {
                    Template = CreateTemplate(),
                    Text = "ABC \n DEF \n GHI",
                    MinLines = 3,
                    AcceptsReturn = true
                };

                var impl = CreateMockTopLevelImpl();
                var topLevel = new TestTopLevel(impl.Object)
                {
                    Template = CreateTopLevelTemplate()
                };
                topLevel.Content = target;
                topLevel.ApplyTemplate();
                topLevel.LayoutManager.ExecuteInitialLayoutPass();

                target.ApplyTemplate();
                target.Measure(Size.Infinity);

                var initialHeight = target.DesiredSize.Height;

                target.Text = "";

                target.InvalidateMeasure();
                target.Measure(Size.Infinity);

                Assert.Equal(initialHeight, target.DesiredSize.Height);
            }
        }

        [Theory]
        [InlineData(1)]
        [InlineData(2)]
        [InlineData(3)]
        public void MinLines_Sets_ScrollViewer_MinHeight(int minLines)
        {
            using (UnitTestApplication.Start(Services))
            {
                var target = new TextBox
                {
                    Template = CreateTemplate(),
                    MinLines = minLines,

                    // Define explicit whole number line height for predictable calculations
                    LineHeight = 20
                };

                var impl = CreateMockTopLevelImpl();
                var topLevel = new TestTopLevel(impl.Object)
                {
                    Template = CreateTopLevelTemplate(),
                    Content = target
                };
                topLevel.ApplyTemplate();
                topLevel.LayoutManager.ExecuteInitialLayoutPass();

                var textPresenter = target.FindDescendantOfType<TextPresenter>();
                Assert.Equal("PART_TextPresenter", textPresenter.Name);
                Assert.Equal(new Thickness(0), textPresenter.Margin); // Test assumes no margin on TextPresenter

                var scrollViewer = target.FindDescendantOfType<ScrollViewer>();
                Assert.Equal("PART_ScrollViewer", scrollViewer.Name);
                Assert.Equal(minLines * target.LineHeight, scrollViewer.MinHeight);
            }
        }

        [Theory]
        [InlineData(1)]
        [InlineData(2)]
        [InlineData(3)]
        public void MinLines_Sets_ScrollViewer_MinHeight_With_TextPresenter_Margin(int minLines)
        {
            using (UnitTestApplication.Start(Services))
            {
                var target = new TextBox
                {
                    Template = CreateTemplate(),
                    MinLines = minLines,

                    // Define explicit whole number line height for predictable calculations
                    LineHeight = 20
                };

                var impl = CreateMockTopLevelImpl();
                var topLevel = new TestTopLevel(impl.Object)
                {
                    Template = CreateTopLevelTemplate(),
                    Content = target
                };
                topLevel.ApplyTemplate();
                topLevel.LayoutManager.ExecuteInitialLayoutPass();

                var textPresenter = target.FindDescendantOfType<TextPresenter>();
                Assert.Equal("PART_TextPresenter", textPresenter.Name);
                var textPresenterMargin = new Thickness(horizontal: 0, vertical: 3);
                textPresenter.Margin = textPresenterMargin;

                target.InvalidateMeasure();
                target.Measure(Size.Infinity);

                var scrollViewer = target.FindDescendantOfType<ScrollViewer>();
                Assert.Equal("PART_ScrollViewer", scrollViewer.Name);
                Assert.Equal((minLines * target.LineHeight) + textPresenterMargin.Top + textPresenterMargin.Bottom, scrollViewer.MinHeight);
            }
        }

        [Fact]
        public void CanUndo_CanRedo_Is_False_When_Initialized()
        {
            using (UnitTestApplication.Start(Services))
            {
                var tb = new TextBox
                {
                    Template = CreateTemplate(),
                    Text = "New Text"
                };

                tb.Measure(Size.Infinity);

                Assert.False(tb.CanUndo);
                Assert.False(tb.CanRedo);
            }
        }

        [Fact]
        public void CanUndo_CanRedo_and_Programmatic_Undo_Redo_Works()
        {
            using (UnitTestApplication.Start(Services))
            {
                var tb = new TextBox
                {
                    Template = CreateTemplate(),
                };

                tb.Measure(Size.Infinity);

                // See GH #6024 for a bit more insight on when Undo/Redo snapshots are taken:
                // - Every 'Space', but only when space is handled in OnKeyDown - Spaces in TextInput event won't work
                // - Every 7 chars in a long word
                RaiseTextEvent(tb, "ABC");
                RaiseKeyEvent(tb, Key.Space, KeyModifiers.None);
                RaiseTextEvent(tb, "DEF");
                RaiseKeyEvent(tb, Key.Space, KeyModifiers.None);
                RaiseTextEvent(tb, "123");

                // NOTE: the spaces won't actually add spaces b/c they're sent only as key events and not Text events
                //       so our final text is without spaces
                Assert.Equal("ABCDEF123", tb.Text);

                Assert.True(tb.CanUndo);

                tb.Undo();

                // Undo will take us back one step
                Assert.Equal("ABCDEF", tb.Text);

                Assert.True(tb.CanRedo);

                tb.Redo();

                // Redo should restore us
                Assert.Equal("ABCDEF123", tb.Text);
            }
        }

        [Fact]
        public void Setting_UndoLimit_Clears_Undo_Redo()
        {
            using (UnitTestApplication.Start(Services))
            {
                var tb = new TextBox
                {
                    Template = CreateTemplate(),
                };

                tb.Measure(Size.Infinity);

                // This is all the same as the above test (CanUndo_CanRedo_and_Programmatic_Undo_Redo_Works)
                // We do this to get the undo/redo stacks in a state where both are active
                RaiseTextEvent(tb, "ABC");
                RaiseKeyEvent(tb, Key.Space, KeyModifiers.None);
                RaiseTextEvent(tb, "DEF");
                RaiseKeyEvent(tb, Key.Space, KeyModifiers.None);
                RaiseTextEvent(tb, "123");

                Assert.Equal("ABCDEF123", tb.Text);
                Assert.True(tb.CanUndo);
                tb.Undo();
                // Undo will take us back one step
                Assert.Equal("ABCDEF", tb.Text);
                Assert.True(tb.CanRedo);
                tb.Redo();
                // Redo should restore us
                Assert.Equal("ABCDEF123", tb.Text);

                // Change the undo limit, this should clear both stacks setting CanUndo and CanRedo to false
                tb.UndoLimit = 1;

                Assert.False(tb.CanUndo);
                Assert.False(tb.CanRedo);
            }
        }

        [Fact]
        public void Setting_IsUndoEnabled_To_False_Clears_Undo_Redo()
        {
            using (UnitTestApplication.Start(Services))
            {
                var tb = new TextBox
                {
                    Template = CreateTemplate(),
                };

                tb.Measure(Size.Infinity);

                // This is all the same as the above test (CanUndo_CanRedo_and_Programmatic_Undo_Redo_Works)
                // We do this to get the undo/redo stacks in a state where both are active
                RaiseTextEvent(tb, "ABC");
                RaiseKeyEvent(tb, Key.Space, KeyModifiers.None);
                RaiseTextEvent(tb, "DEF");
                RaiseKeyEvent(tb, Key.Space, KeyModifiers.None);
                RaiseTextEvent(tb, "123");

                Assert.Equal("ABCDEF123", tb.Text);
                Assert.True(tb.CanUndo);
                tb.Undo();
                // Undo will take us back one step
                Assert.Equal("ABCDEF", tb.Text);
                Assert.True(tb.CanRedo);
                tb.Redo();
                // Redo should restore us
                Assert.Equal("ABCDEF123", tb.Text);

                // Disable Undo/Redo, this should clear both stacks setting CanUndo and CanRedo to false
                tb.IsUndoEnabled = false;

                Assert.False(tb.CanUndo);
                Assert.False(tb.CanRedo);
            }
        }

        [Fact]
        public void UndoLimit_Count_Is_Respected()
        {
            using (UnitTestApplication.Start(Services))
            {
                var tb = new TextBox
                {
                    Template = CreateTemplate(),
                    UndoLimit = 3 // Something small for this test
                };

                tb.Measure(Size.Infinity);

                // Push 3 undoable actions, we should only be able to recover 2
                RaiseTextEvent(tb, "ABC");
                RaiseKeyEvent(tb, Key.Space, KeyModifiers.None);
                RaiseTextEvent(tb, "DEF");
                RaiseKeyEvent(tb, Key.Space, KeyModifiers.None);
                RaiseTextEvent(tb, "123");

                Assert.Equal("ABCDEF123", tb.Text);

                // Undo will take us back one step
                tb.Undo();                
                Assert.Equal("ABCDEF", tb.Text);

                // Undo again
                tb.Undo();
                Assert.Equal("ABC", tb.Text);

                // We now should not be able to undo again
                Assert.False(tb.CanUndo);
            }
        }

        [Fact]
        public void Should_Move_Caret_To_EndOfLine()
        {
            using (UnitTestApplication.Start(Services))
            {
                var tb = new TextBox
                {
                    Template = CreateTemplate(),
                    Text = "AB\nAB"
                };

                tb.Measure(Size.Infinity);

                RaiseKeyEvent(tb, Key.End, KeyModifiers.Shift);

                Assert.Equal(2, tb.CaretIndex);
            }
        }

        [Fact]
        public void TextBox_In_AdornerLayer_Will_Not_Cause_Collection_Modified_In_VisualLayerManager_Measure()
        {
            using (UnitTestApplication.Start(Services))
            {
                var button = new Button();
                var root = new TestRoot()
                {
                    Child = new VisualLayerManager()
                    {
                        Child = button
                    }
                };
                var adorner = new TextBox { Template = CreateTemplate(), Text = "a" };

                var adornerLayer = AdornerLayer.GetAdornerLayer(button);
                adornerLayer.Children.Add(adorner);
                AdornerLayer.SetAdornedElement(adorner, button);

                root.Measure(Size.Infinity);
            }
        }

        [Fact]
        public void TextBox_In_AdornerLayer_Will_Not_Cause_Collection_Modified_In_VisualLayerManager_Arrange()
        {
            using (UnitTestApplication.Start(Services))
            {
                var button = new Button();
                var visualLayerManager = new VisualLayerManager() { Child = button };
                var root = new TestRoot()
                {
                    Child = visualLayerManager
                };
                var adorner = new TextBox { Template = CreateTemplate(), Text = "a" };
                var adornerLayer = AdornerLayer.GetAdornerLayer(button);

                root.Measure(new Size(10, 10));

                adornerLayer.Children.Add(adorner);
                AdornerLayer.SetAdornedElement(adorner, button);

                root.Arrange(new Rect(0, 0, 10, 10));
            }
        }

        [Theory]
        [InlineData("A\nBB\nCCC\nDDDD", 0, 0)]
        [InlineData("A\nBB\nCCC\nDDDD", 1, 2)]
        [InlineData("A\nBB\nCCC\nDDDD", 2, 5)]
        [InlineData("A\nBB\nCCC\nDDDD", 3, 9)]
        [InlineData("واحد\nاثنين\nثلاثة\nأربعة", 0, 0)]
        [InlineData("واحد\nاثنين\nثلاثة\nأربعة", 1, 5)]
        [InlineData("واحد\nاثنين\nثلاثة\nأربعة", 2, 11)]
        [InlineData("واحد\nاثنين\nثلاثة\nأربعة", 3, 17)]
        public void Should_Scroll_Caret_To_Line(string text, int targetLineIndex, int expectedCaretIndex)
        {
            using (UnitTestApplication.Start(Services))
            {
                var tb = new TextBox
                {
                    Template = CreateTemplate(),
                    Text = text
                };
                tb.ApplyTemplate();
                tb.ScrollToLine(targetLineIndex);
                Assert.Equal(expectedCaretIndex, tb.CaretIndex);
            }
        }

        [Fact]
        public void Should_Throw_ArgumentOutOfRange()
        {
            using (UnitTestApplication.Start(Services))
            {
                var tb = new TextBox
                {
                    Template = CreateTemplate(),
                    Text = string.Empty
                };
                tb.ApplyTemplate();

                Assert.Throws<ArgumentOutOfRangeException>(() => tb.ScrollToLine(-1));
                Assert.Throws<ArgumentOutOfRangeException>(() => tb.ScrollToLine(1));
            }
        }

        [Fact]
<<<<<<< HEAD
        public void InputMethodClient_SurroundingText_Returns_Empty_For_Empty_Line()
=======
        public void Backspace_Should_Delete_Last_Character_In_Line_And_Keep_Caret_On_Same_Line()
>>>>>>> 21d8cea2
        {
            using var _ = UnitTestApplication.Start(Services);

            var textBox = new TextBox
            {
                Template = CreateTemplate(),
<<<<<<< HEAD
                Text = "",
                CaretIndex = 0
            };
            textBox.ApplyTemplate();

            var eventArgs = new TextInputMethodClientRequestedEventArgs
            {
                RoutedEvent = InputElement.TextInputMethodClientRequestedEvent
            };
            textBox.RaiseEvent(eventArgs);

            var client = eventArgs.Client;
            Assert.NotNull(client);
            Assert.Equal(string.Empty, client.SurroundingText);
=======
                Text = "a\nb",
                CaretIndex = 3
            };
            textBox.ApplyTemplate();

            var topLevel = new TestTopLevel(CreateMockTopLevelImpl().Object)
            {
                Template = CreateTopLevelTemplate(),
                Content = textBox
            };
            topLevel.ApplyTemplate();
            topLevel.LayoutManager.ExecuteInitialLayoutPass();

            var textPresenter = textBox.FindDescendantOfType<TextPresenter>();
            Assert.NotNull(textPresenter);

            var oldCaretY = textPresenter.GetCursorRectangle().Top;
            Assert.NotEqual(0, oldCaretY);

            RaiseKeyEvent(textBox, Key.Back, KeyModifiers.None);

            Assert.Equal("a\n", textBox.Text);
            Assert.Equal(2, textBox.CaretIndex);
            Assert.Equal(2, textPresenter.CaretIndex);

            var caretY = textPresenter.GetCursorRectangle().Top;
            Assert.Equal(oldCaretY, caretY);
>>>>>>> 21d8cea2
        }

        private static TestServices FocusServices => TestServices.MockThreadingInterface.With(
            focusManager: new FocusManager(),
            keyboardDevice: () => new KeyboardDevice(),
            keyboardNavigation: () => new KeyboardNavigationHandler(),
            inputManager: new InputManager(),
            standardCursorFactory: Mock.Of<ICursorFactory>(),
            textShaperImpl: new HeadlessTextShaperStub(),
            fontManagerImpl: new HeadlessFontManagerStub());

        private static TestServices Services => TestServices.MockThreadingInterface.With(
            standardCursorFactory: Mock.Of<ICursorFactory>(),
            renderInterface: new HeadlessPlatformRenderInterface(),
            textShaperImpl: new HeadlessTextShaperStub(), 
            fontManagerImpl: new HeadlessFontManagerStub());

        internal static IControlTemplate CreateTemplate()
        {
            return new FuncControlTemplate<TextBox>((control, scope) =>
            new ScrollViewer
            {
                Name = "PART_ScrollViewer",
                Template = new FuncControlTemplate<ScrollViewer>(ScrollViewerTests.CreateTemplate),
                Content = new TextPresenter
                {
                    Name = "PART_TextPresenter",
                    [!!TextPresenter.TextProperty] = new Binding
                    {
                        Path = nameof(TextPresenter.Text),
                        Mode = BindingMode.TwoWay,
                        Priority = BindingPriority.Template,
                        RelativeSource = new RelativeSource(RelativeSourceMode.TemplatedParent),
                    },
                    [!!TextPresenter.CaretIndexProperty] = new Binding
                    {
                        Path = nameof(TextPresenter.CaretIndex),
                        Mode = BindingMode.TwoWay,
                        Priority = BindingPriority.Template,
                        RelativeSource = new RelativeSource(RelativeSourceMode.TemplatedParent),
                    }
                }.RegisterInNameScope(scope)
            }.RegisterInNameScope(scope));
        }

        private static void RaiseKeyEvent(TextBox textBox, Key key, KeyModifiers inputModifiers)
        {
            textBox.RaiseEvent(new KeyEventArgs
            {
                RoutedEvent = InputElement.KeyDownEvent,
                KeyModifiers = inputModifiers,
                Key = key
            });
        }

        private static void RaiseTextEvent(TextBox textBox, string text)
        {
            textBox.RaiseEvent(new TextInputEventArgs
            {
                RoutedEvent = InputElement.TextInputEvent,
                Text = text
            });
        }

        private class Class1 : NotifyingBase
        {
            private int _foo;
            private string _bar;

            public int Foo
            {
                get { return _foo; }
                set { _foo = value; RaisePropertyChanged(); }
            }

            public string Bar
            {
                get { return _bar; }
                set { _bar = value; RaisePropertyChanged(); }
            }
        }

        private class ClipboardStub : IClipboard // in order to get tests working that use the clipboard
        {
            private string _text;

            public Task<string> GetTextAsync() => Task.FromResult(_text);

            public Task SetTextAsync(string text)
            {
                _text = text;
                return Task.CompletedTask;
            }

            public Task ClearAsync()
            {
                _text = null;
                return Task.CompletedTask;
            }
            
            public Task SetDataObjectAsync(IDataObject data) => Task.CompletedTask;

            public Task<string[]> GetFormatsAsync() => Task.FromResult(Array.Empty<string>());

            public Task<object> GetDataAsync(string format) => Task.FromResult((object)null);
        }

        private class TestTopLevel : TopLevel
        {
            private readonly ILayoutManager _layoutManager;

            public TestTopLevel(ITopLevelImpl impl, ILayoutManager layoutManager = null)
                : base(impl)
            {
                _layoutManager = layoutManager ?? new LayoutManager(this);
            }

            private protected override ILayoutManager CreateLayoutManager() => _layoutManager;
        }

        private static Mock<ITopLevelImpl> CreateMockTopLevelImpl()
        {
            var clipboard = new Mock<ITopLevelImpl>();
            clipboard.Setup(x => x.Compositor).Returns(RendererMocks.CreateDummyCompositor());
            clipboard.Setup(r => r.TryGetFeature(typeof(IClipboard)))
                .Returns(new ClipboardStub());
            clipboard.SetupGet(x => x.RenderScaling).Returns(1);
            return clipboard;
        }

        private static FuncControlTemplate<TestTopLevel> CreateTopLevelTemplate()
        {
            return new FuncControlTemplate<TestTopLevel>((x, scope) =>
                new ContentPresenter
                {
                    Name = "PART_ContentPresenter",
                    [!ContentPresenter.ContentProperty] = x[!ContentControl.ContentProperty],
                }.RegisterInNameScope(scope));
        }

        private class TestContextMenu : ContextMenu
        {
            public TestContextMenu()
            {
                IsOpen = true;
            }
        }
    }
}<|MERGE_RESOLUTION|>--- conflicted
+++ resolved
@@ -1492,18 +1492,13 @@
         }
 
         [Fact]
-<<<<<<< HEAD
         public void InputMethodClient_SurroundingText_Returns_Empty_For_Empty_Line()
-=======
-        public void Backspace_Should_Delete_Last_Character_In_Line_And_Keep_Caret_On_Same_Line()
->>>>>>> 21d8cea2
         {
             using var _ = UnitTestApplication.Start(Services);
 
             var textBox = new TextBox
             {
                 Template = CreateTemplate(),
-<<<<<<< HEAD
                 Text = "",
                 CaretIndex = 0
             };
@@ -1518,7 +1513,16 @@
             var client = eventArgs.Client;
             Assert.NotNull(client);
             Assert.Equal(string.Empty, client.SurroundingText);
-=======
+        }
+  
+        [Fact]
+        public void Backspace_Should_Delete_Last_Character_In_Line_And_Keep_Caret_On_Same_Line()
+        {
+            using var _ = UnitTestApplication.Start(Services);
+
+            var textBox = new TextBox
+            {
+                Template = CreateTemplate(),
                 Text = "a\nb",
                 CaretIndex = 3
             };
@@ -1546,7 +1550,6 @@
 
             var caretY = textPresenter.GetCursorRectangle().Top;
             Assert.Equal(oldCaretY, caretY);
->>>>>>> 21d8cea2
         }
 
         private static TestServices FocusServices => TestServices.MockThreadingInterface.With(
