#nullable enable

using System;
using System.Collections.Generic;
using System.Reactive.Linq;
using System.Threading.Tasks;
using Avalonia.Controls.Presenters;
using Avalonia.Controls.Primitives;
using Avalonia.Controls.Templates;
using Avalonia.Data;
using Avalonia.Headless;
using Avalonia.Input;
using Avalonia.Input.Platform;
using Avalonia.Input.TextInput;
using Avalonia.Layout;
using Avalonia.Media;
using Avalonia.Platform;
using Avalonia.UnitTests;
using Avalonia.VisualTree;
using Moq;
using Xunit;

namespace Avalonia.Controls.UnitTests
{
    public class TextBoxTests
    {
        [Fact]
        public void Opening_Context_Menu_Does_not_Lose_Selection()
        {
            using (UnitTestApplication.Start(FocusServices))
            {
                var target1 = new TextBox
                {
                    Template = CreateTemplate(),
                    Text = "1234",
                    ContextMenu = new TestContextMenu()
                };

                var target2 = new TextBox
                {
                    Template = CreateTemplate(),
                    Text = "5678"
                };
                
                var sp = new StackPanel();
                sp.Children.Add(target1);
                sp.Children.Add(target2);

                target1.ApplyTemplate();
                target2.ApplyTemplate();
                
                var root = new TestRoot() { Child = sp };

                target1.SelectionStart = 0;
                target1.SelectionEnd = 3;
                
                target1.Focus();
                Assert.False(target2.IsFocused);
                Assert.True(target1.IsFocused);

                target2.Focus();
                
                Assert.Equal("123", target1.SelectedText);
            }
        }

        [Fact]
        public void TextBox_Should_Lose_Focus_When_Disabled()
        {
            using (UnitTestApplication.Start(FocusServices))
            {
                var target = new TextBox
                {
                    Template = CreateTemplate()
                };

                target.ApplyTemplate();

                var root = new TestRoot() { Child = target };

                target.Focus();
                Assert.True(target.IsFocused);
                target.IsEnabled = false;
                Assert.False(target.IsFocused);
                Assert.False(target.IsEnabled);
            }
        }

        [Fact]
        public void Opening_Context_Flyout_Does_not_Lose_Selection()
        {
            using (UnitTestApplication.Start(FocusServices))
            {
                var target1 = new TextBox
                {
                    Template = CreateTemplate(),
                    Text = "1234",
                    ContextFlyout = new MenuFlyout
                    {
                        Items =
                        {
                            new MenuItem { Header = "Item 1" },
                            new MenuItem {Header = "Item 2" },
                            new MenuItem {Header = "Item 3" }
                        }
                    }
                };
                              

                target1.ApplyTemplate();

                var root = new TestRoot() { Child = target1 };

                target1.SelectionStart = 0;
                target1.SelectionEnd = 3;

                target1.Focus();
                Assert.True(target1.IsFocused);

                target1.ContextFlyout.ShowAt(target1);

                Assert.Equal("123", target1.SelectedText);
            }
        }

        [Fact]
        public void DefaultBindingMode_Should_Be_TwoWay()
        {
            Assert.Equal(
                BindingMode.TwoWay,
                TextBox.TextProperty.GetMetadata(typeof(TextBox)).DefaultBindingMode);
        }

        [Fact]
        public void TextBox_Ignore_Word_Move_In_Password_Field()
        {
            using (UnitTestApplication.Start(Services))
            {
                var target = new TextBox
                {
                    Template = CreateTemplate(),
                    PasswordChar = '*',
                    Text = "passw0rd"
                };

                target.ApplyTemplate();
                target.Measure(Size.Infinity);
                target.CaretIndex = 8;
                RaiseKeyEvent(target, Key.Left, KeyModifiers.Control);

                Assert.Equal(7, target.CaretIndex);
            }
        }

        [Fact]
        public void CaretIndex_Can_Moved_To_Position_After_The_End_Of_Text_With_Arrow_Key()
        {
            using (UnitTestApplication.Start(Services))
            {
                var target = new TextBox
                {
                    Template = CreateTemplate(),
                    Text = "1234"
                };

                target.ApplyTemplate();
                
                target.Measure(Size.Infinity);
                
                target.CaretIndex = 3;
                RaiseKeyEvent(target, Key.Right, 0);

                Assert.Equal(4, target.CaretIndex);
            }
        }
        
        [Fact]
        public void Control_Backspace_Should_Set_Caret_Position_To_The_Start_Of_The_Deletion()
        {
            using (UnitTestApplication.Start(Services))
            {
                var target = new TextBox
                {
                    Template = CreateTemplate(),
                    Text = "First Second Third",
                    SelectionStart = 13,
                    SelectionEnd = 13
                };

                target.CaretIndex = 10;
                target.ApplyTemplate();

                // (First Second |Third)
                RaiseKeyEvent(target, Key.Back, KeyModifiers.Control);
                // (First |Third)
                
                Assert.Equal(6, target.CaretIndex);
            }
        }
        
        [Fact]
        public void Control_Backspace_Should_Remove_The_Double_Whitespace_If_Caret_Index_Was_At_The_End_Of_A_Word()
        {
            using (UnitTestApplication.Start(Services))
            {
                var target = new TextBox
                {
                    Template = CreateTemplate(),
                    Text = "First Second Third",
                    SelectionStart = 12,
                    SelectionEnd = 12
                };

                target.ApplyTemplate();
                
                // (First Second| Third)
                RaiseKeyEvent(target, Key.Back, KeyModifiers.Control);
                // (First| Third)

                Assert.Equal("First Third", target.Text);
            }
        }

        [Fact]
        public void Control_Backspace_Undo_Should_Return_Caret_Position()
        {
            using (UnitTestApplication.Start(Services))
            {
                var target = new TextBox
                {
                    Template = CreateTemplate(),
                    Text = "First Second Third",
                    SelectionStart = 9,
                    SelectionEnd = 9
                };

                target.ApplyTemplate();
                
                // (First Second| Third)
                RaiseKeyEvent(target, Key.Back, KeyModifiers.Control);
                // (First| Third)
                
                target.Undo();
                // (First Second| Third)

                Assert.Equal(9, target.CaretIndex);
            }
        }

        [Fact]
        public void Press_Ctrl_A_Select_All_Text()
        {
            using (UnitTestApplication.Start(Services))
            {
                var target = new TextBox
                {
                    Template = CreateTemplate(),
                    Text = "1234"
                };
                
                target.ApplyTemplate();

                RaiseKeyEvent(target, Key.A, KeyModifiers.Control);

                Assert.Equal(0, target.SelectionStart);
                Assert.Equal(4, target.SelectionEnd);
            }
        }

        [Fact]
        public void Press_Ctrl_A_Select_All_Null_Text()
        {
            using (UnitTestApplication.Start(Services))
            {
                var target = new TextBox
                {
                    Template = CreateTemplate()
                };

                RaiseKeyEvent(target, Key.A, KeyModifiers.Control);

                Assert.Equal(0, target.SelectionStart);
                Assert.Equal(0, target.SelectionEnd);
            }
        }

        [Fact]
        public void Press_Ctrl_Z_Will_Not_Modify_Text()
        {
            using (UnitTestApplication.Start(Services))
            {
                var target = new TextBox
                {
                    Template = CreateTemplate(),
                    Text = "1234"
                };

                RaiseKeyEvent(target, Key.Z, KeyModifiers.Control);

                Assert.Equal("1234", target.Text);
            }
        }

        [Fact]
        public void Control_Backspace_Should_Remove_The_Word_Before_The_Caret_If_There_Is_No_Selection()
        {
            using (UnitTestApplication.Start(Services))
            {
                TextBox textBox = new TextBox
                {
                    Template = CreateTemplate(),
                    Text = "First Second Third Fourth",
                    SelectionStart = 5,
                    SelectionEnd = 5
                };
                
                textBox.ApplyTemplate();

                // (First| Second Third Fourth)
                RaiseKeyEvent(textBox, Key.Back, KeyModifiers.Control);
                Assert.Equal(" Second Third Fourth", textBox.Text);

                // ( Second |Third Fourth)
                textBox.CaretIndex = 8;
                RaiseKeyEvent(textBox, Key.Back, KeyModifiers.Control);
                Assert.Equal(" Third Fourth", textBox.Text);

                // ( Thi|rd Fourth)
                textBox.CaretIndex = 4;
                RaiseKeyEvent(textBox, Key.Back, KeyModifiers.Control);
                Assert.Equal(" rd Fourth", textBox.Text);

                // ( rd F[ou]rth)
                textBox.SelectionStart = 5;
                textBox.SelectionEnd = 7;

                RaiseKeyEvent(textBox, Key.Back, KeyModifiers.Control);
                Assert.Equal(" rd Frth", textBox.Text);

                // ( |rd Frth)
                textBox.CaretIndex = 1;
                RaiseKeyEvent(textBox, Key.Back, KeyModifiers.Control);
                Assert.Equal("rd Frth", textBox.Text);
            }
        }

        [Fact]
        public void Control_Delete_Should_Remove_The_Word_After_The_Caret_If_There_Is_No_Selection()
        {
            using (UnitTestApplication.Start(Services))
            {
                TextBox textBox = new TextBox
                {
                    Template = CreateTemplate(),
                    Text = "First Second Third Fourth",
                    CaretIndex = 19,
                };
                
                textBox.ApplyTemplate();

                // (First Second Third |Fourth)
                RaiseKeyEvent(textBox, Key.Delete, KeyModifiers.Control);
                Assert.Equal("First Second Third ", textBox.Text);

                // (First Second |Third )
                textBox.CaretIndex = 13;
                RaiseKeyEvent(textBox, Key.Delete, KeyModifiers.Control);
                Assert.Equal("First Second ", textBox.Text);

                // (First Sec|ond )
                textBox.CaretIndex = 9;
                RaiseKeyEvent(textBox, Key.Delete, KeyModifiers.Control);
                Assert.Equal("First Sec", textBox.Text);

                // (Fi[rs]t Sec )
                textBox.SelectionStart = 2;
                textBox.SelectionEnd = 4;

                RaiseKeyEvent(textBox, Key.Delete, KeyModifiers.Control);
                Assert.Equal("Fit Sec", textBox.Text);

                // (Fit Sec| )
                textBox.Text += " ";
                textBox.CaretIndex = 7;
                RaiseKeyEvent(textBox, Key.Delete, KeyModifiers.Control);
                Assert.Equal("Fit Sec", textBox.Text);
            }
        }

        [Fact]
        public void Setting_SelectionStart_To_SelectionEnd_Sets_CaretPosition_To_SelectionStart()
        {
            using (UnitTestApplication.Start(Services))
            {
                var textBox = new TextBox
                {
                    Text = "0123456789"
                };

                textBox.SelectionStart = 2;
                textBox.SelectionEnd = 2;
                
                Assert.Equal(2, textBox.CaretIndex);
            }
        }

        [Fact]
        public void Setting_Text_Updates_CaretPosition()
        {
            using (UnitTestApplication.Start(Services))
            {
                var target = new TextBox
                {
                    Text = "Initial Text",
                    CaretIndex = 11
                };

                var invoked = false;

                target.GetObservable(TextBox.TextProperty).Skip(1).Subscribe(_ =>
                {
                    // Caret index should be set before Text changed notification, as we don't want
                    // to notify with an invalid CaretIndex.
                    Assert.Equal(7, target.CaretIndex);
                    invoked = true;
                });

                target.Text = "Changed";

                Assert.True(invoked);
            }
        }

        [Fact]
        public void Press_Enter_Does_Not_Accept_Return()
        {
            using (UnitTestApplication.Start(Services))
            {
                var target = new TextBox
                {
                    Template = CreateTemplate(),
                    AcceptsReturn = false,
                    Text = "1234"
                };
                
                target.ApplyTemplate();

                RaiseKeyEvent(target, Key.Enter, 0);

                Assert.Equal("1234", target.Text);
            }
        }

        [Fact]
        public void Press_Enter_Add_Default_Newline()
        {
            using (UnitTestApplication.Start(Services))
            {
                var target = new TextBox
                {
                    Template = CreateTemplate(),
                    AcceptsReturn = true
                };
                
                target.ApplyTemplate();

                RaiseKeyEvent(target, Key.Enter, 0);

                Assert.Equal(Environment.NewLine, target.Text);
            }
        }

        [Fact]
        public void Press_Enter_Add_Custom_Newline()
        {
            using (UnitTestApplication.Start(Services))
            {
                var target = new TextBox
                {
                    Template = CreateTemplate(),
                    AcceptsReturn = true,
                    NewLine = "Test"
                };
                
                target.ApplyTemplate();

                RaiseKeyEvent(target, Key.Enter, 0);

                Assert.Equal("Test", target.Text);
            }
        }

        [Theory]
        [InlineData(new object[] { false, TextWrapping.NoWrap, ScrollBarVisibility.Hidden })]
        [InlineData(new object[] { false, TextWrapping.Wrap, ScrollBarVisibility.Disabled })]
        [InlineData(new object[] { true, TextWrapping.NoWrap, ScrollBarVisibility.Auto })]
        [InlineData(new object[] { true, TextWrapping.Wrap, ScrollBarVisibility.Disabled })]
        public void Has_Correct_Horizontal_ScrollBar_Visibility(
            bool acceptsReturn,
            TextWrapping wrapping,
            ScrollBarVisibility expected)
        {
            using (UnitTestApplication.Start(Services))
            {
                var target = new TextBox
                {
                    AcceptsReturn = acceptsReturn,
                    TextWrapping = wrapping,
                };

                Assert.Equal(expected, ScrollViewer.GetHorizontalScrollBarVisibility(target));
            }
        }

        [Fact]
        public void SelectionEnd_Doesnt_Cause_Exception()
        {
            using (UnitTestApplication.Start(Services))
            {
                var target = new TextBox
                {
                    Template = CreateTemplate(),
                    Text = "0123456789"
                };
                
                target.ApplyTemplate();

                target.SelectionStart = 0;
                target.SelectionEnd = 9;

                target.Text = "123";

                RaiseTextEvent(target, "456");

                Assert.True(true);
            }
        }

        [Fact]
        public void SelectionStart_Doesnt_Cause_Exception()
        {
            using (UnitTestApplication.Start(Services))
            {
                var target = new TextBox
                {
                    Template = CreateTemplate(),
                    Text = "0123456789"
                };
                
                target.ApplyTemplate();

                target.SelectionStart = 8;
                target.SelectionEnd = 9;

                target.Text = "123";

                RaiseTextEvent(target, "456");

                Assert.True(true);
            }
        }

        [Fact]
        public void SelectionStartEnd_Are_Valid_AterTextChange()
        {
            using (UnitTestApplication.Start(Services))
            {
                var target = new TextBox
                {
                    Template = CreateTemplate(),
                    Text = "0123456789"
                };

                target.SelectionStart = 8;
                target.SelectionEnd = 9;

                target.Text = "123";

                Assert.True(target.SelectionStart <= "123".Length);
                Assert.True(target.SelectionEnd <= "123".Length);
            }
        }

        [Fact]
        public void SelectedText_Changes_OnSelectionChange()
        {
            using (UnitTestApplication.Start(Services))
            {
                var target = new TextBox
                {
                    Template = CreateTemplate(),
                    Text = "0123456789"
                };
                
                target.ApplyTemplate();

                Assert.True(target.SelectedText == "");

                target.SelectionStart = 2;
                target.SelectionEnd = 4;

                Assert.True(target.SelectedText == "23");
            }
        }

        [Fact]
        public void SelectedText_EditsText()
        {
            using (UnitTestApplication.Start(Services))
            {
                var target = new TextBox
                {
                    Template = CreateTemplate(),
                    Text = "0123"
                };
                
                target.ApplyTemplate();

                target.SelectedText = "AA";
                Assert.True(target.Text == "AA0123");

                target.SelectionStart = 1;
                target.SelectionEnd = 3;
                target.SelectedText = "BB";

                Assert.True(target.Text == "ABB123");
            }
        }

        [Fact]
        public void SelectedText_CanClearText()
        {
            using (UnitTestApplication.Start(Services))
            {
                var target = new TextBox
                {
                    Template = CreateTemplate(),
                    Text = "0123"
                };
                target.SelectionStart = 1;
                target.SelectionEnd = 3;
                target.SelectedText = "";

                Assert.True(target.Text == "03");
            }
        }

        [Fact]
        public void SelectedText_NullClearsText()
        {
            using (UnitTestApplication.Start(Services))
            {
                var target = new TextBox
                {
                    Template = CreateTemplate(),
                    Text = "0123"
                };
                target.SelectionStart = 1;
                target.SelectionEnd = 3;
                target.SelectedText = null;

                Assert.True(target.Text == "03");
            }
        }

        [Fact]
        public void CoerceCaretIndex_Doesnt_Cause_Exception_with_malformed_line_ending()
        {
            using (UnitTestApplication.Start(Services))
            {
                var target = new TextBox
                {
                    Template = CreateTemplate(),
                    Text = "0123456789\r"
                };
                target.CaretIndex = 11;

                Assert.True(true);
            }
        }
        
        [Theory]
        [InlineData(Key.Up)]
        [InlineData(Key.Down)]
        [InlineData(Key.Home)]
        [InlineData(Key.End)]
        public void Textbox_doesnt_crash_when_Receives_input_and_template_not_applied(Key key)
        {
            using (UnitTestApplication.Start(FocusServices))
            {
                var target1 = new TextBox
                {
                    Template = CreateTemplate(),
                    Text = "1234",
                };

                var root = new TestRoot { Child = target1 };

                target1.Focus();
                Assert.True(target1.IsFocused);

                RaiseKeyEvent(target1, key, KeyModifiers.None);
            }
        }

        [Fact]
        public void TextBox_GotFocus_And_LostFocus_Work_Properly()
        {
            using (UnitTestApplication.Start(FocusServices))
            {
                var target1 = new TextBox
                {
                    Template = CreateTemplate(),
                    Text = "1234"
                };
                var target2 = new TextBox
                {
                    Template = CreateTemplate(),
                    Text = "5678"
                };
                var sp = new StackPanel();
                sp.Children.Add(target1);
                sp.Children.Add(target2);

                target1.ApplyTemplate();
                target2.ApplyTemplate();
                
                var root = new TestRoot { Child = sp };

                var gfcount = 0;
                var lfcount = 0;

                target1.GotFocus += (s, e) => gfcount++;
                target2.LostFocus += (s, e) => lfcount++;

                target2.Focus();
                Assert.False(target1.IsFocused);
                Assert.True(target2.IsFocused);

                target1.Focus();
                Assert.False(target2.IsFocused);
                Assert.True(target1.IsFocused);

                Assert.Equal(1, gfcount);
                Assert.Equal(1, lfcount);
            }
        }
        
        [Fact]
        public void TextBox_CaretIndex_Persists_When_Focus_Lost()
        {
            using (UnitTestApplication.Start(FocusServices))
            {
                var target1 = new TextBox
                {
                    Template = CreateTemplate(),
                    Text = "1234"
                };
                var target2 = new TextBox
                {
                    Template = CreateTemplate(),
                    Text = "5678"
                };
                var sp = new StackPanel();
                sp.Children.Add(target1);
                sp.Children.Add(target2);

                target1.ApplyTemplate();
                target2.ApplyTemplate();
                
                var root = new TestRoot { Child = sp };

                target2.Focus();
                target2.CaretIndex = 2;
                Assert.False(target1.IsFocused);
                Assert.True(target2.IsFocused);

                target1.Focus();
                
                Assert.Equal(2, target2.CaretIndex);
            }
        }
        
        [Fact]
        public void TextBox_Reveal_Password_Reset_When_Lost_Focus()
        {
            using (UnitTestApplication.Start(FocusServices))
            {
                var target1 = new TextBox
                {
                    Template = CreateTemplate(),
                    Text = "1234",
                    PasswordChar = '*'
                };
                var target2 = new TextBox
                {
                    Template = CreateTemplate(),
                    Text = "5678"
                };
                var sp = new StackPanel();
                sp.Children.Add(target1);
                sp.Children.Add(target2);

                target1.ApplyTemplate();
                target2.ApplyTemplate();
                
                var root = new TestRoot { Child = sp };

                target1.Focus();
                target1.RevealPassword = true;
                
                target2.Focus();
                
                Assert.False(target1.RevealPassword);
            }
        }

        [Fact]
        public void Setting_Bound_Text_To_Null_Works()
        {
            using (UnitTestApplication.Start(Services))
            {
                var source = new Class1 { Bar = "bar" };
                var target = new TextBox { Template = CreateTemplate(), DataContext = source };

                target.ApplyTemplate();

                target.Bind(TextBox.TextProperty, new Binding("Bar"));

                Assert.Equal("bar", target.Text);
                source.Bar = null;
                Assert.Null(target.Text);
            }
        }
        
        [Theory]
        [InlineData("abc", "d", 3, 0, 0, false, "abc")]
        [InlineData("abc", "dd", 4, 3, 3, false, "abcd")]
        [InlineData("abc", "ddd", 3, 0, 2, true, "ddc")]
        [InlineData("abc", "dddd", 4, 1, 3, true, "addd")]
        [InlineData("abc", "ddddd", 5, 3, 3, true, "abcdd")]
        public async Task MaxLength_Works_Properly(
            string initalText,
            string textInput,
            int maxLength,
            int selectionStart,
            int selectionEnd,
            bool fromClipboard,
            string expected)
        {
            using (UnitTestApplication.Start(Services))
            {
                var target = new TextBox
                {
                    Template = CreateTemplate(),
                    Text = initalText,
                    MaxLength = maxLength,
                    SelectionStart = selectionStart,
                    SelectionEnd = selectionEnd
                };

                var impl = CreateMockTopLevelImpl();
                var topLevel = new TestTopLevel(impl.Object)
                {
                    Template = CreateTopLevelTemplate()
                };
                topLevel.Content = target;
                topLevel.ApplyTemplate();
                topLevel.LayoutManager.ExecuteInitialLayoutPass();

                target.Measure(Size.Infinity);
                
                if (fromClipboard)
                {
                    await topLevel.Clipboard!.SetTextAsync(textInput);

                    RaiseKeyEvent(target, Key.V, KeyModifiers.Control);
                    await topLevel.Clipboard!.ClearAsync();
                }
                else
                {
                    RaiseTextEvent(target, textInput);
                }
                
                Assert.Equal(expected, target.Text);
            }
        }

        [Theory]
        [InlineData(Key.X, KeyModifiers.Control)]
        [InlineData(Key.Back, KeyModifiers.None)]
        [InlineData(Key.Delete, KeyModifiers.None)]
        [InlineData(Key.Tab, KeyModifiers.None)]
        [InlineData(Key.Enter, KeyModifiers.None)]
        public void Keys_Allow_Undo(Key key, KeyModifiers modifiers)
        {
            using (UnitTestApplication.Start(Services))
            {
                var target = new TextBox
                {
                    Template = CreateTemplate(),
                    Text = "0123",
                    AcceptsReturn = true,
                    AcceptsTab = true
                };

                var impl = CreateMockTopLevelImpl();
                var topLevel = new TestTopLevel(impl.Object)
                {
                    Template = CreateTopLevelTemplate()
                };
                topLevel.Content = target;
                topLevel.ApplyTemplate();
                topLevel.LayoutManager.ExecuteInitialLayoutPass();

                target.ApplyTemplate();
                target.SelectionStart = 1;
                target.SelectionEnd = 3;

                RaiseKeyEvent(target, key, modifiers);
                RaiseKeyEvent(target, Key.Z, KeyModifiers.Control); // undo
                Assert.True(target.Text == "0123");
            }
        }

        [Fact]
        public void Setting_SelectedText_Should_Fire_Single_Text_Changed_Notification()
        {
            using (UnitTestApplication.Start(Services))
            {
                var target = new TextBox
                {
                    Template = CreateTemplate(),
                    Text = "0123",
                    AcceptsReturn = true,
                    AcceptsTab = true,
                    SelectionStart = 1,
                    SelectionEnd = 3,
                };

                var values = new List<string?>();
                target.GetObservable(TextBox.TextProperty).Subscribe(x => values.Add(x));

                target.SelectedText = "A";

                Assert.Equal(new[] { "0123", "0A3" }, values);
            }
        }

        [Fact]
        public void Entering_Text_With_SelectedText_Should_Fire_Single_Text_Changed_Notification()
        {
            using (UnitTestApplication.Start(Services))
            {
                var target = new TextBox
                {
                    Template = CreateTemplate(),
                    Text = "0123",
                    AcceptsReturn = true,
                    AcceptsTab = true,
                    SelectionStart = 1,
                    SelectionEnd = 3,
                };

                var values = new List<string?>();
                target.GetObservable(TextBox.TextProperty).Subscribe(x => values.Add(x));

                RaiseTextEvent(target, "A");

                Assert.Equal(new[] { "0123", "0A3" }, values);
            }
        }

        [Fact]
        public void Insert_Multiline_Text_Should_Accept_Extra_Lines_When_AcceptsReturn_Is_True()
        {
            using (UnitTestApplication.Start(Services))
            {
                var target = new TextBox
                {
                    AcceptsReturn = true
                };

                RaiseTextEvent(target, $"123 {Environment.NewLine}456");

                Assert.Equal($"123 {Environment.NewLine}456", target.Text);
            }
        }

        [Fact]
        public void Insert_Multiline_Text_Should_Discard_Extra_Lines_When_AcceptsReturn_Is_False()
        {
            using (UnitTestApplication.Start(Services))
            {
                var target = new TextBox
                {
                    AcceptsReturn = false
                };

                RaiseTextEvent(target, $"123 {"\r"}456");

                Assert.Equal("123 ", target.Text);

                target.Text = "";

                RaiseTextEvent(target, $"123 {"\r\n"}456");

                Assert.Equal("123 ", target.Text);
            }
        }

        [Fact]
        public async Task Should_Fullfill_MaxLines_Contraint()
        {
            using (UnitTestApplication.Start(Services))
            {
                var target = new TextBox
                {
                    Template = CreateTemplate(),
                    Text = "ABC",
                    MaxLines = 1,
                    AcceptsReturn = true
                };

                var impl = CreateMockTopLevelImpl();
                var topLevel = new TestTopLevel(impl.Object)
                {
                    Template = CreateTopLevelTemplate()
                };
                topLevel.Content = target;
                topLevel.ApplyTemplate();
                topLevel.LayoutManager.ExecuteInitialLayoutPass();

                target.ApplyTemplate();
                target.Measure(Size.Infinity);

                var initialHeight = target.DesiredSize.Height;

                await topLevel.Clipboard!.SetTextAsync(Environment.NewLine);

                RaiseKeyEvent(target, Key.V, KeyModifiers.Control);
                await topLevel.Clipboard!.ClearAsync();

                RaiseTextEvent(target, Environment.NewLine);

                target.InvalidateMeasure();
                target.Measure(Size.Infinity);

                Assert.Equal(initialHeight, target.DesiredSize.Height);
            }
        }

        [Theory]
        [InlineData(1)]
        [InlineData(2)]
        [InlineData(3)]
        public void MaxLines_Sets_ScrollViewer_MaxHeight(int maxLines)
        {
            using (UnitTestApplication.Start(Services))
            {
                var target = new TextBox
                {
                    Template = CreateTemplate(),
                    MaxLines = maxLines,

                    // Define explicit whole number line height for predictable calculations
                    LineHeight = 20
                };

                var impl = CreateMockTopLevelImpl();
                var topLevel = new TestTopLevel(impl.Object)
                {
                    Template = CreateTopLevelTemplate(),
                    Content = target
                };
                topLevel.ApplyTemplate();
                topLevel.LayoutManager.ExecuteInitialLayoutPass();

                var textPresenter = target.FindDescendantOfType<TextPresenter>();
                Assert.NotNull(textPresenter);
                Assert.Equal("PART_TextPresenter", textPresenter.Name);
                Assert.Equal(new Thickness(0), textPresenter.Margin); // Test assumes no margin on TextPresenter

                var scrollViewer = target.FindDescendantOfType<ScrollViewer>();
                Assert.NotNull(scrollViewer);
                Assert.Equal("PART_ScrollViewer", scrollViewer.Name);
                Assert.Equal(maxLines * target.LineHeight, scrollViewer.MaxHeight);
            }
        }

        [Theory]
        [InlineData(1)]
        [InlineData(2)]
        [InlineData(3)]
        public void MaxLines_Sets_ScrollViewer_MaxHeight_With_TextPresenter_Margin(int maxLines)
        {
            using (UnitTestApplication.Start(Services))
            {
                var target = new TextBox
                {
                    Template = CreateTemplate(),
                    MaxLines = maxLines,

                    // Define explicit whole number line height for predictable calculations
                    LineHeight = 20
                };

                var impl = CreateMockTopLevelImpl();
                var topLevel = new TestTopLevel(impl.Object)
                {
                    Template = CreateTopLevelTemplate(),
                    Content = target
                };
                topLevel.ApplyTemplate();
                topLevel.LayoutManager.ExecuteInitialLayoutPass();

                var textPresenter = target.FindDescendantOfType<TextPresenter>();
                Assert.NotNull(textPresenter);
                Assert.Equal("PART_TextPresenter", textPresenter.Name);
                var textPresenterMargin = new Thickness(horizontal: 0, vertical: 3);
                textPresenter.Margin = textPresenterMargin;

                target.InvalidateMeasure();
                target.Measure(Size.Infinity);

                var scrollViewer = target.FindDescendantOfType<ScrollViewer>();
                Assert.NotNull(scrollViewer);
                Assert.Equal("PART_ScrollViewer", scrollViewer.Name);
                Assert.Equal((maxLines * target.LineHeight) + textPresenterMargin.Top + textPresenterMargin.Bottom, scrollViewer.MaxHeight);
            }
        }

        [Fact]
        public void Should_Fullfill_MinLines_Contraint()
        {
            using (UnitTestApplication.Start(Services))
            {
                var target = new TextBox
                {
                    Template = CreateTemplate(),
                    Text = "ABC \n DEF \n GHI",
                    MinLines = 3,
                    AcceptsReturn = true
                };

                var impl = CreateMockTopLevelImpl();
                var topLevel = new TestTopLevel(impl.Object)
                {
                    Template = CreateTopLevelTemplate()
                };
                topLevel.Content = target;
                topLevel.ApplyTemplate();
                topLevel.LayoutManager.ExecuteInitialLayoutPass();

                target.ApplyTemplate();
                target.Measure(Size.Infinity);

                var initialHeight = target.DesiredSize.Height;

                target.Text = "";

                target.InvalidateMeasure();
                target.Measure(Size.Infinity);

                Assert.Equal(initialHeight, target.DesiredSize.Height);
            }
        }

        [Theory]
        [InlineData(1)]
        [InlineData(2)]
        [InlineData(3)]
        public void MinLines_Sets_ScrollViewer_MinHeight(int minLines)
        {
            using (UnitTestApplication.Start(Services))
            {
                var target = new TextBox
                {
                    Template = CreateTemplate(),
                    MinLines = minLines,

                    // Define explicit whole number line height for predictable calculations
                    LineHeight = 20
                };

                var impl = CreateMockTopLevelImpl();
                var topLevel = new TestTopLevel(impl.Object)
                {
                    Template = CreateTopLevelTemplate(),
                    Content = target
                };
                topLevel.ApplyTemplate();
                topLevel.LayoutManager.ExecuteInitialLayoutPass();

                var textPresenter = target.FindDescendantOfType<TextPresenter>();
                Assert.NotNull(textPresenter);
                Assert.Equal("PART_TextPresenter", textPresenter.Name);
                Assert.Equal(new Thickness(0), textPresenter.Margin); // Test assumes no margin on TextPresenter

                var scrollViewer = target.FindDescendantOfType<ScrollViewer>();
                Assert.NotNull(scrollViewer);
                Assert.Equal("PART_ScrollViewer", scrollViewer.Name);
                Assert.Equal(minLines * target.LineHeight, scrollViewer.MinHeight);
            }
        }

        [Theory]
        [InlineData(1)]
        [InlineData(2)]
        [InlineData(3)]
        public void MinLines_Sets_ScrollViewer_MinHeight_With_TextPresenter_Margin(int minLines)
        {
            using (UnitTestApplication.Start(Services))
            {
                var target = new TextBox
                {
                    Template = CreateTemplate(),
                    MinLines = minLines,

                    // Define explicit whole number line height for predictable calculations
                    LineHeight = 20
                };

                var impl = CreateMockTopLevelImpl();
                var topLevel = new TestTopLevel(impl.Object)
                {
                    Template = CreateTopLevelTemplate(),
                    Content = target
                };
                topLevel.ApplyTemplate();
                topLevel.LayoutManager.ExecuteInitialLayoutPass();

                var textPresenter = target.FindDescendantOfType<TextPresenter>();
                Assert.NotNull(textPresenter);
                Assert.Equal("PART_TextPresenter", textPresenter.Name);
                var textPresenterMargin = new Thickness(horizontal: 0, vertical: 3);
                textPresenter.Margin = textPresenterMargin;

                target.InvalidateMeasure();
                target.Measure(Size.Infinity);

                var scrollViewer = target.FindDescendantOfType<ScrollViewer>();
                Assert.NotNull(scrollViewer);
                Assert.Equal("PART_ScrollViewer", scrollViewer.Name);
                Assert.Equal((minLines * target.LineHeight) + textPresenterMargin.Top + textPresenterMargin.Bottom, scrollViewer.MinHeight);
            }
        }
        
        [Theory]
        [InlineData(null, 1)]
        [InlineData("", 1)]
        [InlineData("Hello", 1)]
        [InlineData("Hello\r\nWorld", 2)]
        public void LineCount_Is_Correct(string? text, int lineCount)
        {
            using (UnitTestApplication.Start(Services))
            {
                var target = new TextBox
                {
                    Template = CreateTemplate(),
                    Text = text,
                    AcceptsReturn = true
                };

                var impl = CreateMockTopLevelImpl();
                var topLevel = new TestTopLevel(impl.Object)
                {
                    Template = CreateTopLevelTemplate()
                };
                topLevel.Content = target;
                topLevel.ApplyTemplate();
                topLevel.LayoutManager.ExecuteInitialLayoutPass();

                target.ApplyTemplate();
                target.Measure(Size.Infinity);

                Assert.Equal(lineCount, target.GetLineCount());
            }
        }

        [Fact]
        public void Unmeasured_TextBox_Has_Negative_LineCount()
        {
            var b = new TextBox();
            Assert.Equal(-1, b.GetLineCount());
        }
        
        [Fact]
        public void LineCount_Is_Correct_After_Text_Change()
        {
            using (UnitTestApplication.Start(Services))
            {
                var target = new TextBox
                {
                    Template = CreateTemplate(),
                    Text = "Hello",
                    AcceptsReturn = true
                };

                var impl = CreateMockTopLevelImpl();
                var topLevel = new TestTopLevel(impl.Object)
                {
                    Template = CreateTopLevelTemplate()
                };
                topLevel.Content = target;
                topLevel.ApplyTemplate();
                topLevel.LayoutManager.ExecuteInitialLayoutPass();

                target.ApplyTemplate();
                target.Measure(Size.Infinity);
                
                Assert.Equal(1, target.GetLineCount());

                target.Text = "Hello\r\nWorld";

                Assert.Equal(2, target.GetLineCount());
            }
        }

        [Fact]
        public void Visible_LineCount_DoesNot_Affect_LineCount()
        {
            using (UnitTestApplication.Start(Services))
            {
                var target = new TextBox
                {
                    Template = CreateTemplate(),
                    Text = "Hello\r\nWorld\r\nHello\r\nAvalonia",
                    AcceptsReturn = true,
                    MaxLines = 2,
                };

                var impl = CreateMockTopLevelImpl();
                var topLevel = new TestTopLevel(impl.Object)
                {
                    Template = CreateTopLevelTemplate()
                };
                topLevel.Content = target;
                topLevel.ApplyTemplate();
                topLevel.LayoutManager.ExecuteInitialLayoutPass();

                target.ApplyTemplate();
                target.Measure(Size.Infinity);

                Assert.Equal(4, target.GetLineCount());
            }
        }

        [Fact]
        public void CanUndo_CanRedo_Is_False_When_Initialized()
        {
            using (UnitTestApplication.Start(Services))
            {
                var tb = new TextBox
                {
                    Template = CreateTemplate(),
                    Text = "New Text"
                };

                tb.Measure(Size.Infinity);

                Assert.False(tb.CanUndo);
                Assert.False(tb.CanRedo);
            }
        }

        [Fact]
        public void CanUndo_CanRedo_and_Programmatic_Undo_Redo_Works()
        {
            using (UnitTestApplication.Start(Services))
            {
                var tb = new TextBox
                {
                    Template = CreateTemplate(),
                };

                tb.Measure(Size.Infinity);

                // See GH #6024 for a bit more insight on when Undo/Redo snapshots are taken:
                // - Every 'Space', but only when space is handled in OnKeyDown - Spaces in TextInput event won't work
                // - Every 7 chars in a long word
                RaiseTextEvent(tb, "ABC");
                RaiseKeyEvent(tb, Key.Space, KeyModifiers.None);
                RaiseTextEvent(tb, "DEF");
                RaiseKeyEvent(tb, Key.Space, KeyModifiers.None);
                RaiseTextEvent(tb, "123");

                // NOTE: the spaces won't actually add spaces b/c they're sent only as key events and not Text events
                //       so our final text is without spaces
                Assert.Equal("ABCDEF123", tb.Text);

                Assert.True(tb.CanUndo);

                tb.Undo();

                // Undo will take us back one step
                Assert.Equal("ABCDEF", tb.Text);

                Assert.True(tb.CanRedo);

                tb.Redo();

                // Redo should restore us
                Assert.Equal("ABCDEF123", tb.Text);
            }
        }

        [Fact]
        public void Setting_UndoLimit_Clears_Undo_Redo()
        {
            using (UnitTestApplication.Start(Services))
            {
                var tb = new TextBox
                {
                    Template = CreateTemplate(),
                };

                tb.Measure(Size.Infinity);

                // This is all the same as the above test (CanUndo_CanRedo_and_Programmatic_Undo_Redo_Works)
                // We do this to get the undo/redo stacks in a state where both are active
                RaiseTextEvent(tb, "ABC");
                RaiseKeyEvent(tb, Key.Space, KeyModifiers.None);
                RaiseTextEvent(tb, "DEF");
                RaiseKeyEvent(tb, Key.Space, KeyModifiers.None);
                RaiseTextEvent(tb, "123");

                Assert.Equal("ABCDEF123", tb.Text);
                Assert.True(tb.CanUndo);
                tb.Undo();
                // Undo will take us back one step
                Assert.Equal("ABCDEF", tb.Text);
                Assert.True(tb.CanRedo);
                tb.Redo();
                // Redo should restore us
                Assert.Equal("ABCDEF123", tb.Text);

                // Change the undo limit, this should clear both stacks setting CanUndo and CanRedo to false
                tb.UndoLimit = 1;

                Assert.False(tb.CanUndo);
                Assert.False(tb.CanRedo);
            }
        }

        [Fact]
        public void Setting_IsUndoEnabled_To_False_Clears_Undo_Redo()
        {
            using (UnitTestApplication.Start(Services))
            {
                var tb = new TextBox
                {
                    Template = CreateTemplate(),
                };

                tb.Measure(Size.Infinity);

                // This is all the same as the above test (CanUndo_CanRedo_and_Programmatic_Undo_Redo_Works)
                // We do this to get the undo/redo stacks in a state where both are active
                RaiseTextEvent(tb, "ABC");
                RaiseKeyEvent(tb, Key.Space, KeyModifiers.None);
                RaiseTextEvent(tb, "DEF");
                RaiseKeyEvent(tb, Key.Space, KeyModifiers.None);
                RaiseTextEvent(tb, "123");

                Assert.Equal("ABCDEF123", tb.Text);
                Assert.True(tb.CanUndo);
                tb.Undo();
                // Undo will take us back one step
                Assert.Equal("ABCDEF", tb.Text);
                Assert.True(tb.CanRedo);
                tb.Redo();
                // Redo should restore us
                Assert.Equal("ABCDEF123", tb.Text);

                // Disable Undo/Redo, this should clear both stacks setting CanUndo and CanRedo to false
                tb.IsUndoEnabled = false;

                Assert.False(tb.CanUndo);
                Assert.False(tb.CanRedo);
            }
        }

        [Fact]
        public void UndoLimit_Count_Is_Respected()
        {
            using (UnitTestApplication.Start(Services))
            {
                var tb = new TextBox
                {
                    Template = CreateTemplate(),
                    UndoLimit = 3 // Something small for this test
                };

                tb.Measure(Size.Infinity);

                // Push 3 undoable actions, we should only be able to recover 2
                RaiseTextEvent(tb, "ABC");
                RaiseKeyEvent(tb, Key.Space, KeyModifiers.None);
                RaiseTextEvent(tb, "DEF");
                RaiseKeyEvent(tb, Key.Space, KeyModifiers.None);
                RaiseTextEvent(tb, "123");

                Assert.Equal("ABCDEF123", tb.Text);

                // Undo will take us back one step
                tb.Undo();                
                Assert.Equal("ABCDEF", tb.Text);

                // Undo again
                tb.Undo();
                Assert.Equal("ABC", tb.Text);

                // We now should not be able to undo again
                Assert.False(tb.CanUndo);
            }
        }

        [Fact]
        public void Should_Move_Caret_To_EndOfLine()
        {
            using (UnitTestApplication.Start(Services))
            {
                var tb = new TextBox
                {
                    Template = CreateTemplate(),
                    Text = "AB\nAB"
                };

                tb.Measure(Size.Infinity);

                RaiseKeyEvent(tb, Key.End, KeyModifiers.Shift);

                Assert.Equal(2, tb.CaretIndex);
            }
        }

        [Theory]
        [InlineData(2,4)]
        [InlineData(0,4)]
        [InlineData(2,6)]
        [InlineData(0,6)]
        public void When_Selection_From_Left_To_Right_Pressing_Right_Should_Remove_Selection_Moving_Caret_To_End_Of_Previous_Selection(int selectionStart, int selectionEnd)
        {
            using (UnitTestApplication.Start(Services))
            {
                var tb = new TextBox
                {
                    Template = CreateTemplate(),
                    Text = "ABCDEF"
                };

                tb.Measure(Size.Infinity);
                tb.CaretIndex = selectionStart;
                tb.SelectionStart = selectionStart;
                tb.SelectionEnd = selectionEnd;

                RaiseKeyEvent(tb, Key.Right, KeyModifiers.None);

                Assert.Equal(selectionEnd, tb.SelectionStart);
                Assert.Equal(selectionEnd, tb.SelectionEnd);
                Assert.Equal(selectionEnd, tb.CaretIndex);
            }
        }

        [Theory]
        [InlineData(2,4)]
        [InlineData(0,4)]
        [InlineData(2,6)]
        [InlineData(0,6)]
        public void When_Selection_From_Left_To_Right_Pressing_Left_Should_Remove_Selection_Moving_Caret_To_Start_Of_Previous_Selection(int selectionStart, int selectionEnd)
        {
            using (UnitTestApplication.Start(Services))
            {
                var tb = new TextBox
                {
                    Template = CreateTemplate(),
                    Text = "ABCDEF"
                };

                tb.Measure(Size.Infinity);
                tb.CaretIndex = selectionStart;
                tb.SelectionStart = selectionStart;
                tb.SelectionEnd = selectionEnd;

                RaiseKeyEvent(tb, Key.Left, KeyModifiers.None);

                Assert.Equal(selectionStart, tb.SelectionStart);
                Assert.Equal(selectionStart, tb.SelectionEnd);
                Assert.Equal(selectionStart, tb.CaretIndex);
            }
        }

        [Theory]
        [InlineData(4,2)]
        [InlineData(4,0)]
        [InlineData(6,2)]
        [InlineData(6,0)]
        public void When_Selection_From_Right_To_Left_Pressing_Right_Should_Remove_Selection_Moving_Caret_To_Start_Of_Previous_Selection(int selectionStart, int selectionEnd)
        {
            using (UnitTestApplication.Start(Services))
            {
                var tb = new TextBox
                {
                    Template = CreateTemplate(),
                    Text = "ABCDEF"
                };

                tb.Measure(Size.Infinity);
                tb.CaretIndex = selectionStart;
                tb.SelectionStart = selectionStart;
                tb.SelectionEnd = selectionEnd;

                RaiseKeyEvent(tb, Key.Right, KeyModifiers.None);

                Assert.Equal(selectionStart, tb.SelectionStart);
                Assert.Equal(selectionStart, tb.SelectionEnd);
                Assert.Equal(selectionStart, tb.CaretIndex);
            }
        }

        [Theory]
        [InlineData(4,2)]
        [InlineData(4,0)]
        [InlineData(6,2)]
        [InlineData(6,0)]
        public void When_Selection_From_Right_To_Left_Pressing_Left_Should_Remove_Selection_Moving_Caret_To_End_Of_Previous_Selection(int selectionStart, int selectionEnd)
        {
            using (UnitTestApplication.Start(Services))
            {
                var tb = new TextBox
                {
                    Template = CreateTemplate(),
                    Text = "ABCDEF"
                };

                tb.Measure(Size.Infinity);
                tb.CaretIndex = selectionStart;
                tb.SelectionStart = selectionStart;
                tb.SelectionEnd = selectionEnd;

                RaiseKeyEvent(tb, Key.Left, KeyModifiers.None);

                Assert.Equal(selectionEnd, tb.SelectionStart);
                Assert.Equal(selectionEnd, tb.SelectionEnd);
                Assert.Equal(selectionEnd, tb.CaretIndex);
            }
        }

        [Theory]
        [InlineData(0)]
        [InlineData(2)]
        [InlineData(4)]
        [InlineData(6)]
        public void When_Select_All_From_Position_Left_Should_Remove_Selection_Moving_Caret_To_Start(int caretIndex)
        {
            using (UnitTestApplication.Start(Services))
            {
                var tb = new TextBox
                {
                    Template = CreateTemplate(),
                    Text = "ABCDEF"
                };

                tb.Measure(Size.Infinity);
                tb.CaretIndex = caretIndex;

                RaiseKeyEvent(tb, Key.A, KeyModifiers.Control);
                RaiseKeyEvent(tb, Key.Left, KeyModifiers.None);

                Assert.Equal(0, tb.SelectionStart);
                Assert.Equal(0, tb.SelectionEnd);
                Assert.Equal(0, tb.CaretIndex);
            }
        }

        [Theory]
        [InlineData(0)]
        [InlineData(2)]
        [InlineData(4)]
        [InlineData(6)]
        public void When_Select_All_From_Position_Right_Should_Remove_Selection_Moving_Caret_To_End(int caretIndex)
        {
            using (UnitTestApplication.Start(Services))
            {
                var tb = new TextBox
                {
                    Template = CreateTemplate(),
                    Text = "ABCDEF"
                };

                tb.Measure(Size.Infinity);
                tb.CaretIndex = caretIndex;

                RaiseKeyEvent(tb, Key.A, KeyModifiers.Control);
                RaiseKeyEvent(tb, Key.Right, KeyModifiers.None);

                Assert.Equal(tb.Text.Length, tb.SelectionStart);
                Assert.Equal(tb.Text.Length, tb.SelectionEnd);
                Assert.Equal(tb.Text.Length, tb.CaretIndex);
            }
        }

        [Fact]
        public void TextBox_In_AdornerLayer_Will_Not_Cause_Collection_Modified_In_VisualLayerManager_Measure()
        {
            using (UnitTestApplication.Start(Services))
            {
                var button = new Button();
                var root = new TestRoot()
                {
                    Child = new VisualLayerManager()
                    {
                        Child = button
                    }
                };
                var adorner = new TextBox { Template = CreateTemplate(), Text = "a" };

                var adornerLayer = AdornerLayer.GetAdornerLayer(button);
                Assert.NotNull(adornerLayer);
                adornerLayer.Children.Add(adorner);
                AdornerLayer.SetAdornedElement(adorner, button);

                root.Measure(Size.Infinity);
            }
        }

        [Fact]
        public void TextBox_In_AdornerLayer_Will_Not_Cause_Collection_Modified_In_VisualLayerManager_Arrange()
        {
            using (UnitTestApplication.Start(Services))
            {
                var button = new Button();
                var visualLayerManager = new VisualLayerManager() { Child = button };
                var root = new TestRoot()
                {
                    Child = visualLayerManager
                };
                var adorner = new TextBox { Template = CreateTemplate(), Text = "a" };
                var adornerLayer = AdornerLayer.GetAdornerLayer(button);
                Assert.NotNull(adornerLayer);

                root.Measure(new Size(10, 10));

                adornerLayer.Children.Add(adorner);
                AdornerLayer.SetAdornedElement(adorner, button);

                root.Arrange(new Rect(0, 0, 10, 10));
            }
        }

        [Theory]
        [InlineData("A\nBB\nCCC\nDDDD", 0, 0)]
        [InlineData("A\nBB\nCCC\nDDDD", 1, 2)]
        [InlineData("A\nBB\nCCC\nDDDD", 2, 5)]
        [InlineData("A\nBB\nCCC\nDDDD", 3, 9)]
        [InlineData("واحد\nاثنين\nثلاثة\nأربعة", 0, 0)]
        [InlineData("واحد\nاثنين\nثلاثة\nأربعة", 1, 5)]
        [InlineData("واحد\nاثنين\nثلاثة\nأربعة", 2, 11)]
        [InlineData("واحد\nاثنين\nثلاثة\nأربعة", 3, 17)]
        public void Should_Scroll_Caret_To_Line(string text, int targetLineIndex, int expectedCaretIndex)
        {
            using (UnitTestApplication.Start(Services))
            {
                var tb = new TextBox
                {
                    Template = CreateTemplate(),
                    Text = text
                };
                tb.ApplyTemplate();
                tb.ScrollToLine(targetLineIndex);
                Assert.Equal(expectedCaretIndex, tb.CaretIndex);
            }
        }

        [Fact]
        public void Should_Throw_ArgumentOutOfRange()
        {
            using (UnitTestApplication.Start(Services))
            {
                var tb = new TextBox
                {
                    Template = CreateTemplate(),
                    Text = string.Empty
                };
                tb.ApplyTemplate();

                Assert.Throws<ArgumentOutOfRangeException>(() => tb.ScrollToLine(-1));
                Assert.Throws<ArgumentOutOfRangeException>(() => tb.ScrollToLine(1));
            }
        }

        [Fact]
        public void InputMethodClient_SurroundingText_Returns_Empty_For_Empty_Line()
        {
            using var _ = UnitTestApplication.Start(Services);

            var textBox = new TextBox
            {
                Template = CreateTemplate(),
                Text = "",
                CaretIndex = 0
            };
            textBox.ApplyTemplate();

            var eventArgs = new TextInputMethodClientRequestedEventArgs
            {
                RoutedEvent = InputElement.TextInputMethodClientRequestedEvent
            };
            textBox.RaiseEvent(eventArgs);

            var client = eventArgs.Client;
            Assert.NotNull(client);
            Assert.Equal(string.Empty, client.SurroundingText);
        }
  
        [Fact]
        public void Backspace_Should_Delete_Last_Character_In_Line_And_Keep_Caret_On_Same_Line()
        {
            using var _ = UnitTestApplication.Start(Services);

            var textBox = new TextBox
            {
                Template = CreateTemplate(),
                Text = "a\nb",
                CaretIndex = 3
            };
            textBox.ApplyTemplate();

            var topLevel = new TestTopLevel(CreateMockTopLevelImpl().Object)
            {
                Template = CreateTopLevelTemplate(),
                Content = textBox
            };
            topLevel.ApplyTemplate();
            topLevel.LayoutManager.ExecuteInitialLayoutPass();

            var textPresenter = textBox.FindDescendantOfType<TextPresenter>();
            Assert.NotNull(textPresenter);

            var oldCaretY = textPresenter.GetCursorRectangle().Top;
            Assert.NotEqual(0, oldCaretY);

            RaiseKeyEvent(textBox, Key.Back, KeyModifiers.None);

            Assert.Equal("a\n", textBox.Text);
            Assert.Equal(2, textBox.CaretIndex);
            Assert.Equal(2, textPresenter.CaretIndex);

            var caretY = textPresenter.GetCursorRectangle().Top;
            Assert.Equal(oldCaretY, caretY);
        }

        [Fact]
        public void Losing_Focus_Should_Not_Reset_Selection()
        {
            using (UnitTestApplication.Start(FocusServices))
            {
                var target1 = new TextBox
                {
                    Template = CreateTemplate(),
                    Text = "1234",
                    ClearSelectionOnLostFocus = false
                };

                target1.ApplyTemplate();

                var target2 = new TextBox
                {
                    Template = CreateTemplate(),
                };

                target2.ApplyTemplate();

                var sp = new StackPanel();
                sp.Children.Add(target1);
                sp.Children.Add(target2);

                var root = new TestRoot() { Child = sp };

                target1.SelectionStart = 0;
                target1.SelectionEnd = 4;

                target1.Focus();

                Assert.True(target1.IsFocused);

                Assert.Equal("1234", target1.SelectedText);            

                target2.Focus();

                Assert.Equal("1234", target1.SelectedText);
            }
        }

        private static TestServices FocusServices => TestServices.MockThreadingInterface.With(
            focusManager: new FocusManager(),
            keyboardDevice: () => new KeyboardDevice(),
            keyboardNavigation: () => new KeyboardNavigationHandler(),
            inputManager: new InputManager(),
            standardCursorFactory: Mock.Of<ICursorFactory>(),
            textShaperImpl: new HeadlessTextShaperStub(),
            fontManagerImpl: new HeadlessFontManagerStub());

        private static TestServices Services => TestServices.MockThreadingInterface.With(
            standardCursorFactory: Mock.Of<ICursorFactory>(),
            renderInterface: new HeadlessPlatformRenderInterface(),
            textShaperImpl: new HeadlessTextShaperStub(), 
            fontManagerImpl: new HeadlessFontManagerStub());

        internal static IControlTemplate CreateTemplate()
        {
            return new FuncControlTemplate<TextBox>((control, scope) =>
            new ScrollViewer
            {
                Name = "PART_ScrollViewer",
                Template = new FuncControlTemplate<ScrollViewer>(ScrollViewerTests.CreateTemplate),
                Content = new TextPresenter
                {
                    Name = "PART_TextPresenter",
                    [!!TextPresenter.TextProperty] = new Binding
                    {
                        Path = nameof(TextPresenter.Text),
                        Mode = BindingMode.TwoWay,
                        Priority = BindingPriority.Template,
                        RelativeSource = new RelativeSource(RelativeSourceMode.TemplatedParent),
                    },
                    [!!TextPresenter.CaretIndexProperty] = new Binding
                    {
                        Path = nameof(TextPresenter.CaretIndex),
                        Mode = BindingMode.TwoWay,
                        Priority = BindingPriority.Template,
                        RelativeSource = new RelativeSource(RelativeSourceMode.TemplatedParent),
                    }
                }.RegisterInNameScope(scope)
            }.RegisterInNameScope(scope));
        }

        private static void RaiseKeyEvent(TextBox textBox, Key key, KeyModifiers inputModifiers)
        {
            textBox.RaiseEvent(new KeyEventArgs
            {
                RoutedEvent = InputElement.KeyDownEvent,
                KeyModifiers = inputModifiers,
                Key = key
            });
        }

        private static void RaiseTextEvent(TextBox textBox, string text)
        {
            textBox.RaiseEvent(new TextInputEventArgs
            {
                RoutedEvent = InputElement.TextInputEvent,
                Text = text
            });
        }

        private class Class1 : NotifyingBase
        {
            private int _foo;
            private string? _bar;

            public int Foo
            {
                get { return _foo; }
                set { _foo = value; RaisePropertyChanged(); }
            }

            public string? Bar
            {
                get { return _bar; }
                set { _bar = value; RaisePropertyChanged(); }
            }
        }

        private class ClipboardStub : IClipboard // in order to get tests working that use the clipboard
        {
            private string? _text;

            public Task<string?> GetTextAsync() => Task.FromResult(_text);

            public Task SetTextAsync(string? text)
            {
                _text = text;
                return Task.CompletedTask;
            }

            public Task ClearAsync()
            {
                _text = null;
                return Task.CompletedTask;
            }
            
            public Task SetDataObjectAsync(IDataObject data) => Task.CompletedTask;

            public Task<string[]> GetFormatsAsync() => Task.FromResult(Array.Empty<string>());

<<<<<<< HEAD
            public Task<object> GetDataAsync(string format) => Task.FromResult((object)null);

            public Task FlushAsync() =>
                Task.CompletedTask;
=======
            public Task<object?> GetDataAsync(string format) => Task.FromResult((object?)null);
>>>>>>> 418e15d2
        }

        private class TestTopLevel : TopLevel
        {
            private readonly ILayoutManager _layoutManager;

            public TestTopLevel(ITopLevelImpl impl, ILayoutManager? layoutManager = null)
                : base(impl)
            {
                _layoutManager = layoutManager ?? new LayoutManager(this);
            }

            private protected override ILayoutManager CreateLayoutManager() => _layoutManager;
        }

        private static Mock<ITopLevelImpl> CreateMockTopLevelImpl()
        {
            var clipboard = new Mock<ITopLevelImpl>();
            clipboard.Setup(x => x.Compositor).Returns(RendererMocks.CreateDummyCompositor());
            clipboard.Setup(r => r.TryGetFeature(typeof(IClipboard)))
                .Returns(new ClipboardStub());
            clipboard.SetupGet(x => x.RenderScaling).Returns(1);
            return clipboard;
        }

        private static FuncControlTemplate<TestTopLevel> CreateTopLevelTemplate()
        {
            return new FuncControlTemplate<TestTopLevel>((x, scope) =>
                new ContentPresenter
                {
                    Name = "PART_ContentPresenter",
                    [!ContentPresenter.ContentProperty] = x[!ContentControl.ContentProperty],
                }.RegisterInNameScope(scope));
        }

        private class TestContextMenu : ContextMenu
        {
            public TestContextMenu()
            {
                IsOpen = true;
            }
        }
    }
}<|MERGE_RESOLUTION|>--- conflicted
+++ resolved
@@ -1995,14 +1995,10 @@
 
             public Task<string[]> GetFormatsAsync() => Task.FromResult(Array.Empty<string>());
 
-<<<<<<< HEAD
             public Task<object> GetDataAsync(string format) => Task.FromResult((object)null);
 
             public Task FlushAsync() =>
                 Task.CompletedTask;
-=======
-            public Task<object?> GetDataAsync(string format) => Task.FromResult((object?)null);
->>>>>>> 418e15d2
         }
 
         private class TestTopLevel : TopLevel
