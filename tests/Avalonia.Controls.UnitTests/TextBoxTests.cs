--- conflicted
+++ resolved
@@ -2160,14 +2160,9 @@
         private static TestServices Services => TestServices.MockThreadingInterface.With(
             standardCursorFactory: Mock.Of<ICursorFactory>(),
             renderInterface: new HeadlessPlatformRenderInterface(),
-<<<<<<< HEAD
-            textShaperImpl: new HarfBuzzTextShaper(),
-            fontManagerImpl: new HeadlessFontManagerStub());
-=======
-            textShaperImpl: new HeadlessTextShaperStub(), 
+            textShaperImpl: new HarfBuzzTextShaper(), 
             fontManagerImpl: new HeadlessFontManagerStub(),
             assetLoader: new StandardAssetLoader());
->>>>>>> f6165454
 
         internal static IControlTemplate CreateTemplate()
         {
