using System.Collections.Generic;
using System.Linq;
using Avalonia.Controls;
using Xunit;

namespace Avalonia.Layout.UnitTests
{
    public class LayoutManagerTests
    {
        [Fact]
        public void Measures_And_Arranges_InvalidateMeasured_Control()
        {
            var control = new LayoutTestControl();
            var root = new LayoutTestRoot { Child = control };

            root.LayoutManager.ExecuteInitialLayoutPass();
            control.Measured = control.Arranged = false;

            control.InvalidateMeasure();
            root.LayoutManager.ExecuteLayoutPass();

            Assert.True(control.Measured);
            Assert.True(control.Arranged);
        }

        [Fact]
        public void Doesnt_Measure_And_Arrange_InvalidateMeasured_Control_When_TopLevel_Is_Not_Visible()
        {
            var control = new LayoutTestControl();
            var root = new LayoutTestRoot { Child = control, IsVisible = false };

            root.LayoutManager.ExecuteInitialLayoutPass();
            control.Measured = control.Arranged = false;

            control.InvalidateMeasure();
            root.LayoutManager.ExecuteLayoutPass();

            Assert.False(control.Measured);
            Assert.False(control.Arranged);
        }

        [Fact]
        public void Arranges_InvalidateArranged_Control()
        {
            var control = new LayoutTestControl();
            var root = new LayoutTestRoot { Child = control };

            root.LayoutManager.ExecuteInitialLayoutPass();
            control.Measured = control.Arranged = false;

            control.InvalidateArrange();
            root.LayoutManager.ExecuteLayoutPass();

            Assert.False(control.Measured);
            Assert.True(control.Arranged);
        }

        [Fact]
        public void Measures_Parent_Of_Newly_Added_Control()
        {
            var control = new LayoutTestControl();
            var root = new LayoutTestRoot();

            root.LayoutManager.ExecuteInitialLayoutPass();
            root.Child = control;
            root.Measured = root.Arranged = false;

            root.LayoutManager.ExecuteLayoutPass();

            Assert.True(root.Measured);
            Assert.True(root.Arranged);
            Assert.True(control.Measured);
            Assert.True(control.Arranged);
        }

        [Fact]
        public void Measures_In_Correct_Order()
        {
            LayoutTestControl control1;
            LayoutTestControl control2;
            var root = new LayoutTestRoot
            {
                Child = control1 = new LayoutTestControl
                {
                    Child = control2 = new LayoutTestControl(),
                }
            };

            var order = new List<ILayoutable>();
            Size MeasureOverride(ILayoutable control, Size size)
            {
                order.Add(control);
                return new Size(10, 10);
            }

            root.DoMeasureOverride = MeasureOverride;
            control1.DoMeasureOverride = MeasureOverride;
            control2.DoMeasureOverride = MeasureOverride;
            root.LayoutManager.ExecuteInitialLayoutPass();

            control2.InvalidateMeasure();
            control1.InvalidateMeasure();
            root.InvalidateMeasure();

            order.Clear();
            root.LayoutManager.ExecuteLayoutPass();

            Assert.Equal(new ILayoutable[] { root, control1, control2 }, order);
        }

        [Fact]
        public void Measures_Root_And_Grandparent_In_Correct_Order()
        {
            LayoutTestControl control1;
            LayoutTestControl control2;
            var root = new LayoutTestRoot
            {
                Child = control1 = new LayoutTestControl
                {
                    Child = control2 = new LayoutTestControl(),
                }
            };

            var order = new List<ILayoutable>();
            Size MeasureOverride(ILayoutable control, Size size)
            {
                order.Add(control);
                return new Size(10, 10);
            }

            root.DoMeasureOverride = MeasureOverride;
            control1.DoMeasureOverride = MeasureOverride;
            control2.DoMeasureOverride = MeasureOverride;
            root.LayoutManager.ExecuteInitialLayoutPass();

            control2.InvalidateMeasure();
            root.InvalidateMeasure();

            order.Clear();
            root.LayoutManager.ExecuteLayoutPass();

            Assert.Equal(new ILayoutable[] { root, control2 }, order);
        }

        [Fact]
        public void Doesnt_Measure_Non_Invalidated_Root()
        {
            var control = new LayoutTestControl();
            var root = new LayoutTestRoot { Child = control };

            root.LayoutManager.ExecuteInitialLayoutPass();
            root.Measured = root.Arranged = false;
            control.Measured = control.Arranged = false;

            control.InvalidateMeasure();
            root.LayoutManager.ExecuteLayoutPass();

            Assert.False(root.Measured);
            Assert.False(root.Arranged);
            Assert.True(control.Measured);
            Assert.True(control.Arranged);
        }

        [Fact]
        public void Doesnt_Measure_Removed_Control()
        {
            var control = new LayoutTestControl();
            var root = new LayoutTestRoot { Child = control };

            root.LayoutManager.ExecuteInitialLayoutPass();
            control.Measured = control.Arranged = false;

            control.InvalidateMeasure();
            root.Child = null;
            root.LayoutManager.ExecuteLayoutPass();

            Assert.False(control.Measured);
            Assert.False(control.Arranged);
        }

        [Fact]
        public void Measures_Root_With_Infinity()
        {
            var root = new LayoutTestRoot();
            var availableSize = default(Size);

            // Should not measure with this size.
            root.MaxClientSize = new Size(123, 456);

            root.DoMeasureOverride = (_, s) =>
            {
                availableSize = s;
                return new Size(100, 100);
            };

            root.LayoutManager.ExecuteInitialLayoutPass();

            Assert.Equal(Size.Infinity, availableSize);
        }

        [Fact]
        public void Arranges_Root_With_DesiredSize()
        {
            var root = new LayoutTestRoot
            {
                Width = 100,
                Height = 100,
            };

            var arrangeSize = default(Size);

            root.DoArrangeOverride = (_, s) =>
            {
                arrangeSize = s;
                return s;
            };

            root.LayoutManager.ExecuteInitialLayoutPass();
            Assert.Equal(new Size(100, 100), arrangeSize);

            root.Width = 120;

            root.LayoutManager.ExecuteLayoutPass();
            Assert.Equal(new Size(120, 100), arrangeSize);
        }

        [Fact]
        public void Invalidating_Child_Remeasures_Parent()
        {
            Border border;
            StackPanel panel;

            var root = new LayoutTestRoot
            {
                Child = panel = new StackPanel
                {
                    Children =
                    {
                        (border = new Border())
                    }
                }
            };

            root.LayoutManager.ExecuteInitialLayoutPass();
            Assert.Equal(new Size(0, 0), root.DesiredSize);

            border.Width = 100;
            border.Height = 100;

            root.LayoutManager.ExecuteLayoutPass();
            Assert.Equal(new Size(100, 100), panel.DesiredSize);
        }

        [Fact]
        public void LayoutManager_Should_Prevent_Infinite_Loop_On_Measure()
        {
            var control = new LayoutTestControl();
            var root = new LayoutTestRoot { Child = control };

            root.LayoutManager.ExecuteInitialLayoutPass();
            control.Measured = false;

            int cnt = 0;
            int maxcnt = 100;
            control.DoMeasureOverride = (l, s) =>
            {
                //emulate a problem in the logic of a control that triggers
                //invalidate measure during measure
                //it can lead to an infinite loop in layoutmanager
                if (++cnt < maxcnt)
                {
                    control.InvalidateMeasure();
                }

                return new Size(100, 100);
            };

            control.InvalidateMeasure();

            root.LayoutManager.ExecuteLayoutPass();

            Assert.True(cnt < 100);
        }

        [Fact]
        public void LayoutManager_Should_Prevent_Infinite_Loop_On_Arrange()
        {
            var control = new LayoutTestControl();
            var root = new LayoutTestRoot { Child = control };

            root.LayoutManager.ExecuteInitialLayoutPass();
            control.Arranged = false;

            int cnt = 0;
            int maxcnt = 100;
            control.DoArrangeOverride = (l, s) =>
            {
                //emulate a problem in the logic of a control that triggers
                //invalidate measure during arrange
                //it can lead to infinity loop in layoutmanager
                if (++cnt < maxcnt)
                {
                    control.InvalidateArrange();
                }

                return new Size(100, 100);
            };

            control.InvalidateArrange();

            root.LayoutManager.ExecuteLayoutPass();

            Assert.True(cnt < 100);
        }

        [Fact]
        public void LayoutManager_Should_Properly_Arrange_Visuals_Even_When_There_Are_Issues_With_Previous_Arranged()
        {
            var nonArrageableTargets = Enumerable.Range(1, 10).Select(_ => new LayoutTestControl()).ToArray();
            var targets = Enumerable.Range(1, 10).Select(_ => new LayoutTestControl()).ToArray();

            StackPanel panel;

            var root = new LayoutTestRoot
            {
                Child = panel = new StackPanel()
            };

            panel.Children.AddRange(nonArrageableTargets);
            panel.Children.AddRange(targets);

            root.LayoutManager.ExecuteInitialLayoutPass();

            foreach (var c in panel.Children.OfType<LayoutTestControl>())
            {
                c.Measured = c.Arranged = false;
                c.InvalidateMeasure();
            }

            foreach (var c in nonArrageableTargets)
            {
                c.DoArrangeOverride = (l, s) =>
                {
                    //emulate a problem in the logic of a control that triggers
                    //invalidate measure during arrange
                    c.InvalidateMeasure();
                    return new Size(100, 100);
                };
            }

            root.LayoutManager.ExecuteLayoutPass();

            //altough nonArrageableTargets has rubbish logic and can't be measured/arranged properly
            //layoutmanager should process properly other visuals
            Assert.All(targets, c => Assert.True(c.Arranged));
        }


        [Fact]
        public void LayoutManager_Should_Recover_From_Infinite_Loop_On_Measure()
        {
            // Test for issue #3041.
            var control = new LayoutTestControl();
            var root = new LayoutTestRoot { Child = control };

            root.LayoutManager.ExecuteInitialLayoutPass();
            control.Measured = false;

            control.DoMeasureOverride = (l, s) =>
            {
                control.InvalidateMeasure();
                return new Size(100, 100);
            };

            control.InvalidateMeasure();
            root.LayoutManager.ExecuteLayoutPass();

            // This is the important part: running a second layout pass in which we exceed the maximum
            // retries causes LayoutQueue<T>.Info.Count to exceed _maxEnqueueCountPerLoop.
            root.LayoutManager.ExecuteLayoutPass();

            control.Measured = false;
            control.DoMeasureOverride = null;

            root.LayoutManager.ExecuteLayoutPass();

            Assert.True(control.Measured);
            Assert.True(control.IsMeasureValid);
        }

        [Fact]
        public void Calling_ExecuteLayoutPass_From_ExecuteInitialLayoutPass_Does_Not_Break_Measure()
        {
            // Test for issue #3550.
            var control = new LayoutTestControl();
            var root = new LayoutTestRoot { Child = control };
            var count = 0;

<<<<<<< HEAD
            root.LayoutManager.ExecuteInitialLayoutPass(root);
=======
            root.LayoutManager.ExecuteInitialLayoutPass();
>>>>>>> 023b25f0
            control.Measured = false;

            control.DoMeasureOverride = (l, s) =>
            {
                if (count++ == 0)
                {
                    control.InvalidateMeasure();
                    root.LayoutManager.ExecuteLayoutPass();
                    return new Size(100, 100);
                }
                else
                {
                    return new Size(200, 200);
                }
            };

            root.InvalidateMeasure();
            control.InvalidateMeasure();
<<<<<<< HEAD
            root.LayoutManager.ExecuteInitialLayoutPass(root);
=======
            root.LayoutManager.ExecuteInitialLayoutPass();
>>>>>>> 023b25f0

            Assert.Equal(new Size(200, 200), control.Bounds.Size);
            Assert.Equal(new Size(200, 200), control.DesiredSize);
        }
    }
}<|MERGE_RESOLUTION|>--- conflicted
+++ resolved
@@ -396,11 +396,7 @@
             var root = new LayoutTestRoot { Child = control };
             var count = 0;
 
-<<<<<<< HEAD
-            root.LayoutManager.ExecuteInitialLayoutPass(root);
-=======
-            root.LayoutManager.ExecuteInitialLayoutPass();
->>>>>>> 023b25f0
+            root.LayoutManager.ExecuteInitialLayoutPass();
             control.Measured = false;
 
             control.DoMeasureOverride = (l, s) =>
@@ -419,11 +415,7 @@
 
             root.InvalidateMeasure();
             control.InvalidateMeasure();
-<<<<<<< HEAD
-            root.LayoutManager.ExecuteInitialLayoutPass(root);
-=======
-            root.LayoutManager.ExecuteInitialLayoutPass();
->>>>>>> 023b25f0
+            root.LayoutManager.ExecuteInitialLayoutPass();
 
             Assert.Equal(new Size(200, 200), control.Bounds.Size);
             Assert.Equal(new Size(200, 200), control.DesiredSize);
