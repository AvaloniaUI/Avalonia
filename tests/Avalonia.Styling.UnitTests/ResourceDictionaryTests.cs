﻿using System;
using Avalonia.Controls;
using Moq;
using Xunit;

namespace Avalonia.Styling.UnitTests
{
    public class ResourceDictionaryTests
    {
        [Fact]
        public void Cannot_Add_Null_Key()
        {
            var target = new ResourceDictionary();
            Assert.Throws<ArgumentNullException>(() => target.Add(null, "null"));
        }

        [Fact]
        public void Can_Add_Null_Value()
        {
            var target = new ResourceDictionary();
            target.Add("null", null);
        }

        [Fact]
        public void TryGetResource_Should_Find_Resource()
        {
            var target = new ResourceDictionary
            {
                { "foo", "bar" },
            };

            Assert.True(target.TryGetResource("foo", out var result));
            Assert.Equal("bar", result);
        }

        [Fact]
        public void TryGetResource_Should_Find_Resource_From_Merged_Dictionary()
        {
            var target = new ResourceDictionary
            {
                MergedDictionaries =
                {
                    new ResourceDictionary
                    {
                        { "foo", "bar" },
                    }
                }
            };

            Assert.True(target.TryGetResource("foo", out var result));
            Assert.Equal("bar", result);
        }

        [Fact]
        public void TryGetResource_Should_Find_Resource_From_Itself_Before_Merged_Dictionary()
        {
            var target = new ResourceDictionary
            {
                { "foo", "bar" },
            };

            target.MergedDictionaries.Add(new ResourceDictionary
            {
                { "foo", "baz" },
            });

            Assert.True(target.TryGetResource("foo", out var result));
            Assert.Equal("bar", result);
        }

        [Fact]
        public void TryGetResource_Should_Find_Resource_From_Later_Merged_Dictionary()
        {
            var target = new ResourceDictionary
            {
                MergedDictionaries =
                {
                    new ResourceDictionary
                    {
                        { "foo", "bar" },
                    },
                    new ResourceDictionary
                    {
                        { "foo", "baz" },
                    }
                }
            };

            Assert.True(target.TryGetResource("foo", out var result));
            Assert.Equal("baz", result);
        }

        [Fact]
        public void NotifyHostedResourcesChanged_Should_Be_Called_On_AddOwner()
        {
            var host = new Mock<IResourceHost>();
            var target = new ResourceDictionary { { "foo", "bar" } };

            ((IResourceProvider)target).AddOwner(host.Object);

            host.Verify(x => x.NotifyHostedResourcesChanged(It.IsAny<ResourcesChangedEventArgs>()));
        }

        [Fact]
        public void NotifyHostedResourcesChanged_Should_Be_Called_On_RemoveOwner()
        {
            var host = new Mock<IResourceHost>();
            var target = new ResourceDictionary { { "foo", "bar" } };

            ((IResourceProvider)target).AddOwner(host.Object);
            host.ResetCalls();
            ((IResourceProvider)target).RemoveOwner(host.Object);

            host.Verify(x => x.NotifyHostedResourcesChanged(It.IsAny<ResourcesChangedEventArgs>()));
        }

        [Fact]
        public void NotifyHostedResourcesChanged_Should_Be_Called_On_Resource_Add()
        {
            var host = new Mock<IResourceHost>();
            var target = new ResourceDictionary(host.Object);

            host.ResetCalls();
            target.Add("foo", "bar");

            host.Verify(x => x.NotifyHostedResourcesChanged(It.IsAny<ResourcesChangedEventArgs>()));
        }

        [Fact]
        public void NotifyHostedResourcesChanged_Should_Be_Called_On_MergedDictionary_Add()
        {
            var host = new Mock<IResourceHost>();
            var target = new ResourceDictionary(host.Object);

            host.ResetCalls();
            target.MergedDictionaries.Add(new ResourceDictionary
            {
                { "foo", "bar" },
            });

            host.Verify(
                x => x.NotifyHostedResourcesChanged(It.IsAny<ResourcesChangedEventArgs>()),
                Times.Once);
        }

        [Fact]
        public void NotifyHostedResourcesChanged_Should_Not_Be_Called_On_Empty_MergedDictionary_Add()
        {
            var host = new Mock<IResourceHost>();
            var target = new ResourceDictionary(host.Object);

            host.ResetCalls();
            target.MergedDictionaries.Add(new ResourceDictionary());

            host.Verify(
                x => x.NotifyHostedResourcesChanged(It.IsAny<ResourcesChangedEventArgs>()),
                Times.Never);
        }

        [Fact]
        public void NotifyHostedResourcesChanged_Should_Be_Called_On_MergedDictionary_Remove()
        {
            var host = new Mock<IResourceHost>();
            var target = new ResourceDictionary(host.Object)
            {
                MergedDictionaries =
                {
                    new ResourceDictionary { { "foo", "bar" } },
                }
            };

            host.ResetCalls();
            target.MergedDictionaries.RemoveAt(0);

            host.Verify(
                x => x.NotifyHostedResourcesChanged(It.IsAny<ResourcesChangedEventArgs>()),
                Times.Once);
        }

        [Fact]
<<<<<<< HEAD
        public void ResourcesChanged_Should_Be_Raised_On_MergedDictionary_Resource_Add()
=======
        public void NotifyHostedResourcesChanged_Should_Be_Called_On_MergedDictionary_Resource_Add()
>>>>>>> 023b25f0
        {
            var host = new Mock<IResourceHost>();
            var target = new ResourceDictionary(host.Object)
            {
                MergedDictionaries =
                {
                    new ResourceDictionary(),
                }
            };
<<<<<<< HEAD

            var raised = false;

            target.ResourcesChanged += (_, __) => raised = true;
            ((IResourceDictionary)target.MergedDictionaries[0]).Add("foo", "bar");

            Assert.True(raised);
        }

        [Fact]
        public void MergedDictionary_ParentResourcesChanged_Should_Be_Called_On_Resource_Add()
        {
            var target = new ResourceDictionary();
            var merged = new Mock<ISetResourceParent>();

            target.MergedDictionaries.Add(merged.Object);
            merged.ResetCalls();

            target.Add("foo", "bar");

            merged.Verify(
                x => x.ParentResourcesChanged(It.IsAny<ResourcesChangedEventArgs>()),
                Times.Once);
        }

        [Fact]
        public void MergedDictionary_ParentResourcesChanged_Should_Be_Called_On_NotifyResourceChanged()
        {
            var target = new ResourceDictionary();
            var merged = new Mock<ISetResourceParent>();

            target.MergedDictionaries.Add(merged.Object);
            merged.ResetCalls();

            ((ISetResourceParent)target).ParentResourcesChanged(new ResourcesChangedEventArgs());

            merged.Verify(
                x => x.ParentResourcesChanged(It.IsAny<ResourcesChangedEventArgs>()),
                Times.Once);
=======

            host.ResetCalls();
            ((IResourceDictionary)target.MergedDictionaries[0]).Add("foo", "bar");

            host.Verify(
                x => x.NotifyHostedResourcesChanged(It.IsAny<ResourcesChangedEventArgs>()),
                Times.Once);
        }

        [Fact]
        public void Sets_Added_MergedDictionary_Owner()
        {
            var host = new Mock<IResourceHost>();

            var target = new ResourceDictionary(host.Object);
            target.MergedDictionaries.Add(new ResourceDictionary());

            Assert.Same(host.Object, target.Owner);
            Assert.Same(host.Object, ((ResourceDictionary)target.MergedDictionaries[0]).Owner);
        }

        [Fact]
        public void AddOwner_Sets_MergedDictionary_Owner()
        {
            var host = new Mock<IResourceHost>();

            var target = new ResourceDictionary
            {
                MergedDictionaries =
                {
                    new ResourceDictionary(),
                }
            };

            ((IResourceProvider)target).AddOwner(host.Object);

            Assert.Same(host.Object, target.Owner);
            Assert.Same(host.Object, ((ResourceDictionary)target.MergedDictionaries[0]).Owner);
        }

        [Fact]
        public void RemoveOwner_Clears_MergedDictionary_Owner()
        {
            var host = new Mock<IResourceHost>();

            var target = new ResourceDictionary(host.Object)
            {
                MergedDictionaries =
                {
                    new ResourceDictionary(),
                }
            };

            ((IResourceProvider)target).RemoveOwner(host.Object);

            Assert.Null(target.Owner);
            Assert.Null(((ResourceDictionary)target.MergedDictionaries[0]).Owner);
>>>>>>> 023b25f0
        }

    }
}<|MERGE_RESOLUTION|>--- conflicted
+++ resolved
@@ -178,11 +178,7 @@
         }
 
         [Fact]
-<<<<<<< HEAD
-        public void ResourcesChanged_Should_Be_Raised_On_MergedDictionary_Resource_Add()
-=======
         public void NotifyHostedResourcesChanged_Should_Be_Called_On_MergedDictionary_Resource_Add()
->>>>>>> 023b25f0
         {
             var host = new Mock<IResourceHost>();
             var target = new ResourceDictionary(host.Object)
@@ -192,47 +188,6 @@
                     new ResourceDictionary(),
                 }
             };
-<<<<<<< HEAD
-
-            var raised = false;
-
-            target.ResourcesChanged += (_, __) => raised = true;
-            ((IResourceDictionary)target.MergedDictionaries[0]).Add("foo", "bar");
-
-            Assert.True(raised);
-        }
-
-        [Fact]
-        public void MergedDictionary_ParentResourcesChanged_Should_Be_Called_On_Resource_Add()
-        {
-            var target = new ResourceDictionary();
-            var merged = new Mock<ISetResourceParent>();
-
-            target.MergedDictionaries.Add(merged.Object);
-            merged.ResetCalls();
-
-            target.Add("foo", "bar");
-
-            merged.Verify(
-                x => x.ParentResourcesChanged(It.IsAny<ResourcesChangedEventArgs>()),
-                Times.Once);
-        }
-
-        [Fact]
-        public void MergedDictionary_ParentResourcesChanged_Should_Be_Called_On_NotifyResourceChanged()
-        {
-            var target = new ResourceDictionary();
-            var merged = new Mock<ISetResourceParent>();
-
-            target.MergedDictionaries.Add(merged.Object);
-            merged.ResetCalls();
-
-            ((ISetResourceParent)target).ParentResourcesChanged(new ResourcesChangedEventArgs());
-
-            merged.Verify(
-                x => x.ParentResourcesChanged(It.IsAny<ResourcesChangedEventArgs>()),
-                Times.Once);
-=======
 
             host.ResetCalls();
             ((IResourceDictionary)target.MergedDictionaries[0]).Add("foo", "bar");
@@ -290,7 +245,6 @@
 
             Assert.Null(target.Owner);
             Assert.Null(((ResourceDictionary)target.MergedDictionaries[0]).Owner);
->>>>>>> 023b25f0
         }
 
     }
