using System;
using System.Collections.Generic;
using System.Linq;
using System.Runtime.Remoting.Contexts;
using Avalonia.Controls;
using Avalonia.Controls.Shapes;
using Avalonia.Controls.Templates;
using Avalonia.Diagnostics;
using Avalonia.Input;
using Avalonia.Layout;
using Avalonia.Media;
using Avalonia.Platform;
using Avalonia.Rendering;
using Avalonia.Styling;
using Avalonia.UnitTests;
using Avalonia.VisualTree;
using JetBrains.dotMemoryUnit;
using Moq;
using Xunit;
using Xunit.Abstractions;

namespace Avalonia.LeakTests
{
    [DotMemoryUnit(FailIfRunWithoutSupport = false)]
    public class ControlTests
    {
        public ControlTests(ITestOutputHelper atr)
        {
            DotMemoryUnitTestOutput.SetOutputMethod(atr.WriteLine);
        }

        [Fact]
        public void Canvas_Is_Freed()
        {
            using (Start())
            {
                Func<Window> run = () =>
                {
                    var window = new Window
                    {
                        Content = new Canvas()
                    };

                    window.Show();

                    // Do a layout and make sure that Canvas gets added to visual tree.
                    window.LayoutManager.ExecuteInitialLayoutPass();
                    Assert.IsType<Canvas>(window.Presenter.Child);

                    // Clear the content and ensure the Canvas is removed.
                    window.Content = null;
                    window.LayoutManager.ExecuteLayoutPass();
                    Assert.Null(window.Presenter.Child);

                    return window;
                };

                var result = run();

                dotMemory.Check(memory =>
                    Assert.Equal(0, memory.GetObjects(where => where.Type.Is<Canvas>()).ObjectsCount));
            }
        }

        [Fact]
        public void Named_Canvas_Is_Freed()
        {
            using (Start())
            {
                Func<Window> run = () =>
                {
                    var scope = new NameScope();
                    var window = new Window
                    {
                        Content = new Canvas
                        {
                            Name = "foo"
                        }.RegisterInNameScope(scope)
                    };
                    NameScope.SetNameScope(window, scope);

                    window.Show();

                    // Do a layout and make sure that Canvas gets added to visual tree.
                    window.LayoutManager.ExecuteInitialLayoutPass();
                    Assert.IsType<Canvas>(window.Find<Canvas>("foo"));
                    Assert.IsType<Canvas>(window.Presenter.Child);

                    // Clear the content and ensure the Canvas is removed.
                    window.Content = null;
                    NameScope.SetNameScope(window, null);

                    window.LayoutManager.ExecuteLayoutPass();
                    Assert.Null(window.Presenter.Child);

                    return window;
                };

                var result = run();

                dotMemory.Check(memory =>
                    Assert.Equal(0, memory.GetObjects(where => where.Type.Is<Canvas>()).ObjectsCount));
            }
        }

        [Fact]
        public void ScrollViewer_With_Content_Is_Freed()
        {
            using (Start())
            {
                Func<Window> run = () =>
                {
                    var window = new Window
                    {
                        Content = new ScrollViewer
                        {
                            Content = new Canvas()
                        }
                    };

                    window.Show();

                    // Do a layout and make sure that ScrollViewer gets added to visual tree and its 
                    // template applied.
                    window.LayoutManager.ExecuteInitialLayoutPass();
                    Assert.IsType<ScrollViewer>(window.Presenter.Child);
                    Assert.IsType<Canvas>(((ScrollViewer)window.Presenter.Child).Presenter.Child);

                    // Clear the content and ensure the ScrollViewer is removed.
                    window.Content = null;
                    window.LayoutManager.ExecuteLayoutPass();
                    Assert.Null(window.Presenter.Child);

                    return window;
                };

                var result = run();

                dotMemory.Check(memory =>
                    Assert.Equal(0, memory.GetObjects(where => where.Type.Is<TextBox>()).ObjectsCount));
                dotMemory.Check(memory =>
                    Assert.Equal(0, memory.GetObjects(where => where.Type.Is<Canvas>()).ObjectsCount));
            }
        }

        [Fact]
        public void TextBox_Is_Freed()
        {
            using (Start())
            {
                Func<Window> run = () =>
                {
                    var window = new Window
                    {
                        Content = new TextBox()
                    };

                    window.Show();

                    // Do a layout and make sure that TextBox gets added to visual tree and its 
                    // template applied.
                    window.LayoutManager.ExecuteInitialLayoutPass();
                    Assert.IsType<TextBox>(window.Presenter.Child);
                    Assert.NotEmpty(window.Presenter.Child.GetVisualChildren());

                    // Clear the content and ensure the TextBox is removed.
                    window.Content = null;
                    window.LayoutManager.ExecuteLayoutPass();
                    Assert.Null(window.Presenter.Child);

                    return window;
                };

                var result = run();

                dotMemory.Check(memory =>
                    Assert.Equal(0, memory.GetObjects(where => where.Type.Is<TextBox>()).ObjectsCount));
            }
        }

        [Fact]
        public void TextBox_With_Xaml_Binding_Is_Freed()
        {
            using (Start())
            {
                Func<Window> run = () =>
                {
                    var window = new Window
                    {
                        DataContext = new Node { Name = "foo" },
                        Content = new TextBox()
                    };

                    var binding = new Avalonia.Data.Binding
                    {
                        Path = "Name"
                    };

                    var textBox = (TextBox)window.Content;
                    textBox.Bind(TextBox.TextProperty, binding);

                    window.Show();

                    // Do a layout and make sure that TextBox gets added to visual tree and its 
                    // Text property set.
                    window.LayoutManager.ExecuteInitialLayoutPass();
                    Assert.IsType<TextBox>(window.Presenter.Child);
                    Assert.Equal("foo", ((TextBox)window.Presenter.Child).Text);

                    // Clear the content and DataContext and ensure the TextBox is removed.
                    window.Content = null;
                    window.DataContext = null;
                    window.LayoutManager.ExecuteLayoutPass();
                    Assert.Null(window.Presenter.Child);

                    return window;
                };

                var result = run();

                dotMemory.Check(memory =>
                    Assert.Equal(0, memory.GetObjects(where => where.Type.Is<TextBox>()).ObjectsCount));
                dotMemory.Check(memory =>
                    Assert.Equal(0, memory.GetObjects(where => where.Type.Is<Node>()).ObjectsCount));
            }
        }

        [Fact]
        public void TextBox_Class_Listeners_Are_Freed()
        {
            using (Start())
            {
                TextBox textBox;

                var window = new Window
                {
                    Content = textBox = new TextBox()
                };

                window.Show();

                // Do a layout and make sure that TextBox gets added to visual tree and its 
                // template applied.
                window.LayoutManager.ExecuteInitialLayoutPass();
                Assert.Same(textBox, window.Presenter.Child);

                // Get the border from the TextBox template.
                var border = textBox.GetTemplateChildren().FirstOrDefault(x => x.Name == "border");

                // The TextBox should have subscriptions to its Classes collection from the
                // default theme.
                Assert.NotEmpty(((INotifyCollectionChangedDebug)textBox.Classes).GetCollectionChangedSubscribers());

                // Clear the content and ensure the TextBox is removed.
                window.Content = null;
                window.LayoutManager.ExecuteLayoutPass();
                Assert.Null(window.Presenter.Child);

                // Check that the TextBox has no subscriptions to its Classes collection.
                Assert.Null(((INotifyCollectionChangedDebug)textBox.Classes).GetCollectionChangedSubscribers());
            }
        }

        [Fact]
        public void TreeView_Is_Freed()
        {
            using (Start())
            {
                Func<Window> run = () =>
                {
                    var nodes = new[]
                    {
                        new Node
                        {
                            Children = new[] { new Node() },
                        }
                    };

                    TreeView target;

                    var window = new Window
                    {
                        Content = target = new TreeView
                        {
                            DataTemplates =
                            {
                                new FuncTreeDataTemplate<Node>(
                                    (x, _) => new TextBlock { Text = x.Name },
                                    x => x.Children)
                            },
                            Items = nodes
                        }
                    };

                    window.Show();

                    // Do a layout and make sure that TreeViewItems get realized.
                    window.LayoutManager.ExecuteInitialLayoutPass();
                    Assert.Single(target.ItemContainerGenerator.Containers);

                    // Clear the content and ensure the TreeView is removed.
                    window.Content = null;
                    window.LayoutManager.ExecuteLayoutPass();
                    Assert.Null(window.Presenter.Child);

                    return window;
                };

                var result = run();

                dotMemory.Check(memory =>
                    Assert.Equal(0, memory.GetObjects(where => where.Type.Is<TreeView>()).ObjectsCount));
            }
        }


        [Fact]
        public void Slider_Is_Freed()
        {
            using (Start())
            {
                Func<Window> run = () =>
                {
                    var window = new Window
                    {
                        Content = new Slider()
                    };

                    window.Show();

                    // Do a layout and make sure that Slider gets added to visual tree.
                    window.LayoutManager.ExecuteInitialLayoutPass();
                    Assert.IsType<Slider>(window.Presenter.Child);

                    // Clear the content and ensure the Slider is removed.
                    window.Content = null;
                    window.LayoutManager.ExecuteLayoutPass();
                    Assert.Null(window.Presenter.Child);

                    return window;
                };

                var result = run();

                dotMemory.Check(memory =>
                    Assert.Equal(0, memory.GetObjects(where => where.Type.Is<Slider>()).ObjectsCount));
            }
        }

        [Fact]
        public void RendererIsDisposed()
        {
            using (Start())
            {
                var renderer = new Mock<IRenderer>();
                renderer.Setup(x => x.Dispose());
                var impl = new Mock<IWindowImpl>();
                impl.SetupGet(x => x.RenderScaling).Returns(1);
                impl.SetupProperty(x => x.Closed);
                impl.Setup(x => x.CreateRenderer(It.IsAny<IRenderRoot>())).Returns(renderer.Object);
                impl.Setup(x => x.Dispose()).Callback(() => impl.Object.Closed());

                AvaloniaLocator.CurrentMutable.Bind<IWindowingPlatform>()
                    .ToConstant(new MockWindowingPlatform(() => impl.Object));
                var window = new Window()
                {
                    Content = new Button()
                };
                window.Show();
                window.Close();
                renderer.Verify(r => r.Dispose());
            }
        }

        [Fact]
        public void Control_With_Style_RenderTransform_Is_Freed()
        {
            // # Issue #3545
            using (Start())
            {
                Func<Window> run = () =>
                {
                    var window = new Window
                    {
                        Styles =
                        {
                            new Style(x => x.OfType<Canvas>())
                            {
                                Setters =
                                {
                                    new Setter
                                    {
                                        Property = Visual.RenderTransformProperty,
                                        Value = new RotateTransform(45),
                                    }
                                }
                            }
                        },
                        Content = new Canvas()
                    };

                    window.Show();

                    // Do a layout and make sure that Canvas gets added to visual tree with
                    // its render transform.
<<<<<<< HEAD
                    window.LayoutManager.ExecuteInitialLayoutPass(window);
=======
                    window.LayoutManager.ExecuteInitialLayoutPass();
>>>>>>> 023b25f0
                    var canvas = Assert.IsType<Canvas>(window.Presenter.Child);
                    Assert.IsType<RotateTransform>(canvas.RenderTransform);

                    // Clear the content and ensure the Canvas is removed.
                    window.Content = null;
                    window.LayoutManager.ExecuteLayoutPass();
                    Assert.Null(window.Presenter.Child);

                    return window;
                };

                var result = run();

                dotMemory.Check(memory =>
                    Assert.Equal(0, memory.GetObjects(where => where.Type.Is<Canvas>()).ObjectsCount));
            }
        }

        [Fact]
        public void Attached_ContextMenu_Is_Freed()
        {
            using (Start())
            {
                void AttachShowAndDetachContextMenu(Control control)
                {
                    var contextMenu = new ContextMenu
                    {
                        Items = new[]
                        {
                            new MenuItem { Header = "Foo" },
                            new MenuItem { Header = "Foo" },
                        }
                    };

                    control.ContextMenu = contextMenu;
                    contextMenu.Open(control);
                    contextMenu.Close();
                    control.ContextMenu = null;
                }

                var window = new Window();
                window.Show();

                Assert.Same(window, FocusManager.Instance.Current);

<<<<<<< HEAD
                AttachShowAndDetachContextMenu(window);

                dotMemory.Check(memory =>
                    Assert.Equal(0, memory.GetObjects(where => where.Type.Is<ContextMenu>()).ObjectsCount));
                dotMemory.Check(memory =>
                    Assert.Equal(0, memory.GetObjects(where => where.Type.Is<MenuItem>()).ObjectsCount));
=======
                // Context menu in resources means the baseline may not be 0.
                var initialMenuCount = 0;
                var initialMenuItemCount = 0;
                dotMemory.Check(memory =>
                {
                    initialMenuCount = memory.GetObjects(where => where.Type.Is<ContextMenu>()).ObjectsCount;
                    initialMenuItemCount = memory.GetObjects(where => where.Type.Is<MenuItem>()).ObjectsCount;
                });
                
                AttachShowAndDetachContextMenu(window);

                Mock.Get(window.PlatformImpl).ResetCalls();
                dotMemory.Check(memory =>
                    Assert.Equal(initialMenuCount, memory.GetObjects(where => where.Type.Is<ContextMenu>()).ObjectsCount));
                dotMemory.Check(memory =>
                    Assert.Equal(initialMenuItemCount, memory.GetObjects(where => where.Type.Is<MenuItem>()).ObjectsCount));
>>>>>>> 023b25f0
            }
        }

        [Fact]
        public void Standalone_ContextMenu_Is_Freed()
        {
            using (Start())
            {
                void BuildAndShowContextMenu(Control control)
                {
                    var contextMenu = new ContextMenu
                    {
                        Items = new[]
                        {
                            new MenuItem { Header = "Foo" },
                            new MenuItem { Header = "Foo" },
                        }
                    };

                    contextMenu.Open(control);
                    contextMenu.Close();
                }

                var window = new Window();
                window.Show();

                Assert.Same(window, FocusManager.Instance.Current);

<<<<<<< HEAD
                BuildAndShowContextMenu(window);
                BuildAndShowContextMenu(window);

                dotMemory.Check(memory =>
                    Assert.Equal(0, memory.GetObjects(where => where.Type.Is<ContextMenu>()).ObjectsCount));
                dotMemory.Check(memory =>
                    Assert.Equal(0, memory.GetObjects(where => where.Type.Is<MenuItem>()).ObjectsCount));
=======
                // Context menu in resources means the baseline may not be 0.
                var initialMenuCount = 0;
                var initialMenuItemCount = 0;
                dotMemory.Check(memory =>
                {
                    initialMenuCount = memory.GetObjects(where => where.Type.Is<ContextMenu>()).ObjectsCount;
                    initialMenuItemCount = memory.GetObjects(where => where.Type.Is<MenuItem>()).ObjectsCount;
                });
                
                BuildAndShowContextMenu(window);
                BuildAndShowContextMenu(window);

                Mock.Get(window.PlatformImpl).ResetCalls();
                dotMemory.Check(memory =>
                    Assert.Equal(initialMenuCount, memory.GetObjects(where => where.Type.Is<ContextMenu>()).ObjectsCount));
                dotMemory.Check(memory =>
                    Assert.Equal(initialMenuItemCount, memory.GetObjects(where => where.Type.Is<MenuItem>()).ObjectsCount));
            }
        }

        [Fact]
        public void Path_Is_Freed()
        {
            using (Start())
            {
                var geometry = new EllipseGeometry { Rect = new Rect(0, 0, 10, 10) };

                Func<Window> run = () =>
                {
                    var window = new Window
                    {
                        Content = new Path
                        {
                            Data = geometry
                        }
                    };

                    window.Show();

                    window.LayoutManager.ExecuteInitialLayoutPass();
                    Assert.IsType<Path>(window.Presenter.Child);

                    window.Content = null;
                    window.LayoutManager.ExecuteLayoutPass();
                    Assert.Null(window.Presenter.Child);

                    return window;
                };

                var result = run();

                dotMemory.Check(memory =>
                    Assert.Equal(0, memory.GetObjects(where => where.Type.Is<Path>()).ObjectsCount));

                // We are keeping geometry alive to simulate a resource that outlives the control.
                GC.KeepAlive(geometry);
>>>>>>> 023b25f0
            }
        }

        private IDisposable Start()
        {
            return UnitTestApplication.Start(TestServices.StyledWindow.With(
                focusManager: new FocusManager(),
                keyboardDevice: () => new KeyboardDevice(),
                inputManager: new InputManager()));
        }

        private class Node
        {
            public string Name { get; set; }
            public IEnumerable<Node> Children { get; set; }
        }

        private class NullRenderer : IRenderer
        {
            public bool DrawFps { get; set; }
            public bool DrawDirtyRects { get; set; }
            public event EventHandler<SceneInvalidatedEventArgs> SceneInvalidated;

            public void AddDirty(IVisual visual)
            {
            }

            public void Dispose()
            {
            }

            public IEnumerable<IVisual> HitTest(Point p, IVisual root, Func<IVisual, bool> filter) => null;

            public IVisual HitTestFirst(Point p, IVisual root, Func<IVisual, bool> filter) => null;

            public void Paint(Rect rect)
            {
            }

            public void RecalculateChildren(IVisual visual)
            {
            }

            public void Resized(Size size)
            {
            }

            public void Start()
            {
            }

            public void Stop()
            {
            }
        }
    }
}<|MERGE_RESOLUTION|>--- conflicted
+++ resolved
@@ -403,11 +403,7 @@
 
                     // Do a layout and make sure that Canvas gets added to visual tree with
                     // its render transform.
-<<<<<<< HEAD
-                    window.LayoutManager.ExecuteInitialLayoutPass(window);
-=======
-                    window.LayoutManager.ExecuteInitialLayoutPass();
->>>>>>> 023b25f0
+                    window.LayoutManager.ExecuteInitialLayoutPass();
                     var canvas = Assert.IsType<Canvas>(window.Presenter.Child);
                     Assert.IsType<RotateTransform>(canvas.RenderTransform);
 
@@ -453,14 +449,6 @@
 
                 Assert.Same(window, FocusManager.Instance.Current);
 
-<<<<<<< HEAD
-                AttachShowAndDetachContextMenu(window);
-
-                dotMemory.Check(memory =>
-                    Assert.Equal(0, memory.GetObjects(where => where.Type.Is<ContextMenu>()).ObjectsCount));
-                dotMemory.Check(memory =>
-                    Assert.Equal(0, memory.GetObjects(where => where.Type.Is<MenuItem>()).ObjectsCount));
-=======
                 // Context menu in resources means the baseline may not be 0.
                 var initialMenuCount = 0;
                 var initialMenuItemCount = 0;
@@ -477,7 +465,6 @@
                     Assert.Equal(initialMenuCount, memory.GetObjects(where => where.Type.Is<ContextMenu>()).ObjectsCount));
                 dotMemory.Check(memory =>
                     Assert.Equal(initialMenuItemCount, memory.GetObjects(where => where.Type.Is<MenuItem>()).ObjectsCount));
->>>>>>> 023b25f0
             }
         }
 
@@ -506,15 +493,6 @@
 
                 Assert.Same(window, FocusManager.Instance.Current);
 
-<<<<<<< HEAD
-                BuildAndShowContextMenu(window);
-                BuildAndShowContextMenu(window);
-
-                dotMemory.Check(memory =>
-                    Assert.Equal(0, memory.GetObjects(where => where.Type.Is<ContextMenu>()).ObjectsCount));
-                dotMemory.Check(memory =>
-                    Assert.Equal(0, memory.GetObjects(where => where.Type.Is<MenuItem>()).ObjectsCount));
-=======
                 // Context menu in resources means the baseline may not be 0.
                 var initialMenuCount = 0;
                 var initialMenuItemCount = 0;
@@ -571,7 +549,6 @@
 
                 // We are keeping geometry alive to simulate a resource that outlives the control.
                 GC.KeepAlive(geometry);
->>>>>>> 023b25f0
             }
         }
 
