// Copyright (c) The Avalonia Project. All rights reserved.
// Licensed under the MIT license. See licence.md file in the project root for full license information.

using System;
using System.Collections.Generic;
using System.Linq;
using Avalonia.Controls;
using Avalonia.Controls.Templates;
using Avalonia.Diagnostics;
using Avalonia.Layout;
using Avalonia.Platform;
using Avalonia.Rendering;
using Avalonia.UnitTests;
using Avalonia.VisualTree;
using JetBrains.dotMemoryUnit;
using Moq;
using Xunit;
using Xunit.Abstractions;

namespace Avalonia.LeakTests
{
    [DotMemoryUnit(FailIfRunWithoutSupport = false)]
    public class ControlTests
    {
        public ControlTests(ITestOutputHelper atr)
        {
            DotMemoryUnitTestOutput.SetOutputMethod(atr.WriteLine);
        }

        [Fact]
        public void Canvas_Is_Freed()
        {
            using (Start())
            {
                Func<Window> run = () =>
                {
                    var window = new Window
                    {
                        Content = new Canvas()
                    };

                    window.Show();

                    // Do a layout and make sure that Canvas gets added to visual tree.
                    window.LayoutManager.ExecuteInitialLayoutPass(window);
                    Assert.IsType<Canvas>(window.Presenter.Child);

                    // Clear the content and ensure the Canvas is removed.
                    window.Content = null;
                    window.LayoutManager.ExecuteLayoutPass();
                    Assert.Null(window.Presenter.Child);

                    return window;
                };

                var result = run();

                dotMemory.Check(memory =>
                    Assert.Equal(0, memory.GetObjects(where => where.Type.Is<Canvas>()).ObjectsCount));
            }
        }

        [Fact]
        public void Named_Canvas_Is_Freed()
        {
            using (Start())
            {
                Func<Window> run = () =>
                {
                    var window = new Window
                    {
                        Content = new Canvas
                        {
                            Name = "foo"
                        }
                    };

                    window.Show();

                    // Do a layout and make sure that Canvas gets added to visual tree.
                    window.LayoutManager.ExecuteInitialLayoutPass(window);
                    Assert.IsType<Canvas>(window.Find<Canvas>("foo"));
                    Assert.IsType<Canvas>(window.Presenter.Child);

                    // Clear the content and ensure the Canvas is removed.
                    window.Content = null;
                    window.LayoutManager.ExecuteLayoutPass();
                    Assert.Null(window.Presenter.Child);

                    return window;
                };

                var result = run();

                dotMemory.Check(memory =>
                    Assert.Equal(0, memory.GetObjects(where => where.Type.Is<Canvas>()).ObjectsCount));
            }
        }

        [Fact]
        public void ScrollViewer_With_Content_Is_Freed()
        {
            using (Start())
            {
                Func<Window> run = () =>
                {
                    var window = new Window
                    {
                        Content = new ScrollViewer
                        {
                            Content = new Canvas()
                        }
                    };

                    window.Show();

                    // Do a layout and make sure that ScrollViewer gets added to visual tree and its 
                    // template applied.
                    window.LayoutManager.ExecuteInitialLayoutPass(window);
                    Assert.IsType<ScrollViewer>(window.Presenter.Child);
                    Assert.IsType<Canvas>(((ScrollViewer)window.Presenter.Child).Presenter.Child);

                    // Clear the content and ensure the ScrollViewer is removed.
                    window.Content = null;
                    window.LayoutManager.ExecuteLayoutPass();
                    Assert.Null(window.Presenter.Child);

                    return window;
                };

                var result = run();

                dotMemory.Check(memory =>
                    Assert.Equal(0, memory.GetObjects(where => where.Type.Is<TextBox>()).ObjectsCount));
                dotMemory.Check(memory =>
                    Assert.Equal(0, memory.GetObjects(where => where.Type.Is<Canvas>()).ObjectsCount));
            }
        }

        [Fact]
        public void TextBox_Is_Freed()
        {
            using (Start())
            {
                Func<Window> run = () =>
                {
                    var window = new Window
                    {
                        Content = new TextBox()
                    };

                    window.Show();

                    // Do a layout and make sure that TextBox gets added to visual tree and its 
                    // template applied.
                    window.LayoutManager.ExecuteInitialLayoutPass(window);
                    Assert.IsType<TextBox>(window.Presenter.Child);
                    Assert.NotEmpty(window.Presenter.Child.GetVisualChildren());

                    // Clear the content and ensure the TextBox is removed.
                    window.Content = null;
                    window.LayoutManager.ExecuteLayoutPass();
                    Assert.Null(window.Presenter.Child);

                    return window;
                };

                var result = run();

                dotMemory.Check(memory =>
                    Assert.Equal(0, memory.GetObjects(where => where.Type.Is<TextBox>()).ObjectsCount));
            }
        }

        [Fact]
        public void TextBox_With_Xaml_Binding_Is_Freed()
        {
            using (Start())
            {
                Func<Window> run = () =>
                {
                    var window = new Window
                    {
                        DataContext = new Node { Name = "foo" },
                        Content = new TextBox()
                    };

                    var binding = new Avalonia.Data.Binding
                    {
                        Path = "Name"
                    };

                    var textBox = (TextBox)window.Content;
                    textBox.Bind(TextBox.TextProperty, binding);

                    window.Show();

                    // Do a layout and make sure that TextBox gets added to visual tree and its 
                    // Text property set.
                    window.LayoutManager.ExecuteInitialLayoutPass(window);
                    Assert.IsType<TextBox>(window.Presenter.Child);
                    Assert.Equal("foo", ((TextBox)window.Presenter.Child).Text);

                    // Clear the content and DataContext and ensure the TextBox is removed.
                    window.Content = null;
                    window.DataContext = null;
                    window.LayoutManager.ExecuteLayoutPass();
                    Assert.Null(window.Presenter.Child);

                    return window;
                };

                var result = run();

                dotMemory.Check(memory =>
                    Assert.Equal(0, memory.GetObjects(where => where.Type.Is<TextBox>()).ObjectsCount));
                dotMemory.Check(memory =>
                    Assert.Equal(0, memory.GetObjects(where => where.Type.Is<Node>()).ObjectsCount));
            }
        }

        [Fact]
        public void TextBox_Class_Listeners_Are_Freed()
        {
            using (Start())
            {
                TextBox textBox;

                var window = new Window
                {
                    Content = textBox = new TextBox()
                };

                window.Show();

                // Do a layout and make sure that TextBox gets added to visual tree and its 
                // template applied.
                window.LayoutManager.ExecuteInitialLayoutPass(window);
                Assert.Same(textBox, window.Presenter.Child);

                // Get the border from the TextBox template.
                var border = textBox.GetTemplateChildren().FirstOrDefault(x => x.Name == "border");

                // The TextBox should have subscriptions to its Classes collection from the
                // default theme.
                Assert.NotEmpty(((INotifyCollectionChangedDebug)textBox.Classes).GetCollectionChangedSubscribers());

                // Clear the content and ensure the TextBox is removed.
                window.Content = null;
                window.LayoutManager.ExecuteLayoutPass();
                Assert.Null(window.Presenter.Child);

                // Check that the TextBox has no subscriptions to its Classes collection.
                Assert.Null(((INotifyCollectionChangedDebug)textBox.Classes).GetCollectionChangedSubscribers());
            }
        }

        [Fact]
        public void TreeView_Is_Freed()
        {
            using (Start())
            {
                Func<Window> run = () =>
                {
                    var nodes = new[]
                    {
                        new Node
                        {
                            Children = new[] { new Node() },
                        }
                    };

                    TreeView target;

                    var window = new Window
                    {
                        Content = target = new TreeView
                        {
                            DataTemplates =
                            {
                                new FuncTreeDataTemplate<Node>(
                                    x => new TextBlock { Text = x.Name },
                                    x => x.Children)
                            },
                            Items = nodes
                        }
                    };

                    window.Show();

                    // Do a layout and make sure that TreeViewItems get realized.
<<<<<<< HEAD
                    window.LayoutManager.ExecuteInitialLayoutPass(window);
                    Assert.Equal(1, target.ItemContainerGenerator.Containers.Count());
=======
                    LayoutManager.Instance.ExecuteInitialLayoutPass(window);
                    Assert.Single(target.ItemContainerGenerator.Containers);
>>>>>>> 50df7a2c

                    // Clear the content and ensure the TreeView is removed.
                    window.Content = null;
                    window.LayoutManager.ExecuteLayoutPass();
                    Assert.Null(window.Presenter.Child);

                    return window;
                };

                var result = run();

                dotMemory.Check(memory =>
                    Assert.Equal(0, memory.GetObjects(where => where.Type.Is<TreeView>()).ObjectsCount));
            }
        }


        [Fact]
        public void RendererIsDisposed()
        {
            using (Start())
            {
                var renderer = new Mock<IRenderer>();
                renderer.Setup(x => x.Dispose());
                var impl = new Mock<IWindowImpl>();
                impl.SetupGet(x => x.Scaling).Returns(1);
                impl.SetupProperty(x => x.Closed);
                impl.Setup(x => x.CreateRenderer(It.IsAny<IRenderRoot>())).Returns(renderer.Object);
                impl.Setup(x => x.Dispose()).Callback(() => impl.Object.Closed());

                AvaloniaLocator.CurrentMutable.Bind<IWindowingPlatform>()
                    .ToConstant(new MockWindowingPlatform(() => impl.Object));
                var window = new Window()
                {
                    Content = new Button()
                };
                window.Show();
                window.Close();
                renderer.Verify(r => r.Dispose());
            }
        }

        private IDisposable Start()
        {
            return UnitTestApplication.Start(TestServices.StyledWindow);
        }

        private class Node
        {
            public string Name { get; set; }
            public IEnumerable<Node> Children { get; set; }
        }

        private class NullRenderer : IRenderer
        {
            public bool DrawFps { get; set; }
            public bool DrawDirtyRects { get; set; }

            public void AddDirty(IVisual visual)
            {
            }

            public void Dispose()
            {
            }

            public IEnumerable<IVisual> HitTest(Point p, IVisual root, Func<IVisual, bool> filter) => null;

            public void Paint(Rect rect)
            {
            }

            public void Resized(Size size)
            {
            }

            public void Start()
            {
            }

            public void Stop()
            {
            }
        }
    }
}<|MERGE_RESOLUTION|>--- conflicted
+++ resolved
@@ -289,13 +289,8 @@
                     window.Show();
 
                     // Do a layout and make sure that TreeViewItems get realized.
-<<<<<<< HEAD
-                    window.LayoutManager.ExecuteInitialLayoutPass(window);
-                    Assert.Equal(1, target.ItemContainerGenerator.Containers.Count());
-=======
-                    LayoutManager.Instance.ExecuteInitialLayoutPass(window);
+                    window.LayoutManager.ExecuteInitialLayoutPass(window);
                     Assert.Single(target.ItemContainerGenerator.Containers);
->>>>>>> 50df7a2c
 
                     // Clear the content and ensure the TreeView is removed.
                     window.Content = null;
