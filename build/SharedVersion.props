--- conflicted
+++ resolved
@@ -2,12 +2,8 @@
   xmlns="http://schemas.microsoft.com/developer/msbuild/2003">
   <PropertyGroup>
     <Product>Avalonia</Product>
-<<<<<<< HEAD
-    <Version>11.1.2</Version>
-=======
     <Version>11.1.3</Version>
     <ApiCompatVersion>11.1.0</ApiCompatVersion>
->>>>>>> 45a2d36e
     <Authors>Avalonia Team</Authors>
     <Copyright>Copyright 2013-$([System.DateTime]::Now.ToString(`yyyy`)) &#169; The AvaloniaUI Project</Copyright>
     <PackageProjectUrl>https://avaloniaui.net</PackageProjectUrl>
