<Project DefaultTargets="Build" 
  xmlns="http://schemas.microsoft.com/developer/msbuild/2003">
  <PropertyGroup>
    <Product>Avalonia</Product>
<<<<<<< HEAD
    <Version>11.0.0</Version>
=======
    <Version>11.0.0-preview6</Version>
    <Authors>Avalonia Team</Authors>
>>>>>>> 532e89c8
    <Copyright>Copyright 2022 &#169; The AvaloniaUI Project</Copyright>
    <PackageProjectUrl>https://avaloniaui.net</PackageProjectUrl>
    <RepositoryUrl>https://github.com/AvaloniaUI/Avalonia/</RepositoryUrl>
    <GenerateDocumentationFile>true</GenerateDocumentationFile>
    <NoWarn>$(NoWarn);CS1591</NoWarn>
    <PackageLicenseExpression>MIT</PackageLicenseExpression>
    <PackageIcon>Icon.png</PackageIcon>
    <PackageDescription>Avalonia is a cross-platform UI framework for .NET providing a flexible styling system and supporting a wide range of Operating Systems such as Windows, Linux, macOS and with experimental support for Android, iOS and WebAssembly.</PackageDescription>
    <PackageTags>avalonia;avaloniaui;mvvm;rx;reactive extensions;android;ios;mac;forms;wpf;net;netstandard;net461;uwp;xamarin</PackageTags>
    <PackageReleaseNotes>https://github.com/AvaloniaUI/Avalonia/releases</PackageReleaseNotes>
    <RepositoryType>git</RepositoryType>
    <AssemblyOriginatorKeyFile>$(MSBuildThisFileDirectory)\avalonia.snk</AssemblyOriginatorKeyFile>
    <SignAssembly>true</SignAssembly>
  </PropertyGroup>

  <ItemGroup Label="PackageIcon">
    <None Include="$(MSBuildThisFileDirectory)/Assets/Icon.png" Pack="true" Visible="false" PackagePath=""/>
  </ItemGroup>
</Project><|MERGE_RESOLUTION|>--- conflicted
+++ resolved
@@ -2,12 +2,8 @@
   xmlns="http://schemas.microsoft.com/developer/msbuild/2003">
   <PropertyGroup>
     <Product>Avalonia</Product>
-<<<<<<< HEAD
     <Version>11.0.0</Version>
-=======
-    <Version>11.0.0-preview6</Version>
     <Authors>Avalonia Team</Authors>
->>>>>>> 532e89c8
     <Copyright>Copyright 2022 &#169; The AvaloniaUI Project</Copyright>
     <PackageProjectUrl>https://avaloniaui.net</PackageProjectUrl>
     <RepositoryUrl>https://github.com/AvaloniaUI/Avalonia/</RepositoryUrl>
